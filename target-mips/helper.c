--- conflicted
+++ resolved
@@ -601,208 +601,12 @@
     return tlbret;
 }
 
-<<<<<<< HEAD
-#if !defined(CONFIG_USER_ONLY)
-
-#define TLB_HANDLER_SIZE (0x40)
-
-typedef enum { PROBE = 0, USEFASTTLB, USESLOWTLB } interpreter_state;
-
-typedef struct {
-    interpreter_state state;
-    char name[32];
-    int32_t ebase;
-    uint32_t handler[TLB_HANDLER_SIZE];
-} TLBHandlerInfo;
-
-// #define DUMP_HANDLER 1
-
-#if defined(DUMP_HANDLER)
-/*
- * Print the contents of TLBHandlerInfo buffer holding
- * holding the TLB exception handler
- */
-static inline void dump_handler(TLBHandlerInfo *handler_info)
-{
-    int i;
-    fprintf(stderr, "\n===========================================\n");
-    fprintf(stderr, "%s exception handler\n", handler_info->name);
-    fprintf(stderr, "===========================================\n");
-    for (i = 0; i < TLB_HANDLER_SIZE; i++) {
-        fprintf(stderr, "0x" TARGET_FMT_lx " %08x\n",
-                (target_ulong)(handler_info->ebase + (i << 2)),
-                handler_info->handler[i]);
-    }
-    fprintf(stderr, "===========================================\n\n");
-}
-#else
-static inline void dump_handler(TLBHandlerInfo *handler_info)
-{
-    ;
-}
-#endif
-
-static TLBHandlerInfo tlb_refill_info = { PROBE, "Refill" };
-
-/*
- * This function should save the TLB Refill handler to a
- * tlb_refill_info.handler buffer which will later
- * be used for the Interpreter
- */
-static inline void tlb_refill_exception_prepare(CPUMIPSState *env)
-{
-    MIPSCPU *cpu = mips_env_get_cpu(env);
-    CPUState *cs = CPU(cpu);
-    int i;
-
-    if (unlikely(tlb_refill_info.state == PROBE)) {
-        tlb_refill_info.ebase = env->CP0_EBase;
-        for (i = 0; i < TLB_HANDLER_SIZE; i++) {
-            tlb_refill_info.handler[i] = ldl_phys(cs->as, tlb_refill_info.ebase - 0x80000000 + (i << 2));
-            CPU.do_tlbwr = 1;
-        }
-        tlb_refill_info.state = USEFASTTLB;
-        dump_handler(&tlb_refill_info);
-    }
-}
-
-static inline void tlb_exception_interpreter_prepare(CPUMIPSState *env, target_ulong address, int exception)
-{
-    env->CP0_BadVAddr = address;
-    env->CP0_Context = (env->CP0_Context & ~0x007fffff) |
-                    ((address >> 9) &   0x007ffff0);
-    env->CP0_EntryHi =
-        (env->CP0_EntryHi & 0xFF) | (address & (TARGET_PAGE_MASK << 1));
-#if defined(TARGET_MIPS64)
-    env->CP0_EntryHi &= env->SEGMask;
-    env->CP0_XContext = (env->CP0_XContext & ((~0ULL) << (env->SEGBITS - 7))) |
-                        ((address & 0xC00000000000ULL) >> (55 - env->SEGBITS)) |
-                        ((address & ((1ULL << env->SEGBITS) - 1) & 0xFFFFFFFFFFFFE000ULL) >> 9);
-#endif
-
-    CPU.pc = 0;
-#if defined(TARGET_MIPS64)
-    int R = env->CP0_BadVAddr >> 62;
-    int UX = (env->CP0_Status & (1 << CP0St_UX)) != 0;
-    int SX = (env->CP0_Status & (1 << CP0St_SX)) != 0;
-    int KX = (env->CP0_Status & (1 << CP0St_KX)) != 0;
-
-    if (((R == 0 && UX) || (R == 1 && SX) || (R == 3 && KX)) &&
-        (!(env->insn_flags & (INSN_LOONGSON2E | INSN_LOONGSON2F))))
-        CPU.pc = 0x080 / 4;
-#endif
-
-    if (likely(tlb_refill_info.state != PROBE))
-        return;
-
-    switch (exception) {
-        case EXCP_TLBF:
-            tlb_refill_exception_prepare(env);
-            break;
-        default:
-            fprintf(stderr, "%s : Unexpected TLB exception %d\n", __func__, exception);
-            exit(1);
-    }
-}
-
-/*
- * Once the page walk is done by the Interpreter,
- * this function is responsible for verifying
- * the TLB Entry. The performance boost comes from this
- * function actually, because it prevents raising new
- * exception if it goes through all check and returns TLBRET_MATCH.
- */
-static inline int tlb_exception_return(CPUState *cs, target_ulong address, int rw,
-                                      int mmu_idx)
-{
-    MIPSCPU *cpu = MIPS_CPU(cs);
-    CPUMIPSState *env = &cpu->env;
-
-    target_ulong mask = env->CP0_PageMask | ~(TARGET_PAGE_MASK << 1);
-    target_ulong lo = (address & mask & ~(mask >> 1)) ? env->CP0_EntryLo1 : env->CP0_EntryLo0;
-    uint16_t RI = (lo >> CP0EnLo_RI) & 1;
-    uint16_t XI = (lo >> CP0EnLo_XI) & 1;
-
-    if (rw == MMU_INST_FETCH && (XI))
-        return TLBRET_XI;
-
-    if (rw == MMU_DATA_LOAD && (RI))
-        return TLBRET_RI;
-
-    /* Is the TLB entry valid? */
-    if ((lo & (1 << CP0EnLo_V)) == 0)
-        return TLBRET_INVALID;
-
-    /* Is this a read access or a write to a modifiable page? */
-    if (rw != MMU_DATA_STORE || (lo & (1 << CP0EnLo_D))) {
-        hwaddr physical = (lo >> CP0EnLo_PFN) << 12;
-        physical |= address & (mask >> 1);
-        int prot = PAGE_READ;
-        if (lo & (1 << CP0EnLo_D))
-            prot |= PAGE_WRITE;
-
-        tlb_set_page(cs, address & TARGET_PAGE_MASK,
-                        physical & TARGET_PAGE_MASK, prot | PAGE_EXEC,
-                        mmu_idx, TARGET_PAGE_SIZE);
-        return TLBRET_MATCH;
-    }
-    return TLBRET_DIRTY;
-}
-
-/*
- * This function routes Refill exceptions through the TLB exception Interpreter
- * and all others are handled by the kernel.
- */
-static inline int do_tlb_refill(CPUState *cs, vaddr address, int rw, int mmu_idx)
-{
-    MIPSCPU *cpu = MIPS_CPU(cs);
-    CPUMIPSState *env = &cpu->env;
-    int tlbret = TLBRET_NOMATCH;
-
-    target_ulong saved_badvaddr;
-    target_ulong saved_entryhi;
-    target_ulong saved_context;
-    target_ulong saved_xcontext;
-    target_ulong saved_pagemask;
-    target_ulong saved_pagegrain;
-
-    saved_badvaddr = env->CP0_BadVAddr;
-    saved_context = env->CP0_Context;
-    saved_xcontext = env->CP0_XContext;
-    saved_entryhi = env->CP0_EntryHi;
-    saved_pagemask = env->CP0_PageMask;
-    saved_pagegrain = env->CP0_PageGrain;
-
-    if (unlikely(tlb_refill_info.state == USESLOWTLB))
-        goto out;
-
-    tlb_exception_interpreter_prepare(env, address, EXCP_TLBF);
-
-    if (tlb_exception_interpreter(env, tlb_refill_info.handler, TLB_HANDLER_SIZE))
-        goto out;
-
-    tlbret = tlb_exception_return(cs, address, rw, mmu_idx);
-
-out:
-    env->CP0_BadVAddr = saved_badvaddr;
-    env->CP0_Context = saved_context;
-    env->CP0_XContext = saved_xcontext;
-    env->CP0_EntryHi = saved_entryhi;
-    env->CP0_PageGrain = saved_pagegrain;
-    env->CP0_PageMask = saved_pagemask;
-
-    return tlbret;
-}
-
-=======
->>>>>>> b01ff82c
 hwaddr mips_cpu_get_phys_page_debug(CPUState *cs, vaddr addr)
 {
     MIPSCPU *cpu = MIPS_CPU(cs);
     CPUMIPSState *env = &cpu->env;
     hwaddr phys_addr;
     int prot, ret;
-<<<<<<< HEAD
 
     ret = get_physical_address(env, &phys_addr, &prot, addr, 0, ACCESS_INT);
     if (ret != TLBRET_MATCH) {
@@ -820,25 +624,6 @@
         saved_xcontext = env->CP0_XContext;
         saved_entryhi = env->CP0_EntryHi;
 
-=======
-
-    ret = get_physical_address(env, &phys_addr, &prot, addr, 0, ACCESS_INT);
-    if (ret != TLBRET_MATCH) {
-        target_ulong saved_badvaddr;
-        target_ulong saved_entryhi;
-        target_ulong saved_context;
-        target_ulong saved_xcontext;
-        target_ulong saved_pagemask;
-        target_ulong saved_pagegrain;
-
-        saved_pagemask = env->CP0_PageMask;
-        saved_pagegrain = env->CP0_PageGrain;
-        saved_badvaddr = env->CP0_BadVAddr;
-        saved_context = env->CP0_Context;
-        saved_xcontext = env->CP0_XContext;
-        saved_entryhi = env->CP0_EntryHi;
-
->>>>>>> b01ff82c
         tlb_exception_interpreter_prepare(env, addr, EXCP_TLBF);
 
         if (likely(tlb_refill_info.state == USEFASTTLB)) {
