--- conflicted
+++ resolved
@@ -55,7 +55,7 @@
 #endif
 #include "qemu/rcu_queue.h"
 #include "qemu/main-loop.h"
-#include "translate-all.h"
+#include "accel/tcg/translate-all.h"
 #include "sysemu/replay.h"
 
 #include "exec/memory-internal.h"
@@ -1413,7 +1413,7 @@
     phys_page_set(d, start_addr >> TARGET_PAGE_BITS, num_pages, section_index);
 }
 
-void flatview_add_to_dispatch(FlatView *fv, MemoryRegionSection *section)
+void flatview_add_to_dispatch(struct FlatView *fv, MemoryRegionSection *section)
 {
     MemoryRegionSection now = *section, remain = *section;
     Int128 page_size = int128_make64(TARGET_PAGE_SIZE);
@@ -2880,22 +2880,11 @@
 
     n = dummy_section(&d->map, fv, &io_mem_unassigned);
     assert(n == PHYS_SECTION_UNASSIGNED);
-<<<<<<< HEAD
-    (void)n;
-    n = dummy_section(&d->map, as, &io_mem_notdirty);
-    assert(n == PHYS_SECTION_NOTDIRTY);
-    (void)n;
-    n = dummy_section(&d->map, as, &io_mem_rom);
-    assert(n == PHYS_SECTION_ROM);
-    (void)n;
-    n = dummy_section(&d->map, as, &io_mem_watch);
-=======
     n = dummy_section(&d->map, fv, &io_mem_notdirty);
     assert(n == PHYS_SECTION_NOTDIRTY);
     n = dummy_section(&d->map, fv, &io_mem_rom);
     assert(n == PHYS_SECTION_ROM);
     n = dummy_section(&d->map, fv, &io_mem_watch);
->>>>>>> 4743c235
     assert(n == PHYS_SECTION_WATCH);
     (void)n;
 
