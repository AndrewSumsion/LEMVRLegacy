--- conflicted
+++ resolved
@@ -8739,11 +8739,7 @@
     CPUState *cs = CPU(cpu);
     DisasContext ctx;
     target_ulong pc_start;
-<<<<<<< HEAD
-    int num_insns;
-=======
     int num_insns, max_insns;
->>>>>>> b01ff82c
 
     num_insns = 0;
     max_insns = tb->cflags & CF_COUNT_MASK;
@@ -8774,18 +8770,7 @@
         ctx.opcode = cpu_ldl_code(env, ctx.pc);
         decode_opc(env, &ctx, 0);
 
-<<<<<<< HEAD
-        num_insns++;
-
-        if (tcg_op_buf_full()) {
-            gen_save_pc(ctx.next_pc);
-            tcg_gen_exit_tb(0);
-            break;
-        }
-        if (singlestep) {
-=======
         if (num_insns >= max_insns || tcg_op_buf_full()) {
->>>>>>> b01ff82c
             gen_save_pc(ctx.next_pc);
             tcg_gen_exit_tb(0);
             break;
@@ -8794,18 +8779,9 @@
     }
 
     gen_tb_end(tb, num_insns);
-<<<<<<< HEAD
-    if (search_pc) {
-        printf("done_generating search pc\n");
-    } else {
-        tb->size = ctx.pc - pc_start;
-        tb->icount = num_insns;
-    }
-=======
     tb->size = ctx.pc - pc_start;
     tb->icount = num_insns;
 
->>>>>>> b01ff82c
     if (tcg_check_temp_count()) {
         printf("LEAK at %08x\n", env->PC);
     }
