--- conflicted
+++ resolved
@@ -159,13 +159,9 @@
 156 rw auto quick
 157 auto
 158 rw auto quick
-<<<<<<< HEAD
-162 auto quick
-=======
 159 rw auto quick
 160 rw auto quick
 162 auto quick
 170 rw auto quick
 171 rw auto quick
-172 auto
->>>>>>> 0737f32d
+172 auto