--- conflicted
+++ resolved
@@ -195,17 +195,12 @@
     ARMCPU *cpu = ARM_CPU(cs);
     ARMMMUFaultInfo fi = {};
 
-<<<<<<< HEAD
     (void)size;
 
     if (retaddr) {
-        /* now we have a real cpu fault */
-        cpu_restore_state(cs, retaddr);
-    }
-=======
     /* now we have a real cpu fault */
     cpu_restore_state(cs, retaddr, true);
->>>>>>> 4743c235
+    }
 
     fi.type = ARMFault_Alignment;
     deliver_fault(cpu, vaddr, access_type, mmu_idx, &fi);
