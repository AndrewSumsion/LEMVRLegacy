--- conflicted
+++ resolved
@@ -19,11 +19,11 @@
 #include "qemu/osdep.h"
 
 #include "cpu.h"
+#include "sysemu/kvm.h"
 #include "internal.h"
 #include "exec/exec-all.h"
 #include "exec/cpu_ldst.h"
 #include "exec/log.h"
-#include "hw/mips/cpudevs.h"
 
 enum {
     TLBRET_XI = -6,
@@ -108,107 +108,15 @@
     return TLBRET_NOMATCH;
 }
 
-static int is_seg_am_mapped(unsigned int am, bool eu, int mmu_idx)
-{
-    /*
-     * Interpret access control mode and mmu_idx.
-     *           AdE?     TLB?
-     *      AM  K S U E  K S U E
-     * UK    0  0 1 1 0  0 - - 0
-     * MK    1  0 1 1 0  1 - - !eu
-     * MSK   2  0 0 1 0  1 1 - !eu
-     * MUSK  3  0 0 0 0  1 1 1 !eu
-     * MUSUK 4  0 0 0 0  0 1 1 0
-     * USK   5  0 0 1 0  0 0 - 0
-     * -     6  - - - -  - - - -
-     * UUSK  7  0 0 0 0  0 0 0 0
-     */
-    int32_t adetlb_mask;
-
-    switch (mmu_idx) {
-    case 3 /* ERL */:
-        /* If EU is set, always unmapped */
-        if (eu) {
-            return 0;
-        }
-        /* fall through */
-    case MIPS_HFLAG_KM:
-        /* Never AdE, TLB mapped if AM={1,2,3} */
-        adetlb_mask = 0x70000000;
-        goto check_tlb;
-
-    case MIPS_HFLAG_SM:
-        /* AdE if AM={0,1}, TLB mapped if AM={2,3,4} */
-        adetlb_mask = 0xc0380000;
-        goto check_ade;
-
-    case MIPS_HFLAG_UM:
-        /* AdE if AM={0,1,2,5}, TLB mapped if AM={3,4} */
-        adetlb_mask = 0xe4180000;
-        /* fall through */
-    check_ade:
-        /* does this AM cause AdE in current execution mode */
-        if ((adetlb_mask << am) < 0) {
-            return TLBRET_BADADDR;
-        }
-        adetlb_mask <<= 8;
-        /* fall through */
-    check_tlb:
-        /* is this AM mapped in current execution mode */
-        return ((adetlb_mask << am) < 0);
-    default:
-        assert(0);
-        return TLBRET_BADADDR;
-    };
-}
-
-static int get_seg_physical_address(CPUMIPSState *env, hwaddr *physical,
-                                    int *prot, target_ulong real_address,
-                                    int rw, int access_type, int mmu_idx,
-                                    unsigned int am, bool eu,
-                                    target_ulong segmask,
-                                    hwaddr physical_base)
-{
-    int mapped = is_seg_am_mapped(am, eu, mmu_idx);
-
-    if (mapped < 0) {
-        /* is_seg_am_mapped can report TLBRET_BADADDR */
-        return mapped;
-    } else if (mapped) {
-        /* The segment is TLB mapped */
-        return env->tlb->map_address(env, physical, prot, real_address, rw,
-                                     access_type);
-    } else {
-        /* The segment is unmapped */
-        *physical = physical_base | (real_address & segmask);
-        *prot = PAGE_READ | PAGE_WRITE;
-        return TLBRET_MATCH;
-    }
-}
-
-static int get_segctl_physical_address(CPUMIPSState *env, hwaddr *physical,
-                                       int *prot, target_ulong real_address,
-                                       int rw, int access_type, int mmu_idx,
-                                       uint16_t segctl, target_ulong segmask)
-{
-    unsigned int am = (segctl & CP0SC_AM_MASK) >> CP0SC_AM;
-    bool eu = (segctl >> CP0SC_EU) & 1;
-    hwaddr pa = ((hwaddr)segctl & CP0SC_PA_MASK) << 20;
-
-    return get_seg_physical_address(env, physical, prot, real_address, rw,
-                                    access_type, mmu_idx, am, eu, segmask,
-                                    pa & ~(hwaddr)segmask);
-}
-
 static int get_physical_address (CPUMIPSState *env, hwaddr *physical,
                                 int *prot, target_ulong real_address,
-                                int rw, int access_type, int mmu_idx)
+                                int rw, int access_type)
 {
     /* User mode can only access useg/xuseg */
+    int user_mode = (env->hflags & MIPS_HFLAG_MODE) == MIPS_HFLAG_UM;
+    int supervisor_mode = (env->hflags & MIPS_HFLAG_MODE) == MIPS_HFLAG_SM;
+    int kernel_mode = !user_mode && !supervisor_mode;
 #if defined(TARGET_MIPS64)
-    int user_mode = mmu_idx == MIPS_HFLAG_UM;
-    int supervisor_mode = mmu_idx == MIPS_HFLAG_SM;
-    int kernel_mode = !user_mode && !supervisor_mode;
     int UX = (env->CP0_Status & (1 << CP0St_UX)) != 0;
     int SX = (env->CP0_Status & (1 << CP0St_SX)) != 0;
     int KX = (env->CP0_Status & (1 << CP0St_KX)) != 0;
@@ -217,16 +125,16 @@
     /* effective address (modified for KVM T&E kernel segments) */
     target_ulong address = real_address;
 
-#define USEG_LIMIT      ((target_ulong)(int32_t)0x7FFFFFFFUL)
-#define KSEG0_BASE      ((target_ulong)(int32_t)0x80000000UL)
-#define KSEG1_BASE      ((target_ulong)(int32_t)0xA0000000UL)
-#define KSEG2_BASE      ((target_ulong)(int32_t)0xC0000000UL)
-#define KSEG3_BASE      ((target_ulong)(int32_t)0xE0000000UL)
-
-#define KVM_KSEG0_BASE  ((target_ulong)(int32_t)0x40000000UL)
-#define KVM_KSEG2_BASE  ((target_ulong)(int32_t)0x60000000UL)
-
-    if (mips_um_ksegs_enabled()) {
+#define USEG_LIMIT      0x7FFFFFFFUL
+#define KSEG0_BASE      0x80000000UL
+#define KSEG1_BASE      0xA0000000UL
+#define KSEG2_BASE      0xC0000000UL
+#define KSEG3_BASE      0xE0000000UL
+
+#define KVM_KSEG0_BASE  0x40000000UL
+#define KVM_KSEG2_BASE  0x60000000UL
+
+    if (kvm_enabled()) {
         /* KVM T&E adds guest kernel segments in useg */
         if (real_address >= KVM_KSEG0_BASE) {
             if (real_address < KVM_KSEG2_BASE) {
@@ -241,16 +149,12 @@
 
     if (address <= USEG_LIMIT) {
         /* useg */
-        uint16_t segctl;
-
-        if (address >= 0x40000000UL) {
-            segctl = env->CP0_SegCtl2;
-        } else {
-            segctl = env->CP0_SegCtl2 >> 16;
-        }
-        ret = get_segctl_physical_address(env, physical, prot, real_address, rw,
-                                          access_type, mmu_idx, segctl,
-                                          0x3FFFFFFF);
+        if (env->CP0_Status & (1 << CP0St_ERL)) {
+            *physical = address & 0xFFFFFFFF;
+            *prot = PAGE_READ | PAGE_WRITE;
+        } else {
+            ret = env->tlb->map_address(env, physical, prot, real_address, rw, access_type);
+        }
 #if defined(TARGET_MIPS64)
     } else if (address < 0x4000000000000000ULL) {
         /* xuseg */
@@ -269,33 +173,10 @@
         }
     } else if (address < 0xC000000000000000ULL) {
         /* xkphys */
-        if ((address & 0x07FFFFFFFFFFFFFFULL) <= env->PAMask) {
-            /* KX/SX/UX bit to check for each xkphys EVA access mode */
-            static const uint8_t am_ksux[8] = {
-                [CP0SC_AM_UK]    = (1u << CP0St_KX),
-                [CP0SC_AM_MK]    = (1u << CP0St_KX),
-                [CP0SC_AM_MSK]   = (1u << CP0St_SX),
-                [CP0SC_AM_MUSK]  = (1u << CP0St_UX),
-                [CP0SC_AM_MUSUK] = (1u << CP0St_UX),
-                [CP0SC_AM_USK]   = (1u << CP0St_SX),
-                [6]              = (1u << CP0St_KX),
-                [CP0SC_AM_UUSK]  = (1u << CP0St_UX),
-            };
-            unsigned int am = CP0SC_AM_UK;
-            unsigned int xr = (env->CP0_SegCtl2 & CP0SC2_XR_MASK) >> CP0SC2_XR;
-
-            if (xr & (1 << ((address >> 59) & 0x7))) {
-                am = (env->CP0_SegCtl1 & CP0SC1_XAM_MASK) >> CP0SC1_XAM;
-            }
-            /* Does CP0_Status.KX/SX/UX permit the access mode (am) */
-            if (env->CP0_Status & am_ksux[am]) {
-                ret = get_seg_physical_address(env, physical, prot,
-                                               real_address, rw, access_type,
-                                               mmu_idx, am, false, env->PAMask,
-                                               0);
-            } else {
-                ret = TLBRET_BADADDR;
-            }
+        if (kernel_mode && KX &&
+            (address & 0x07FFFFFFFFFFFFFFULL) <= env->PAMask) {
+            *physical = address & env->PAMask;
+            *prot = PAGE_READ | PAGE_WRITE;
         } else {
             ret = TLBRET_BADADDR;
         }
@@ -308,27 +189,37 @@
             ret = TLBRET_BADADDR;
         }
 #endif
-    } else if (address < KSEG1_BASE) {
+    } else if (address < (int32_t)KSEG1_BASE) {
         /* kseg0 */
-        ret = get_segctl_physical_address(env, physical, prot, real_address, rw,
-                                          access_type, mmu_idx,
-                                          env->CP0_SegCtl1 >> 16, 0x1FFFFFFF);
-    } else if (address < KSEG2_BASE) {
+        if (kernel_mode) {
+            *physical = address - (int32_t)KSEG0_BASE;
+            *prot = PAGE_READ | PAGE_WRITE;
+        } else {
+            ret = TLBRET_BADADDR;
+        }
+    } else if (address < (int32_t)KSEG2_BASE) {
         /* kseg1 */
-        ret = get_segctl_physical_address(env, physical, prot, real_address, rw,
-                                          access_type, mmu_idx,
-                                          env->CP0_SegCtl1, 0x1FFFFFFF);
-    } else if (address < KSEG3_BASE) {
+        if (kernel_mode) {
+            *physical = address - (int32_t)KSEG1_BASE;
+            *prot = PAGE_READ | PAGE_WRITE;
+        } else {
+            ret = TLBRET_BADADDR;
+        }
+    } else if (address < (int32_t)KSEG3_BASE) {
         /* sseg (kseg2) */
-        ret = get_segctl_physical_address(env, physical, prot, real_address, rw,
-                                          access_type, mmu_idx,
-                                          env->CP0_SegCtl0 >> 16, 0x1FFFFFFF);
+        if (supervisor_mode || kernel_mode) {
+            ret = env->tlb->map_address(env, physical, prot, real_address, rw, access_type);
+        } else {
+            ret = TLBRET_BADADDR;
+        }
     } else {
         /* kseg3 */
         /* XXX: debug segment is not emulated */
-        ret = get_segctl_physical_address(env, physical, prot, real_address, rw,
-                                          access_type, mmu_idx,
-                                          env->CP0_SegCtl0, 0x1FFFFFFF);
+        if (kernel_mode) {
+            ret = env->tlb->map_address(env, physical, prot, real_address, rw, access_type);
+        } else {
+            ret = TLBRET_BADADDR;
+        }
     }
     return ret;
 }
@@ -400,7 +291,7 @@
 #if defined(TARGET_MIPS64)
     if ((env->CP0_Status ^ old) & (old & (7 << CP0St_UX))) {
         /* Access to at least one of the 64-bit segments has been disabled */
-        tlb_flush(CPU(mips_env_get_cpu(env)));
+        cpu_mips_tlb_flush(env);
     }
 #endif
     if (env->CP0_Config3 & (1 << CP0C3_MT)) {
@@ -743,14 +634,10 @@
 {
     MIPSCPU *cpu = MIPS_CPU(cs);
     CPUMIPSState *env = &cpu->env;
-<<<<<<< HEAD
     const int cpu_index = cs->cpu_index;
-=======
->>>>>>> 4743c235
     hwaddr phys_addr;
     int prot, ret;
 
-<<<<<<< HEAD
     ret = get_physical_address(env, &phys_addr, &prot, addr, 0, ACCESS_INT);
     if (ret != TLBRET_MATCH) {
         target_ulong saved_badvaddr;
@@ -788,11 +675,6 @@
         env->CP0_EntryHi = saved_entryhi;
         env->CP0_PageGrain = saved_pagegrain;
         env->CP0_PageMask = saved_pagemask;
-=======
-    if (get_physical_address(env, &phys_addr, &prot, addr, 0, ACCESS_INT,
-                             cpu_mmu_index(env, false)) != 0) {
-        return -1;
->>>>>>> 4743c235
     }
 
     return phys_addr;
@@ -824,7 +706,7 @@
        correctly */
     access_type = ACCESS_INT;
     ret = get_physical_address(env, &physical, &prot,
-                               address, rw, access_type, mmu_idx);
+                               address, rw, access_type);
     switch (ret) {
     case TLBRET_MATCH:
         qemu_log_mask(CPU_LOG_MMU,
@@ -865,8 +747,8 @@
 
     /* data access */
     access_type = ACCESS_INT;
-    ret = get_physical_address(env, &physical, &prot, address, rw, access_type,
-                               cpu_mmu_index(env, false));
+    ret = get_physical_address(env, &physical, &prot,
+                               address, rw, access_type);
     if (ret != TLBRET_MATCH) {
         raise_mmu_exception(env, address, rw, ret);
         return -1LL;
@@ -1099,17 +981,15 @@
 #if defined(TARGET_MIPS64)
             int R = env->CP0_BadVAddr >> 62;
             int UX = (env->CP0_Status & (1 << CP0St_UX)) != 0;
+            int SX = (env->CP0_Status & (1 << CP0St_SX)) != 0;
             int KX = (env->CP0_Status & (1 << CP0St_KX)) != 0;
 
-            if ((R != 0 || UX) && (R != 3 || KX) &&
-                (!(env->insn_flags & (INSN_LOONGSON2E | INSN_LOONGSON2F)))) {
+            if (((R == 0 && UX) || (R == 1 && SX) || (R == 3 && KX)) &&
+                (!(env->insn_flags & (INSN_LOONGSON2E | INSN_LOONGSON2F))))
                 offset = 0x080;
-            } else {
+            else
 #endif
                 offset = 0x000;
-#if defined(TARGET_MIPS64)
-            }
-#endif
         }
         goto set_EPC;
     case EXCP_TLBS:
@@ -1120,17 +1000,15 @@
 #if defined(TARGET_MIPS64)
             int R = env->CP0_BadVAddr >> 62;
             int UX = (env->CP0_Status & (1 << CP0St_UX)) != 0;
+            int SX = (env->CP0_Status & (1 << CP0St_SX)) != 0;
             int KX = (env->CP0_Status & (1 << CP0St_KX)) != 0;
 
-            if ((R != 0 || UX) && (R != 3 || KX) &&
-                (!(env->insn_flags & (INSN_LOONGSON2E | INSN_LOONGSON2F)))) {
+            if (((R == 0 && UX) || (R == 1 && SX) || (R == 3 && KX)) &&
+                (!(env->insn_flags & (INSN_LOONGSON2E | INSN_LOONGSON2F))))
                 offset = 0x080;
-            } else {
+            else
 #endif
                 offset = 0x000;
-#if defined(TARGET_MIPS64)
-            }
-#endif
         }
         goto set_EPC;
     case EXCP_AdEL:
@@ -1213,7 +1091,11 @@
         goto set_EPC;
     case EXCP_CACHE:
         cause = 30;
-        offset = 0x100;
+        if (env->CP0_Status & (1 << CP0St_BEV)) {
+            offset = 0x100;
+        } else {
+            offset = 0x20000100;
+        }
  set_EPC:
         if (!(env->CP0_Status & (1 << CP0St_EXL))) {
             env->CP0_EPC = exception_resume_pc(env);
@@ -1239,14 +1121,9 @@
         env->hflags &= ~MIPS_HFLAG_BMASK;
         if (env->CP0_Status & (1 << CP0St_BEV)) {
             env->active_tc.PC = env->exception_base + 0x200;
-        } else if (cause == 30 && !(env->CP0_Config3 & (1 << CP0C3_SC) &&
-                                    env->CP0_Config5 & (1 << CP0C5_CV))) {
-            /* Force KSeg1 for cache errors */
-            env->active_tc.PC = KSEG1_BASE | (env->CP0_EBase & 0x1FFFF000);
-        } else {
-            env->active_tc.PC = env->CP0_EBase & ~0xfff;
-        }
-
+        } else {
+            env->active_tc.PC = (int32_t)(env->CP0_EBase & ~0x3ff);
+        }
         env->active_tc.PC += offset;
         set_hflags_for_handler(env);
         env->CP0_Cause = (env->CP0_Cause & ~(0x1f << CP0Ca_EC)) | (cause << CP0Ca_EC);
