/* headers to use the BSD sockets */

#ifndef QEMU_SOCKETS_H
#define QEMU_SOCKETS_H

#ifdef _WIN32

int inet_aton(const char *cp, struct in_addr *ia);

#endif /* !_WIN32 */

#include "qapi/qapi-types-sockets.h"

// Avoid conflicts with AndroidEmu functions of the same name.
#define socket_connect qemu_socket_connect
#define socket_listen qemu_socket_listen
#define socket_set_nodelay qemu_socket_set_nodelay
#define socket_set_cork qemu_socket_set_cork

/* misc helpers */
bool fd_is_socket(int fd);
int qemu_socket(int domain, int type, int protocol);
int qemu_accept(int s, struct sockaddr *addr, socklen_t *addrlen);
int socket_set_cork(int fd, int v);
int socket_set_nodelay(int fd);
void qemu_set_block(int fd);
void qemu_set_nonblock(int fd);
int socket_set_fast_reuse(int fd);

#ifdef WIN32
/* Windows has different names for the same constants with the same values */
#define SHUT_RD   0
#define SHUT_WR   1
#define SHUT_RDWR 2
#endif

int inet_ai_family_from_address(InetSocketAddress *addr,
                                Error **errp);
int inet_parse(InetSocketAddress *addr, const char *str, Error **errp);
int inet_connect(const char *str, Error **errp);
int inet_connect_saddr(InetSocketAddress *saddr, Error **errp);

NetworkAddressFamily inet_netfamily(int family);

int unix_listen(const char *path, Error **errp);
int unix_connect(const char *path, Error **errp);

SocketAddress *socket_parse(const char *str, Error **errp);
<<<<<<< HEAD

int socket_connect(SocketAddress *addr, Error **errp,
                   NonBlockingConnectHandler *callback, void *opaque);
=======
int socket_connect(SocketAddress *addr, Error **errp);
>>>>>>> 4743c235
int socket_listen(SocketAddress *addr, Error **errp);
void socket_listen_cleanup(int fd, Error **errp);
int socket_dgram(SocketAddress *remote, SocketAddress *local, Error **errp);

/* Old, ipv4 only bits.  Don't use for new code. */
int parse_host_port(struct sockaddr_in *saddr, const char *str,
                    Error **errp);
int socket_init(void);

/**
 * socket_sockaddr_to_address:
 * @sa: socket address struct
 * @salen: size of @sa struct
 * @errp: pointer to uninitialized error object
 *
 * Get the string representation of the socket
 * address. A pointer to the allocated address information
 * struct will be returned, which the caller is required to
 * release with a call qapi_free_SocketAddress() when no
 * longer required.
 *
 * Returns: the socket address struct, or NULL on error
 */
SocketAddress *
socket_sockaddr_to_address(struct sockaddr_storage *sa,
                           socklen_t salen,
                           Error **errp);

/**
 * socket_local_address:
 * @fd: the socket file handle
 * @errp: pointer to uninitialized error object
 *
 * Get the string representation of the local socket
 * address. A pointer to the allocated address information
 * struct will be returned, which the caller is required to
 * release with a call qapi_free_SocketAddress() when no
 * longer required.
 *
 * Returns: the socket address struct, or NULL on error
 */
SocketAddress *socket_local_address(int fd, Error **errp);

/**
 * socket_remote_address:
 * @fd: the socket file handle
 * @errp: pointer to uninitialized error object
 *
 * Get the string representation of the remote socket
 * address. A pointer to the allocated address information
 * struct will be returned, which the caller is required to
 * release with a call qapi_free_SocketAddress() when no
 * longer required.
 *
 * Returns: the socket address struct, or NULL on error
 */
SocketAddress *socket_remote_address(int fd, Error **errp);

/**
 * socket_address_flatten:
 * @addr: the socket address to flatten
 *
 * Convert SocketAddressLegacy to SocketAddress.  Caller is responsible
 * for freeing with qapi_free_SocketAddress().
 *
 * Returns: the argument converted to SocketAddress.
 */
SocketAddress *socket_address_flatten(SocketAddressLegacy *addr);

#endif /* QEMU_SOCKETS_H */<|MERGE_RESOLUTION|>--- conflicted
+++ resolved
@@ -46,13 +46,7 @@
 int unix_connect(const char *path, Error **errp);
 
 SocketAddress *socket_parse(const char *str, Error **errp);
-<<<<<<< HEAD
-
-int socket_connect(SocketAddress *addr, Error **errp,
-                   NonBlockingConnectHandler *callback, void *opaque);
-=======
 int socket_connect(SocketAddress *addr, Error **errp);
->>>>>>> 4743c235
 int socket_listen(SocketAddress *addr, Error **errp);
 void socket_listen_cleanup(int fd, Error **errp);
 int socket_dgram(SocketAddress *remote, SocketAddress *local, Error **errp);
