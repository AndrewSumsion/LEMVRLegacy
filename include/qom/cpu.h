/*
 * QEMU CPU model
 *
 * Copyright (c) 2012 SUSE LINUX Products GmbH
 *
 * This program is free software; you can redistribute it and/or
 * modify it under the terms of the GNU General Public License
 * as published by the Free Software Foundation; either version 2
 * of the License, or (at your option) any later version.
 *
 * This program is distributed in the hope that it will be useful,
 * but WITHOUT ANY WARRANTY; without even the implied warranty of
 * MERCHANTABILITY or FITNESS FOR A PARTICULAR PURPOSE.  See the
 * GNU General Public License for more details.
 *
 * You should have received a copy of the GNU General Public License
 * along with this program; if not, see
 * <http://www.gnu.org/licenses/gpl-2.0.html>
 */
#ifndef QEMU_CPU_H
#define QEMU_CPU_H

#include "hw/qdev-core.h"
#include "disas/bfd.h"
#include "exec/hwaddr.h"
#include "exec/memattrs.h"
#include "qemu/bitmap.h"
#include "qemu/queue.h"
#include "qemu/thread.h"

typedef int (*WriteCoreDumpFunction)(const void *buf, size_t size,
                                     void *opaque);

/**
 * vaddr:
 * Type wide enough to contain any #target_ulong virtual address.
 */
typedef uint64_t vaddr;
#define VADDR_PRId PRId64
#define VADDR_PRIu PRIu64
#define VADDR_PRIo PRIo64
#define VADDR_PRIx PRIx64
#define VADDR_PRIX PRIX64
#define VADDR_MAX UINT64_MAX

/**
 * SECTION:cpu
 * @section_id: QEMU-cpu
 * @title: CPU Class
 * @short_description: Base class for all CPUs
 */

#define TYPE_CPU "cpu"

/* Since this macro is used a lot in hot code paths and in conjunction with
 * FooCPU *foo_env_get_cpu(), we deviate from usual QOM practice by using
 * an unchecked cast.
 */
#define CPU(obj) ((CPUState *)(obj))

#define CPU_CLASS(class) OBJECT_CLASS_CHECK(CPUClass, (class), TYPE_CPU)
#define CPU_GET_CLASS(obj) OBJECT_GET_CLASS(CPUClass, (obj), TYPE_CPU)

typedef enum MMUAccessType {
    MMU_DATA_LOAD  = 0,
    MMU_DATA_STORE = 1,
    MMU_INST_FETCH = 2
} MMUAccessType;

typedef struct CPUWatchpoint CPUWatchpoint;

typedef void (*CPUUnassignedAccess)(CPUState *cpu, hwaddr addr,
                                    bool is_write, bool is_exec, int opaque,
                                    unsigned size);

struct TranslationBlock;

/**
 * CPUClass:
 * @class_by_name: Callback to map -cpu command line model name to an
 * instantiatable CPU type.
 * @parse_features: Callback to parse command line arguments.
 * @reset: Callback to reset the #CPUState to its initial state.
 * @reset_dump_flags: #CPUDumpFlags to use for reset logging.
 * @has_work: Callback for checking if there is work to do.
 * @do_interrupt: Callback for interrupt handling.
 * @do_unassigned_access: Callback for unassigned access handling.
 * @do_unaligned_access: Callback for unaligned access handling, if
 * the target defines #ALIGNED_ONLY.
 * @virtio_is_big_endian: Callback to return %true if a CPU which supports
 * runtime configurable endianness is currently big-endian. Non-configurable
 * CPUs can use the default implementation of this method. This method should
 * not be used by any callers other than the pre-1.0 virtio devices.
 * @memory_rw_debug: Callback for GDB memory access.
 * @dump_state: Callback for dumping state.
 * @dump_statistics: Callback for dumping statistics.
 * @get_arch_id: Callback for getting architecture-dependent CPU ID.
 * @get_paging_enabled: Callback for inquiring whether paging is enabled.
 * @get_memory_mapping: Callback for obtaining the memory mappings.
 * @set_pc: Callback for setting the Program Counter register.
 * @synchronize_from_tb: Callback for synchronizing state from a TCG
 * #TranslationBlock.
 * @handle_mmu_fault: Callback for handling an MMU fault.
 * @get_phys_page_debug: Callback for obtaining a physical address.
 * @get_phys_page_attrs_debug: Callback for obtaining a physical address and the
 *       associated memory transaction attributes to use for the access.
 *       CPUs which use memory transaction attributes should implement this
 *       instead of get_phys_page_debug.
 * @asidx_from_attrs: Callback to return the CPU AddressSpace to use for
 *       a memory access with the specified memory transaction attributes.
 * @gdb_read_register: Callback for letting GDB read a register.
 * @gdb_write_register: Callback for letting GDB write a register.
 * @debug_check_watchpoint: Callback: return true if the architectural
 *       watchpoint whose address has matched should really fire.
 * @debug_excp_handler: Callback for handling debug exceptions.
 * @write_elf64_note: Callback for writing a CPU-specific ELF note to a
 * 64-bit VM coredump.
 * @write_elf32_qemunote: Callback for writing a CPU- and QEMU-specific ELF
 * note to a 32-bit VM coredump.
 * @write_elf32_note: Callback for writing a CPU-specific ELF note to a
 * 32-bit VM coredump.
 * @write_elf32_qemunote: Callback for writing a CPU- and QEMU-specific ELF
 * note to a 32-bit VM coredump.
 * @vmsd: State description for migration.
 * @gdb_num_core_regs: Number of core registers accessible to GDB.
 * @gdb_core_xml_file: File name for core registers GDB XML description.
 * @gdb_stop_before_watchpoint: Indicates whether GDB expects the CPU to stop
 *           before the insn which triggers a watchpoint rather than after it.
 * @gdb_arch_name: Optional callback that returns the architecture name known
 * to GDB. The caller must free the returned string with g_free.
 * @cpu_exec_enter: Callback for cpu_exec preparation.
 * @cpu_exec_exit: Callback for cpu_exec cleanup.
 * @cpu_exec_interrupt: Callback for processing interrupts in cpu_exec.
 * @disas_set_info: Setup architecture specific components of disassembly info
 * @adjust_watchpoint_address: Perform a target-specific adjustment to an
 * address before attempting to match it against watchpoints.
 *
 * Represents a CPU family or model.
 */
typedef struct CPUClass {
    /*< private >*/
    DeviceClass parent_class;
    /*< public >*/

    ObjectClass *(*class_by_name)(const char *cpu_model);
    void (*parse_features)(const char *typenam, char *str, Error **errp);

    void (*reset)(CPUState *cpu);
    int reset_dump_flags;
    bool (*has_work)(CPUState *cpu);
    void (*do_interrupt)(CPUState *cpu);
    CPUUnassignedAccess do_unassigned_access;
    void (*do_unaligned_access)(CPUState *cpu, vaddr addr,
                                MMUAccessType access_type,
                                int mmu_idx, uintptr_t retaddr,
                                unsigned size);
    bool (*virtio_is_big_endian)(CPUState *cpu);
    int (*memory_rw_debug)(CPUState *cpu, vaddr addr,
                           uint8_t *buf, int len, bool is_write);
    void (*dump_state)(CPUState *cpu, FILE *f, fprintf_function cpu_fprintf,
                       int flags);
    GuestPanicInformation* (*get_crash_info)(CPUState *cpu);
    void (*dump_statistics)(CPUState *cpu, FILE *f,
                            fprintf_function cpu_fprintf, int flags);
    int64_t (*get_arch_id)(CPUState *cpu);
    bool (*get_paging_enabled)(const CPUState *cpu);
    void (*get_memory_mapping)(CPUState *cpu, MemoryMappingList *list,
                               Error **errp);
    void (*set_pc)(CPUState *cpu, vaddr value);
    void (*synchronize_from_tb)(CPUState *cpu, struct TranslationBlock *tb);
    int (*handle_mmu_fault)(CPUState *cpu, vaddr address, int rw,
                            int mmu_index);
    hwaddr (*get_phys_page_debug)(CPUState *cpu, vaddr addr);
    hwaddr (*get_phys_page_attrs_debug)(CPUState *cpu, vaddr addr,
                                        MemTxAttrs *attrs);
    int (*asidx_from_attrs)(CPUState *cpu, MemTxAttrs attrs);
    int (*gdb_read_register)(CPUState *cpu, uint8_t *buf, int reg);
    int (*gdb_write_register)(CPUState *cpu, uint8_t *buf, int reg);
    bool (*debug_check_watchpoint)(CPUState *cpu, CPUWatchpoint *wp);
    void (*debug_excp_handler)(CPUState *cpu);

    int (*write_elf64_note)(WriteCoreDumpFunction f, CPUState *cpu,
                            int cpuid, void *opaque);
    int (*write_elf64_qemunote)(WriteCoreDumpFunction f, CPUState *cpu,
                                void *opaque);
    int (*write_elf32_note)(WriteCoreDumpFunction f, CPUState *cpu,
                            int cpuid, void *opaque);
    int (*write_elf32_qemunote)(WriteCoreDumpFunction f, CPUState *cpu,
                                void *opaque);

    const struct VMStateDescription *vmsd;
    int gdb_num_core_regs;
    const char *gdb_core_xml_file;
    gchar * (*gdb_arch_name)(CPUState *cpu);
    bool gdb_stop_before_watchpoint;

    void (*cpu_exec_enter)(CPUState *cpu);
    void (*cpu_exec_exit)(CPUState *cpu);
    bool (*cpu_exec_interrupt)(CPUState *cpu, int interrupt_request);

    void (*disas_set_info)(CPUState *cpu, disassemble_info *info);
    vaddr (*adjust_watchpoint_address)(CPUState *cpu, vaddr addr, int len);
} CPUClass;

#ifdef HOST_WORDS_BIGENDIAN
typedef struct icount_decr_u16 {
    uint16_t high;
    uint16_t low;
} icount_decr_u16;
#else
typedef struct icount_decr_u16 {
    uint16_t low;
    uint16_t high;
} icount_decr_u16;
#endif

typedef struct CPUBreakpoint {
    vaddr pc;
    int flags; /* BP_* */
    QTAILQ_ENTRY(CPUBreakpoint) entry;
} CPUBreakpoint;

struct CPUWatchpoint {
    vaddr vaddress;
    vaddr len;
    vaddr hitaddr;
    MemTxAttrs hitattrs;
    int flags; /* BP_* */
    QTAILQ_ENTRY(CPUWatchpoint) entry;
};

struct KVMState;
struct kvm_run;

<<<<<<< HEAD
#ifdef CONFIG_HAX
struct hax_vcpu_state;
#endif

#ifdef CONFIG_HVF
struct hvf_vcpu_caps;
struct hvf_vcpu_state;
struct hvf_x86_state;
#endif
=======
struct hax_vcpu_state;
>>>>>>> 359c41ab

#define TB_JMP_CACHE_BITS 12
#define TB_JMP_CACHE_SIZE (1 << TB_JMP_CACHE_BITS)

/* work queue */

/* The union type allows passing of 64 bit target pointers on 32 bit
 * hosts in a single parameter
 */
typedef union {
    int           host_int;
    unsigned long host_ulong;
    void         *host_ptr;
    vaddr         target_ptr;
} run_on_cpu_data;

#define RUN_ON_CPU_HOST_PTR(p)    ((run_on_cpu_data){.host_ptr = (p)})
#define RUN_ON_CPU_HOST_INT(i)    ((run_on_cpu_data){.host_int = (i)})
#define RUN_ON_CPU_HOST_ULONG(ul) ((run_on_cpu_data){.host_ulong = (ul)})
#define RUN_ON_CPU_TARGET_PTR(v)  ((run_on_cpu_data){.target_ptr = (v)})
#define RUN_ON_CPU_NULL           RUN_ON_CPU_HOST_PTR(NULL)

typedef void (*run_on_cpu_func)(CPUState *cpu, run_on_cpu_data data);

struct qemu_work_item;

/**
 * CPUState:
 * @cpu_index: CPU index (informative).
 * @nr_cores: Number of cores within this CPU package.
 * @nr_threads: Number of threads within this CPU.
 * @numa_node: NUMA node this CPU is belonging to.
 * @host_tid: Host thread ID.
 * @running: #true if CPU is currently running (lockless).
 * @has_waiter: #true if a CPU is currently waiting for the cpu_exec_end;
 * valid under cpu_list_lock.
 * @created: Indicates whether the CPU thread has been successfully created.
 * @interrupt_request: Indicates a pending interrupt request.
 * @halted: Nonzero if the CPU is in suspended state.
 * @stop: Indicates a pending stop request.
 * @stopped: Indicates the CPU has been artificially stopped.
 * @unplug: Indicates a pending CPU unplug request.
 * @crash_occurred: Indicates the OS reported a crash (panic) for this CPU
 * @singlestep_enabled: Flags for single-stepping.
 * @icount_extra: Instructions until next timer event.
 * @icount_decr: Low 16 bits: number of cycles left, only used in icount mode.
 * High 16 bits: Set to -1 to force TCG to stop executing linked TBs for this
 * CPU and return to its top level loop (even in non-icount mode).
 * This allows a single read-compare-cbranch-write sequence to test
 * for both decrementer underflow and exceptions.
 * @can_do_io: Nonzero if memory-mapped IO is safe. Deterministic execution
 * requires that IO only be performed on the last instruction of a TB
 * so that interrupts take effect immediately.
 * @cpu_ases: Pointer to array of CPUAddressSpaces (which define the
 *            AddressSpaces this CPU has)
 * @num_ases: number of CPUAddressSpaces in @cpu_ases
 * @as: Pointer to the first AddressSpace, for the convenience of targets which
 *      only have a single AddressSpace
 * @env_ptr: Pointer to subclass-specific CPUArchState field.
 * @gdb_regs: Additional GDB registers.
 * @gdb_num_regs: Number of total registers accessible to GDB.
 * @gdb_num_g_regs: Number of registers in GDB 'g' packets.
 * @next_cpu: Next CPU sharing TB cache.
 * @opaque: User data.
 * @mem_io_pc: Host Program Counter at which the memory was accessed.
 * @mem_io_vaddr: Target virtual address at which the memory was accessed.
 * @kvm_fd: vCPU file descriptor for KVM.
 * @hvf_fd: vCPU file descriptor for HVF.
 * @work_mutex: Lock to prevent multiple access to queued_work_*.
 * @queued_work_first: First asynchronous work pending.
 * @trace_dstate: Dynamic tracing state of events for this vCPU (bitmask).
 *
 * State of one CPU core or thread.
 */
struct CPUState {
    /*< private >*/
    DeviceState parent_obj;
    /*< public >*/

    int nr_cores;
    int nr_threads;
    int numa_node;

    struct QemuThread *thread;
#ifdef _WIN32
    HANDLE hThread;
#endif
    int thread_id;
    uint32_t host_tid;
    bool running, has_waiter;
    struct QemuCond *halt_cond;
    bool thread_kicked;
    bool created;
    bool stop;
    bool stopped;
    bool unplug;
    bool crash_occurred;
    bool exit_request;
    /* updates protected by BQL */
    uint32_t interrupt_request;
    int singlestep_enabled;
    int64_t icount_budget;
    int64_t icount_extra;
    sigjmp_buf jmp_env;

    QemuMutex work_mutex;
    struct qemu_work_item *queued_work_first, *queued_work_last;

    CPUAddressSpace *cpu_ases;
    int num_ases;
    AddressSpace *as;
    MemoryRegion *memory;

    void *env_ptr; /* CPUArchState */

    /* Writes protected by tb_lock, reads not thread-safe  */
    struct TranslationBlock *tb_jmp_cache[TB_JMP_CACHE_SIZE];

    struct GDBRegisterState *gdb_regs;
    int gdb_num_regs;
    int gdb_num_g_regs;
    QTAILQ_ENTRY(CPUState) node;

    /* ice debug support */
    QTAILQ_HEAD(breakpoints_head, CPUBreakpoint) breakpoints;

    QTAILQ_HEAD(watchpoints_head, CPUWatchpoint) watchpoints;
    CPUWatchpoint *watchpoint_hit;

    void *opaque;

    /* In order to avoid passing too many arguments to the MMIO helpers,
     * we store some rarely used information in the CPU context.
     */
    uintptr_t mem_io_pc;
    vaddr mem_io_vaddr;

    int kvm_fd;
    bool kvm_vcpu_dirty;
    struct KVMState *kvm_state;
    struct kvm_run *kvm_run;

    /*
     * Used for events with 'vcpu' and *without* the 'disabled' properties.
     * Dynamically allocated based on bitmap requried to hold up to
     * trace_get_vcpu_event_count() entries.
     */
    unsigned long *trace_dstate;

    /* TODO Move common fields from CPUArchState here. */
    int cpu_index; /* used by alpha TCG */
    uint32_t halted; /* used by alpha, cris, ppc TCG */
    uint32_t can_do_io;
    int32_t exception_index; /* used by m68k TCG */

    /* Used to keep track of an outstanding cpu throttle thread for migration
     * autoconverge
     */
    bool throttle_thread_scheduled;

    /* Note that this is accessed at the start of every TB via a negative
       offset from AREG0.  Leave this field at the end so as to make the
       (absolute value) offset as small as possible.  This reduces code
       size, especially for hosts without large memory offsets.  */
<<<<<<< HEAD
    uint32_t tcg_exit_req;
    
#ifdef CONFIG_HAX
    bool hax_vcpu_dirty;
    struct hax_vcpu_state *hax_vcpu;
#endif

#ifdef CONFIG_HVF
    // HVF
    bool hvf_vcpu_dirty;
    uint64_t hvf_fd; // fd of vcpu created by HVF
    // Supporting data structures for VMCS capabilities
    // and x86 emulation state
    struct hvf_vcpu_caps* hvf_caps;
    struct hvf_x86_state* hvf_x86;
#endif
=======
    union {
        uint32_t u32;
        icount_decr_u16 u16;
    } icount_decr;

    bool hax_vcpu_dirty;
    struct hax_vcpu_state *hax_vcpu;

    /* The pending_tlb_flush flag is set and cleared atomically to
     * avoid potential races. The aim of the flag is to avoid
     * unnecessary flushes.
     */
    uint16_t pending_tlb_flush;
>>>>>>> 359c41ab
};

QTAILQ_HEAD(CPUTailQ, CPUState);
extern struct CPUTailQ cpus;
#define CPU_NEXT(cpu) QTAILQ_NEXT(cpu, node)
#define CPU_FOREACH(cpu) QTAILQ_FOREACH(cpu, &cpus, node)
#define CPU_FOREACH_SAFE(cpu, next_cpu) \
    QTAILQ_FOREACH_SAFE(cpu, &cpus, node, next_cpu)
#define CPU_FOREACH_REVERSE(cpu) \
    QTAILQ_FOREACH_REVERSE(cpu, &cpus, CPUTailQ, node)
#define first_cpu QTAILQ_FIRST(&cpus)

extern __thread CPUState *current_cpu;

/**
 * qemu_tcg_mttcg_enabled:
 * Check whether we are running MultiThread TCG or not.
 *
 * Returns: %true if we are in MTTCG mode %false otherwise.
 */
extern bool mttcg_enabled;
#define qemu_tcg_mttcg_enabled() (mttcg_enabled)

/**
 * cpu_paging_enabled:
 * @cpu: The CPU whose state is to be inspected.
 *
 * Returns: %true if paging is enabled, %false otherwise.
 */
bool cpu_paging_enabled(const CPUState *cpu);

/**
 * cpu_get_memory_mapping:
 * @cpu: The CPU whose memory mappings are to be obtained.
 * @list: Where to write the memory mappings to.
 * @errp: Pointer for reporting an #Error.
 */
void cpu_get_memory_mapping(CPUState *cpu, MemoryMappingList *list,
                            Error **errp);

/**
 * cpu_write_elf64_note:
 * @f: pointer to a function that writes memory to a file
 * @cpu: The CPU whose memory is to be dumped
 * @cpuid: ID number of the CPU
 * @opaque: pointer to the CPUState struct
 */
int cpu_write_elf64_note(WriteCoreDumpFunction f, CPUState *cpu,
                         int cpuid, void *opaque);

/**
 * cpu_write_elf64_qemunote:
 * @f: pointer to a function that writes memory to a file
 * @cpu: The CPU whose memory is to be dumped
 * @cpuid: ID number of the CPU
 * @opaque: pointer to the CPUState struct
 */
int cpu_write_elf64_qemunote(WriteCoreDumpFunction f, CPUState *cpu,
                             void *opaque);

/**
 * cpu_write_elf32_note:
 * @f: pointer to a function that writes memory to a file
 * @cpu: The CPU whose memory is to be dumped
 * @cpuid: ID number of the CPU
 * @opaque: pointer to the CPUState struct
 */
int cpu_write_elf32_note(WriteCoreDumpFunction f, CPUState *cpu,
                         int cpuid, void *opaque);

/**
 * cpu_write_elf32_qemunote:
 * @f: pointer to a function that writes memory to a file
 * @cpu: The CPU whose memory is to be dumped
 * @cpuid: ID number of the CPU
 * @opaque: pointer to the CPUState struct
 */
int cpu_write_elf32_qemunote(WriteCoreDumpFunction f, CPUState *cpu,
                             void *opaque);

/**
 * cpu_get_crash_info:
 * @cpu: The CPU to get crash information for
 *
 * Gets the previously saved crash information.
 * Caller is responsible for freeing the data.
 */
GuestPanicInformation *cpu_get_crash_info(CPUState *cpu);

/**
 * CPUDumpFlags:
 * @CPU_DUMP_CODE:
 * @CPU_DUMP_FPU: dump FPU register state, not just integer
 * @CPU_DUMP_CCOP: dump info about TCG QEMU's condition code optimization state
 */
enum CPUDumpFlags {
    CPU_DUMP_CODE = 0x00010000,
    CPU_DUMP_FPU  = 0x00020000,
    CPU_DUMP_CCOP = 0x00040000,
};

/**
 * cpu_dump_state:
 * @cpu: The CPU whose state is to be dumped.
 * @f: File to dump to.
 * @cpu_fprintf: Function to dump with.
 * @flags: Flags what to dump.
 *
 * Dumps CPU state.
 */
void cpu_dump_state(CPUState *cpu, FILE *f, fprintf_function cpu_fprintf,
                    int flags);

/**
 * cpu_dump_statistics:
 * @cpu: The CPU whose state is to be dumped.
 * @f: File to dump to.
 * @cpu_fprintf: Function to dump with.
 * @flags: Flags what to dump.
 *
 * Dumps CPU statistics.
 */
void cpu_dump_statistics(CPUState *cpu, FILE *f, fprintf_function cpu_fprintf,
                         int flags);

#ifndef CONFIG_USER_ONLY
/**
 * cpu_get_phys_page_attrs_debug:
 * @cpu: The CPU to obtain the physical page address for.
 * @addr: The virtual address.
 * @attrs: Updated on return with the memory transaction attributes to use
 *         for this access.
 *
 * Obtains the physical page corresponding to a virtual one, together
 * with the corresponding memory transaction attributes to use for the access.
 * Use it only for debugging because no protection checks are done.
 *
 * Returns: Corresponding physical page address or -1 if no page found.
 */
static inline hwaddr cpu_get_phys_page_attrs_debug(CPUState *cpu, vaddr addr,
                                                   MemTxAttrs *attrs)
{
    CPUClass *cc = CPU_GET_CLASS(cpu);

    if (cc->get_phys_page_attrs_debug) {
        return cc->get_phys_page_attrs_debug(cpu, addr, attrs);
    }
    /* Fallback for CPUs which don't implement the _attrs_ hook */
    *attrs = MEMTXATTRS_UNSPECIFIED;
    return cc->get_phys_page_debug(cpu, addr);
}

/**
 * cpu_get_phys_page_debug:
 * @cpu: The CPU to obtain the physical page address for.
 * @addr: The virtual address.
 *
 * Obtains the physical page corresponding to a virtual one.
 * Use it only for debugging because no protection checks are done.
 *
 * Returns: Corresponding physical page address or -1 if no page found.
 */
static inline hwaddr cpu_get_phys_page_debug(CPUState *cpu, vaddr addr)
{
    MemTxAttrs attrs = {};

    return cpu_get_phys_page_attrs_debug(cpu, addr, &attrs);
}

/** cpu_asidx_from_attrs:
 * @cpu: CPU
 * @attrs: memory transaction attributes
 *
 * Returns the address space index specifying the CPU AddressSpace
 * to use for a memory access with the given transaction attributes.
 */
static inline int cpu_asidx_from_attrs(CPUState *cpu, MemTxAttrs attrs)
{
    CPUClass *cc = CPU_GET_CLASS(cpu);

    if (cc->asidx_from_attrs) {
        return cc->asidx_from_attrs(cpu, attrs);
    }
    return 0;
}
#endif

/**
 * cpu_list_add:
 * @cpu: The CPU to be added to the list of CPUs.
 */
void cpu_list_add(CPUState *cpu);

/**
 * cpu_list_remove:
 * @cpu: The CPU to be removed from the list of CPUs.
 */
void cpu_list_remove(CPUState *cpu);

/**
 * cpu_reset:
 * @cpu: The CPU whose state is to be reset.
 */
void cpu_reset(CPUState *cpu);

/**
 * cpu_class_by_name:
 * @typenam: The CPU base type.
 * @cpu_model: The model string without any parameters.
 *
 * Looks up a CPU #ObjectClass matching name @cpu_model.
 *
 * Returns: A #CPUClass or %NULL if not matching class is found.
 */
ObjectClass *cpu_class_by_name(const char *typenam, const char *cpu_model);

/**
 * cpu_generic_init:
 * @typenam: The CPU base type.
 * @cpu_model: The model string including optional parameters.
 *
 * Instantiates a CPU, processes optional parameters and realizes the CPU.
 *
 * Returns: A #CPUState or %NULL if an error occurred.
 */
CPUState *cpu_generic_init(const char *typenam, const char *cpu_model);

/**
 * cpu_has_work:
 * @cpu: The vCPU to check.
 *
 * Checks whether the CPU has work to do.
 *
 * Returns: %true if the CPU has work, %false otherwise.
 */
static inline bool cpu_has_work(CPUState *cpu)
{
    CPUClass *cc = CPU_GET_CLASS(cpu);

    g_assert(cc->has_work);
    return cc->has_work(cpu);
}

/**
 * qemu_cpu_is_self:
 * @cpu: The vCPU to check against.
 *
 * Checks whether the caller is executing on the vCPU thread.
 *
 * Returns: %true if called from @cpu's thread, %false otherwise.
 */
bool qemu_cpu_is_self(CPUState *cpu);

/**
 * qemu_cpu_kick:
 * @cpu: The vCPU to kick.
 *
 * Kicks @cpu's thread.
 */
void qemu_cpu_kick(CPUState *cpu);

/**
 * cpu_is_stopped:
 * @cpu: The CPU to check.
 *
 * Checks whether the CPU is stopped.
 *
 * Returns: %true if run state is not running or if artificially stopped;
 * %false otherwise.
 */
bool cpu_is_stopped(CPUState *cpu);

/**
 * do_run_on_cpu:
 * @cpu: The vCPU to run on.
 * @func: The function to be executed.
 * @data: Data to pass to the function.
 * @mutex: Mutex to release while waiting for @func to run.
 *
 * Used internally in the implementation of run_on_cpu.
 */
void do_run_on_cpu(CPUState *cpu, run_on_cpu_func func, run_on_cpu_data data,
                   QemuMutex *mutex);

/**
 * run_on_cpu:
 * @cpu: The vCPU to run on.
 * @func: The function to be executed.
 * @data: Data to pass to the function.
 *
 * Schedules the function @func for execution on the vCPU @cpu.
 */
void run_on_cpu(CPUState *cpu, run_on_cpu_func func, run_on_cpu_data data);

/**
 * async_run_on_cpu:
 * @cpu: The vCPU to run on.
 * @func: The function to be executed.
 * @data: Data to pass to the function.
 *
 * Schedules the function @func for execution on the vCPU @cpu asynchronously.
 */
void async_run_on_cpu(CPUState *cpu, run_on_cpu_func func, run_on_cpu_data data);

/**
 * async_safe_run_on_cpu:
 * @cpu: The vCPU to run on.
 * @func: The function to be executed.
 * @data: Data to pass to the function.
 *
 * Schedules the function @func for execution on the vCPU @cpu asynchronously,
 * while all other vCPUs are sleeping.
 *
 * Unlike run_on_cpu and async_run_on_cpu, the function is run outside the
 * BQL.
 */
void async_safe_run_on_cpu(CPUState *cpu, run_on_cpu_func func, run_on_cpu_data data);

/**
 * qemu_get_cpu:
 * @index: The CPUState@cpu_index value of the CPU to obtain.
 *
 * Gets a CPU matching @index.
 *
 * Returns: The CPU or %NULL if there is no matching CPU.
 */
CPUState *qemu_get_cpu(int index);

/**
 * cpu_exists:
 * @id: Guest-exposed CPU ID to lookup.
 *
 * Search for CPU with specified ID.
 *
 * Returns: %true - CPU is found, %false - CPU isn't found.
 */
bool cpu_exists(int64_t id);

/**
 * cpu_throttle_set:
 * @new_throttle_pct: Percent of sleep time. Valid range is 1 to 99.
 *
 * Throttles all vcpus by forcing them to sleep for the given percentage of
 * time. A throttle_percentage of 25 corresponds to a 75% duty cycle roughly.
 * (example: 10ms sleep for every 30ms awake).
 *
 * cpu_throttle_set can be called as needed to adjust new_throttle_pct.
 * Once the throttling starts, it will remain in effect until cpu_throttle_stop
 * is called.
 */
void cpu_throttle_set(int new_throttle_pct);

/**
 * cpu_throttle_stop:
 *
 * Stops the vcpu throttling started by cpu_throttle_set.
 */
void cpu_throttle_stop(void);

/**
 * cpu_throttle_active:
 *
 * Returns: %true if the vcpus are currently being throttled, %false otherwise.
 */
bool cpu_throttle_active(void);

/**
 * cpu_throttle_get_percentage:
 *
 * Returns the vcpu throttle percentage. See cpu_throttle_set for details.
 *
 * Returns: The throttle percentage in range 1 to 99.
 */
int cpu_throttle_get_percentage(void);

#ifndef CONFIG_USER_ONLY

typedef void (*CPUInterruptHandler)(CPUState *, int);

extern CPUInterruptHandler cpu_interrupt_handler;

/**
 * cpu_interrupt:
 * @cpu: The CPU to set an interrupt on.
 * @mask: The interupts to set.
 *
 * Invokes the interrupt handler.
 */
static inline void cpu_interrupt(CPUState *cpu, int mask)
{
    cpu_interrupt_handler(cpu, mask);
}

#else /* USER_ONLY */

void cpu_interrupt(CPUState *cpu, int mask);

#endif /* USER_ONLY */

#ifdef CONFIG_SOFTMMU
static inline void cpu_unassigned_access(CPUState *cpu, hwaddr addr,
                                         bool is_write, bool is_exec,
                                         int opaque, unsigned size)
{
    CPUClass *cc = CPU_GET_CLASS(cpu);

    if (cc->do_unassigned_access) {
        cc->do_unassigned_access(cpu, addr, is_write, is_exec, opaque, size);
    }
}

static inline void cpu_unaligned_access(CPUState *cpu, vaddr addr,
                                        MMUAccessType access_type,
                                        int mmu_idx, uintptr_t retaddr,
                                        unsigned size)
{
    CPUClass *cc = CPU_GET_CLASS(cpu);

    cc->do_unaligned_access(cpu, addr, access_type, mmu_idx, retaddr, size);
}
#endif

/**
 * cpu_set_pc:
 * @cpu: The CPU to set the program counter for.
 * @addr: Program counter value.
 *
 * Sets the program counter for a CPU.
 */
static inline void cpu_set_pc(CPUState *cpu, vaddr addr)
{
    CPUClass *cc = CPU_GET_CLASS(cpu);

    cc->set_pc(cpu, addr);
}

/**
 * cpu_reset_interrupt:
 * @cpu: The CPU to clear the interrupt on.
 * @mask: The interrupt mask to clear.
 *
 * Resets interrupts on the vCPU @cpu.
 */
void cpu_reset_interrupt(CPUState *cpu, int mask);

/**
 * cpu_exit:
 * @cpu: The CPU to exit.
 *
 * Requests the CPU @cpu to exit execution.
 */
void cpu_exit(CPUState *cpu);

/**
 * cpu_resume:
 * @cpu: The CPU to resume.
 *
 * Resumes CPU, i.e. puts CPU into runnable state.
 */
void cpu_resume(CPUState *cpu);

/**
 * cpu_remove:
 * @cpu: The CPU to remove.
 *
 * Requests the CPU to be removed.
 */
void cpu_remove(CPUState *cpu);

 /**
 * cpu_remove_sync:
 * @cpu: The CPU to remove.
 *
 * Requests the CPU to be removed and waits till it is removed.
 */
void cpu_remove_sync(CPUState *cpu);

/**
 * process_queued_cpu_work() - process all items on CPU work queue
 * @cpu: The CPU which work queue to process.
 */
void process_queued_cpu_work(CPUState *cpu);

/**
 * cpu_exec_start:
 * @cpu: The CPU for the current thread.
 *
 * Record that a CPU has started execution and can be interrupted with
 * cpu_exit.
 */
void cpu_exec_start(CPUState *cpu);

/**
 * cpu_exec_end:
 * @cpu: The CPU for the current thread.
 *
 * Record that a CPU has stopped execution and exclusive sections
 * can be executed without interrupting it.
 */
void cpu_exec_end(CPUState *cpu);

/**
 * start_exclusive:
 *
 * Wait for a concurrent exclusive section to end, and then start
 * a section of work that is run while other CPUs are not running
 * between cpu_exec_start and cpu_exec_end.  CPUs that are running
 * cpu_exec are exited immediately.  CPUs that call cpu_exec_start
 * during the exclusive section go to sleep until this CPU calls
 * end_exclusive.
 */
void start_exclusive(void);

/**
 * end_exclusive:
 *
 * Concludes an exclusive execution section started by start_exclusive.
 */
void end_exclusive(void);

/**
 * qemu_init_vcpu:
 * @cpu: The vCPU to initialize.
 *
 * Initializes a vCPU.
 */
void qemu_init_vcpu(CPUState *cpu);

#define SSTEP_ENABLE  0x1  /* Enable simulated HW single stepping */
#define SSTEP_NOIRQ   0x2  /* Do not use IRQ while single stepping */
#define SSTEP_NOTIMER 0x4  /* Do not Timers while single stepping */

/**
 * cpu_single_step:
 * @cpu: CPU to the flags for.
 * @enabled: Flags to enable.
 *
 * Enables or disables single-stepping for @cpu.
 */
void cpu_single_step(CPUState *cpu, int enabled);

/* Breakpoint/watchpoint flags */
#define BP_MEM_READ           0x01
#define BP_MEM_WRITE          0x02
#define BP_MEM_ACCESS         (BP_MEM_READ | BP_MEM_WRITE)
#define BP_STOP_BEFORE_ACCESS 0x04
/* 0x08 currently unused */
#define BP_GDB                0x10
#define BP_CPU                0x20
#define BP_ANY                (BP_GDB | BP_CPU)
#define BP_WATCHPOINT_HIT_READ 0x40
#define BP_WATCHPOINT_HIT_WRITE 0x80
#define BP_WATCHPOINT_HIT (BP_WATCHPOINT_HIT_READ | BP_WATCHPOINT_HIT_WRITE)

int cpu_breakpoint_insert(CPUState *cpu, vaddr pc, int flags,
                          CPUBreakpoint **breakpoint);
int cpu_breakpoint_remove(CPUState *cpu, vaddr pc, int flags);
void cpu_breakpoint_remove_by_ref(CPUState *cpu, CPUBreakpoint *breakpoint);
void cpu_breakpoint_remove_all(CPUState *cpu, int mask);

/* Return true if PC matches an installed breakpoint.  */
static inline bool cpu_breakpoint_test(CPUState *cpu, vaddr pc, int mask)
{
    CPUBreakpoint *bp;

    if (unlikely(!QTAILQ_EMPTY(&cpu->breakpoints))) {
        QTAILQ_FOREACH(bp, &cpu->breakpoints, entry) {
            if (bp->pc == pc && (bp->flags & mask)) {
                return true;
            }
        }
    }
    return false;
}

int cpu_watchpoint_insert(CPUState *cpu, vaddr addr, vaddr len,
                          int flags, CPUWatchpoint **watchpoint);
int cpu_watchpoint_remove(CPUState *cpu, vaddr addr,
                          vaddr len, int flags);
void cpu_watchpoint_remove_by_ref(CPUState *cpu, CPUWatchpoint *watchpoint);
void cpu_watchpoint_remove_all(CPUState *cpu, int mask);

/**
 * cpu_get_address_space:
 * @cpu: CPU to get address space from
 * @asidx: index identifying which address space to get
 *
 * Return the requested address space of this CPU. @asidx
 * specifies which address space to read.
 */
AddressSpace *cpu_get_address_space(CPUState *cpu, int asidx);

void QEMU_NORETURN cpu_abort(CPUState *cpu, const char *fmt, ...)
    GCC_FMT_ATTR(2, 3);
void cpu_exec_initfn(CPUState *cpu);
void cpu_exec_realizefn(CPUState *cpu, Error **errp);
void cpu_exec_unrealizefn(CPUState *cpu);

#ifdef CONFIG_SOFTMMU
extern const struct VMStateDescription vmstate_cpu_common;
#else
#define vmstate_cpu_common vmstate_dummy
#endif

#define VMSTATE_CPU() {                                                     \
    .name = "parent_obj",                                                   \
    .size = sizeof(CPUState),                                               \
    .vmsd = &vmstate_cpu_common,                                            \
    .flags = VMS_STRUCT,                                                    \
    .offset = 0,                                                            \
}

#define UNASSIGNED_CPU_INDEX -1

#endif<|MERGE_RESOLUTION|>--- conflicted
+++ resolved
@@ -232,19 +232,14 @@
 struct KVMState;
 struct kvm_run;
 
-<<<<<<< HEAD
-#ifdef CONFIG_HAX
-struct hax_vcpu_state;
-#endif
 
 #ifdef CONFIG_HVF
 struct hvf_vcpu_caps;
 struct hvf_vcpu_state;
 struct hvf_x86_state;
 #endif
-=======
+
 struct hax_vcpu_state;
->>>>>>> 359c41ab
 
 #define TB_JMP_CACHE_BITS 12
 #define TB_JMP_CACHE_SIZE (1 << TB_JMP_CACHE_BITS)
@@ -409,14 +404,6 @@
        offset from AREG0.  Leave this field at the end so as to make the
        (absolute value) offset as small as possible.  This reduces code
        size, especially for hosts without large memory offsets.  */
-<<<<<<< HEAD
-    uint32_t tcg_exit_req;
-    
-#ifdef CONFIG_HAX
-    bool hax_vcpu_dirty;
-    struct hax_vcpu_state *hax_vcpu;
-#endif
-
 #ifdef CONFIG_HVF
     // HVF
     bool hvf_vcpu_dirty;
@@ -426,7 +413,6 @@
     struct hvf_vcpu_caps* hvf_caps;
     struct hvf_x86_state* hvf_x86;
 #endif
-=======
     union {
         uint32_t u32;
         icount_decr_u16 u16;
@@ -440,7 +426,6 @@
      * unnecessary flushes.
      */
     uint16_t pending_tlb_flush;
->>>>>>> 359c41ab
 };
 
 QTAILQ_HEAD(CPUTailQ, CPUState);
