--- conflicted
+++ resolved
@@ -156,16 +156,12 @@
     CPUUnassignedAccess do_unassigned_access;
     void (*do_unaligned_access)(CPUState *cpu, vaddr addr,
                                 MMUAccessType access_type,
-<<<<<<< HEAD
                                 int mmu_idx, uintptr_t retaddr,
                                 unsigned size);
-=======
-                                int mmu_idx, uintptr_t retaddr);
     void (*do_transaction_failed)(CPUState *cpu, hwaddr physaddr, vaddr addr,
                                   unsigned size, MMUAccessType access_type,
                                   int mmu_idx, MemTxAttrs attrs,
                                   MemTxResult response, uintptr_t retaddr);
->>>>>>> 4743c235
     bool (*virtio_is_big_endian)(CPUState *cpu);
     int (*memory_rw_debug)(CPUState *cpu, vaddr addr,
                            uint8_t *buf, int len, bool is_write);
@@ -414,8 +410,6 @@
     /* shared by kvm, hax and hvf */
     bool vcpu_dirty;
 
-    bool vcpu_dirty;
-
     /* Used to keep track of an outstanding cpu throttle thread for migration
      * autoconverge
      */
@@ -446,8 +440,6 @@
      * unnecessary flushes.
      */
     uint16_t pending_tlb_flush;
-
-    int hvf_fd;
 };
 
 QTAILQ_HEAD(CPUTailQ, CPUState);
@@ -674,23 +666,14 @@
 ObjectClass *cpu_class_by_name(const char *typenam, const char *cpu_model);
 
 /**
-<<<<<<< HEAD
- * cpu_generic_init:
- * @typenam: The CPU base type.
- * @cpu_model: The model string including optional parameters.
-=======
  * cpu_create:
- * @typename: The CPU type.
->>>>>>> 4743c235
+ * @typname: The CPU type.
  *
  * Instantiates a CPU and realizes the CPU.
  *
  * Returns: A #CPUState or %NULL if an error occurred.
  */
-<<<<<<< HEAD
-CPUState *cpu_generic_init(const char *typenam, const char *cpu_model);
-=======
-CPUState *cpu_create(const char *typename);
+CPUState *cpu_create(const char *typname);
 
 /**
  * parse_cpu_model:
@@ -702,7 +685,6 @@
  *          if an error occurred.
  */
 const char *parse_cpu_model(const char *cpu_model);
->>>>>>> 4743c235
 
 /**
  * cpu_has_work:
