/*
 * QEMU SDL display driver
 *
 * Copyright (c) 2003 Fabrice Bellard
 *
 * Permission is hereby granted, free of charge, to any person obtaining a copy
 * of this software and associated documentation files (the "Software"), to deal
 * in the Software without restriction, including without limitation the rights
 * to use, copy, modify, merge, publish, distribute, sublicense, and/or sell
 * copies of the Software, and to permit persons to whom the Software is
 * furnished to do so, subject to the following conditions:
 *
 * The above copyright notice and this permission notice shall be included in
 * all copies or substantial portions of the Software.
 *
 * THE SOFTWARE IS PROVIDED "AS IS", WITHOUT WARRANTY OF ANY KIND, EXPRESS OR
 * IMPLIED, INCLUDING BUT NOT LIMITED TO THE WARRANTIES OF MERCHANTABILITY,
 * FITNESS FOR A PARTICULAR PURPOSE AND NONINFRINGEMENT. IN NO EVENT SHALL
 * THE AUTHORS OR COPYRIGHT HOLDERS BE LIABLE FOR ANY CLAIM, DAMAGES OR OTHER
 * LIABILITY, WHETHER IN AN ACTION OF CONTRACT, TORT OR OTHERWISE, ARISING FROM,
 * OUT OF OR IN CONNECTION WITH THE SOFTWARE OR THE USE OR OTHER DEALINGS IN
 * THE SOFTWARE.
 */

/* Avoid compiler warning because macro is redefined in SDL_syswm.h. */
#undef WIN32_LEAN_AND_MEAN

#include "qemu/osdep.h"
#include <SDL.h>
#include <SDL_syswm.h>

#include "qemu-common.h"
#include "qemu/cutils.h"
#include "ui/console.h"
#include "ui/input.h"
#include "sysemu/sysemu.h"
#include "x_keymap.h"
#include "sdl_zoom.h"

static DisplayChangeListener *dcl;
static DisplaySurface *surface;
static SDL_Surface *real_screen;
static SDL_Surface *guest_screen = NULL;
static int gui_grab; /* if true, all keyboard/mouse events are grabbed */
static int last_vm_running;
static bool gui_saved_scaling;
static int gui_saved_width;
static int gui_saved_height;
static int gui_saved_grab;
static int gui_fullscreen;
static int gui_noframe;
static int gui_key_modifier_pressed;
static int gui_keysym;
static int gui_grab_code = KMOD_LALT | KMOD_LCTRL;
static uint8_t modifiers_state[256];
static SDL_Cursor *sdl_cursor_normal;
static SDL_Cursor *sdl_cursor_hidden;
static int absolute_enabled = 0;
static int guest_cursor = 0;
static int guest_x, guest_y;
static SDL_Cursor *guest_sprite = NULL;
static SDL_PixelFormat host_format;
static int scaling_active = 0;
static Notifier mouse_mode_notifier;
static int idle_counter;

#define SDL_REFRESH_INTERVAL_BUSY 10
#define SDL_MAX_IDLE_COUNT (2 * GUI_REFRESH_INTERVAL_DEFAULT \
                            / SDL_REFRESH_INTERVAL_BUSY + 1)

#if 0
#define DEBUG_SDL
#endif

static void sdl_update(DisplayChangeListener *dcl,
                       int x, int y, int w, int h)
{
    SDL_Rect rec;
    rec.x = x;
    rec.y = y;
    rec.w = w;
    rec.h = h;

#ifdef DEBUG_SDL
    printf("SDL: Updating x=%d y=%d w=%d h=%d (scaling: %d)\n",
           x, y, w, h, scaling_active);
#endif

    if (guest_screen) {
        if (!scaling_active) {
            SDL_BlitSurface(guest_screen, &rec, real_screen, &rec);
        } else {
            if (sdl_zoom_blit(guest_screen, real_screen, SMOOTHING_ON, &rec) < 0) {
                fprintf(stderr, "Zoom blit failed\n");
                exit(1);
            }
        }
    } 
    SDL_UpdateRect(real_screen, rec.x, rec.y, rec.w, rec.h);
}

static void do_sdl_resize(int width, int height, int bpp)
{
    int flags;
    SDL_Surface *tmp_screen;

#ifdef DEBUG_SDL
    printf("SDL: Resizing to %dx%d bpp %d\n", width, height, bpp);
#endif

    flags = SDL_HWSURFACE | SDL_ASYNCBLIT | SDL_HWACCEL;
    if (gui_fullscreen) {
        flags |= SDL_FULLSCREEN;
    } else {
        flags |= SDL_RESIZABLE;
    }
    if (gui_noframe)
        flags |= SDL_NOFRAME;

    tmp_screen = SDL_SetVideoMode(width, height, bpp, flags);
    if (!real_screen) {
        if (!tmp_screen) {
            fprintf(stderr, "Could not open SDL display (%dx%dx%d): %s\n",
                    width, height, bpp, SDL_GetError());
            exit(1);
        }
    } else {
        /*
         * Revert to the previous video mode if the change of resizing or
         * resolution failed.
         */
        if (!tmp_screen) {
            fprintf(stderr, "Failed to set SDL display (%dx%dx%d): %s\n",
                    width, height, bpp, SDL_GetError());
            return;
        }
    }

    real_screen = tmp_screen;
}

static void sdl_switch(DisplayChangeListener *dcl,
                       DisplaySurface *new_surface)
{
    PixelFormat pf;

    /* temporary hack: allows to call sdl_switch to handle scaling changes */
    if (new_surface) {
        surface = new_surface;
    }
    pf = qemu_pixelformat_from_pixman(surface->format);

    if (!scaling_active) {
        do_sdl_resize(surface_width(surface), surface_height(surface), 0);
    } else if (real_screen->format->BitsPerPixel !=
               surface_bits_per_pixel(surface)) {
        do_sdl_resize(real_screen->w, real_screen->h,
                      surface_bits_per_pixel(surface));
    }

    if (guest_screen != NULL) {
        SDL_FreeSurface(guest_screen);
    }

#ifdef DEBUG_SDL
    printf("SDL: Creating surface with masks: %08x %08x %08x %08x\n",
           pf.rmask, pf.gmask, pf.bmask, pf.amask);
#endif

    guest_screen = SDL_CreateRGBSurfaceFrom
        (surface_data(surface),
         surface_width(surface), surface_height(surface),
         surface_bits_per_pixel(surface), surface_stride(surface),
         pf.rmask, pf.gmask,
         pf.bmask, pf.amask);
}

static bool sdl_check_format(DisplayChangeListener *dcl,
                             pixman_format_code_t format)
{
    /*
     * We let SDL convert for us a few more formats than,
     * the native ones. Thes are the ones I have tested.
     */
    return (format == PIXMAN_x8r8g8b8 ||
            format == PIXMAN_b8g8r8x8 ||
            format == PIXMAN_x1r5g5b5 ||
            format == PIXMAN_r5g6b5);
}

/* generic keyboard conversion */

#include "sdl_keysym.h"

static kbd_layout_t *kbd_layout = NULL;

static uint8_t sdl_keyevent_to_keycode_generic(const SDL_KeyboardEvent *ev)
{
    int keysym;
    /* workaround for X11+SDL bug with AltGR */
    keysym = ev->keysym.sym;
    if (keysym == 0 && ev->keysym.scancode == 113)
        keysym = SDLK_MODE;
    /* For Japanese key '\' and '|' */
    if (keysym == 92 && ev->keysym.scancode == 133) {
        keysym = 0xa5;
    }
    return keysym2scancode(kbd_layout, keysym) & SCANCODE_KEYMASK;
}

/* specific keyboard conversions from scan codes */

#if defined(_WIN32)

static uint8_t sdl_keyevent_to_keycode(const SDL_KeyboardEvent *ev)
{
    return ev->keysym.scancode;
}

#else

#if defined(SDL_VIDEO_DRIVER_X11)
#include <X11/XKBlib.h>

static int check_for_evdev(void)
{
    SDL_SysWMinfo info;
    XkbDescPtr desc = NULL;
    int has_evdev = 0;
    char *keycodes = NULL;

    SDL_VERSION(&info.version);
    if (!SDL_GetWMInfo(&info)) {
        return 0;
    }
    desc = XkbGetKeyboard(info.info.x11.display,
                          XkbGBN_AllComponentsMask,
                          XkbUseCoreKbd);
    if (desc && desc->names) {
        keycodes = XGetAtomName(info.info.x11.display, desc->names->keycodes);
        if (keycodes == NULL) {
            fprintf(stderr, "could not lookup keycode name\n");
        } else if (strstart(keycodes, "evdev", NULL)) {
            has_evdev = 1;
        } else if (!strstart(keycodes, "xfree86", NULL)) {
            fprintf(stderr, "unknown keycodes `%s', please report to "
                    "qemu-devel@nongnu.org\n", keycodes);
        }
    }

    if (desc) {
        XkbFreeKeyboard(desc, XkbGBN_AllComponentsMask, True);
    }
    if (keycodes) {
        XFree(keycodes);
    }
    return has_evdev;
}
#else
static int check_for_evdev(void)
{
	return 0;
}
#endif

static uint8_t sdl_keyevent_to_keycode(const SDL_KeyboardEvent *ev)
{
    int keycode;
    static int has_evdev = -1;

    if (has_evdev == -1)
        has_evdev = check_for_evdev();

    keycode = ev->keysym.scancode;

    if (keycode < 9) {
        keycode = 0;
    } else if (keycode < 97) {
        keycode -= 8; /* just an offset */
    } else if (keycode < 158) {
        /* use conversion table */
        if (has_evdev)
            keycode = translate_evdev_keycode(keycode - 97);
        else
            keycode = translate_xfree86_keycode(keycode - 97);
    } else if (keycode == 208) { /* Hiragana_Katakana */
        keycode = 0x70;
    } else if (keycode == 211) { /* backslash */
        keycode = 0x73;
    } else {
        keycode = 0;
    }
    return keycode;
}

#endif

static void reset_keys(void)
{
    int i;
    for(i = 0; i < 256; i++) {
        if (modifiers_state[i]) {
            qemu_input_event_send_key_number(dcl->con, i, false);
            modifiers_state[i] = 0;
        }
    }
}

static void sdl_process_key(SDL_KeyboardEvent *ev)
{
    int keycode;

    if (ev->keysym.sym == SDLK_PAUSE) {
        /* specific case */
        qemu_input_event_send_key_qcode(dcl->con, Q_KEY_CODE_PAUSE,
                                        ev->type == SDL_KEYDOWN);
        return;
    }

    if (kbd_layout) {
        keycode = sdl_keyevent_to_keycode_generic(ev);
    } else {
        keycode = sdl_keyevent_to_keycode(ev);
    }

    switch(keycode) {
    case 0x00:
        /* sent when leaving window: reset the modifiers state */
        reset_keys();
        return;
    case 0x2a:                          /* Left Shift */
    case 0x36:                          /* Right Shift */
    case 0x1d:                          /* Left CTRL */
    case 0x9d:                          /* Right CTRL */
    case 0x38:                          /* Left ALT */
    case 0xb8:                         /* Right ALT */
        if (ev->type == SDL_KEYUP)
            modifiers_state[keycode] = 0;
        else
            modifiers_state[keycode] = 1;
        break;
#define QEMU_SDL_VERSION ((SDL_MAJOR_VERSION << 8) + SDL_MINOR_VERSION)
#if QEMU_SDL_VERSION < 0x102 || QEMU_SDL_VERSION == 0x102 && SDL_PATCHLEVEL < 14
        /* SDL versions before 1.2.14 don't support key up for caps/num lock. */
    case 0x45: /* num lock */
    case 0x3a: /* caps lock */
        /* SDL does not send the key up event, so we generate it */
        qemu_input_event_send_key_number(dcl->con, keycode, true);
        qemu_input_event_send_key_number(dcl->con, keycode, false);
        return;
#endif
    }

    /* now send the key code */
    qemu_input_event_send_key_number(dcl->con, keycode,
                                     ev->type == SDL_KEYDOWN);
}

static void sdl_update_caption(void)
{
    char win_title[1024];
    char icon_title[1024];
    const char *status = "";

    if (!runstate_is_running())
        status = " [Stopped]";
    else if (gui_grab) {
        if (alt_grab)
            status = " - Press Ctrl-Alt-Shift to exit mouse grab";
        else if (ctrl_grab)
            status = " - Press Right-Ctrl to exit mouse grab";
        else
            status = " - Press Ctrl-Alt to exit mouse grab";
    }

    if (qemu_name) {
        snprintf(win_title, sizeof(win_title), "QEMU (%s)%s", qemu_name, status);
        snprintf(icon_title, sizeof(icon_title), "QEMU (%s)", qemu_name);
    } else {
        snprintf(win_title, sizeof(win_title), "QEMU%s", status);
        snprintf(icon_title, sizeof(icon_title), "QEMU");
    }

    SDL_WM_SetCaption(win_title, icon_title);
}

static void sdl_hide_cursor(void)
{
    if (!cursor_hide)
        return;

    if (qemu_input_is_absolute()) {
        SDL_ShowCursor(1);
        SDL_SetCursor(sdl_cursor_hidden);
    } else {
        SDL_ShowCursor(0);
    }
}

static void sdl_show_cursor(void)
{
    if (!cursor_hide)
        return;

    if (!qemu_input_is_absolute() || !qemu_console_is_graphic(NULL)) {
        SDL_ShowCursor(1);
        if (guest_cursor &&
                (gui_grab || qemu_input_is_absolute() || absolute_enabled))
            SDL_SetCursor(guest_sprite);
        else
            SDL_SetCursor(sdl_cursor_normal);
    }
}

static void sdl_grab_start(void)
{
    /*
     * If the application is not active, do not try to enter grab state. This
     * prevents 'SDL_WM_GrabInput(SDL_GRAB_ON)' from blocking all the
     * application (SDL bug).
     */
    if (!(SDL_GetAppState() & SDL_APPINPUTFOCUS)) {
        return;
    }
    if (guest_cursor) {
        SDL_SetCursor(guest_sprite);
        if (!qemu_input_is_absolute() && !absolute_enabled) {
            SDL_WarpMouse(guest_x, guest_y);
        }
    } else
        sdl_hide_cursor();
    SDL_WM_GrabInput(SDL_GRAB_ON);
    gui_grab = 1;
    sdl_update_caption();
}

static void sdl_grab_end(void)
{
    SDL_WM_GrabInput(SDL_GRAB_OFF);
    gui_grab = 0;
    sdl_show_cursor();
    sdl_update_caption();
}

static void absolute_mouse_grab(void)
{
    int mouse_x, mouse_y;

    SDL_GetMouseState(&mouse_x, &mouse_y);
    if (mouse_x > 0 && mouse_x < real_screen->w - 1 &&
        mouse_y > 0 && mouse_y < real_screen->h - 1) {
        sdl_grab_start();
    }
}

static void sdl_mouse_mode_change(Notifier *notify, void *data)
{
    if (qemu_input_is_absolute()) {
        if (!absolute_enabled) {
            absolute_enabled = 1;
            if (qemu_console_is_graphic(NULL)) {
                absolute_mouse_grab();
            }
        }
    } else if (absolute_enabled) {
        if (!gui_fullscreen) {
            sdl_grab_end();
        }
        absolute_enabled = 0;
    }
}

static void sdl_send_mouse_event(int dx, int dy, int x, int y, int state)
{
    static uint32_t bmap[INPUT_BUTTON__MAX] = {
        [INPUT_BUTTON_LEFT]       = SDL_BUTTON(SDL_BUTTON_LEFT),
        [INPUT_BUTTON_MIDDLE]     = SDL_BUTTON(SDL_BUTTON_MIDDLE),
        [INPUT_BUTTON_RIGHT]      = SDL_BUTTON(SDL_BUTTON_RIGHT),
        [INPUT_BUTTON_WHEEL_UP]   = SDL_BUTTON(SDL_BUTTON_WHEELUP),
        [INPUT_BUTTON_WHEEL_DOWN] = SDL_BUTTON(SDL_BUTTON_WHEELDOWN),
    };
    static uint32_t prev_state;

    if (prev_state != state) {
        qemu_input_update_buttons(dcl->con, bmap, prev_state, state);
        prev_state = state;
    }

    if (qemu_input_is_absolute()) {
        qemu_input_queue_abs(dcl->con, INPUT_AXIS_X, x,
                             real_screen->w);
        qemu_input_queue_abs(dcl->con, INPUT_AXIS_Y, y,
                             real_screen->h);
    } else {
        if (guest_cursor) {
            x -= guest_x;
            y -= guest_y;
            guest_x += x;
            guest_y += y;
            dx = x;
            dy = y;
        }
        qemu_input_queue_rel(dcl->con, INPUT_AXIS_X, dx);
        qemu_input_queue_rel(dcl->con, INPUT_AXIS_Y, dy);
    }
    qemu_input_event_sync();
}

static void sdl_scale(int width, int height)
{
    int bpp = real_screen->format->BitsPerPixel;

#ifdef DEBUG_SDL
    printf("SDL: Scaling to %dx%d bpp %d\n", width, height, bpp);
#endif

    if (bpp != 16 && bpp != 32) {
        bpp = 32;
    }
    do_sdl_resize(width, height, bpp);
    scaling_active = 1;
}

static void toggle_full_screen(void)
{
    int width = surface_width(surface);
    int height = surface_height(surface);
    int bpp = surface_bits_per_pixel(surface);

    gui_fullscreen = !gui_fullscreen;
    if (gui_fullscreen) {
        gui_saved_width = real_screen->w;
        gui_saved_height = real_screen->h;
        gui_saved_scaling = scaling_active;

        do_sdl_resize(width, height, bpp);
        scaling_active = 0;

        gui_saved_grab = gui_grab;
        sdl_grab_start();
    } else {
        if (gui_saved_scaling) {
            sdl_scale(gui_saved_width, gui_saved_height);
        } else {
            do_sdl_resize(width, height, 0);
        }
        if (!gui_saved_grab || !qemu_console_is_graphic(NULL)) {
            sdl_grab_end();
        }
    }
    graphic_hw_invalidate(NULL);
    graphic_hw_update(NULL);
}

static void handle_keydown(SDL_Event *ev)
{
    int mod_state;
    int keycode;

    if (alt_grab) {
        mod_state = (SDL_GetModState() & (gui_grab_code | KMOD_LSHIFT)) ==
                    (gui_grab_code | KMOD_LSHIFT);
    } else if (ctrl_grab) {
        mod_state = (SDL_GetModState() & KMOD_RCTRL) == KMOD_RCTRL;
    } else {
        mod_state = (SDL_GetModState() & gui_grab_code) == gui_grab_code;
    }
    gui_key_modifier_pressed = mod_state;

    if (gui_key_modifier_pressed) {
        keycode = sdl_keyevent_to_keycode(&ev->key);
        switch (keycode) {
        case 0x21: /* 'f' key on US keyboard */
            toggle_full_screen();
            gui_keysym = 1;
            break;
        case 0x16: /* 'u' key on US keyboard */
            if (scaling_active) {
                scaling_active = 0;
                sdl_switch(dcl, NULL);
                graphic_hw_invalidate(NULL);
                graphic_hw_update(NULL);
            }
            gui_keysym = 1;
            break;
        case 0x02 ... 0x0a: /* '1' to '9' keys */
            /* Reset the modifiers sent to the current console */
            reset_keys();
            console_select(keycode - 0x02);
            gui_keysym = 1;
            if (gui_fullscreen) {
                break;
            }
            if (!qemu_console_is_graphic(NULL)) {
                /* release grab if going to a text console */
                if (gui_grab) {
                    sdl_grab_end();
                } else if (absolute_enabled) {
                    sdl_show_cursor();
                }
            } else if (absolute_enabled) {
                sdl_hide_cursor();
                absolute_mouse_grab();
            }
            break;
        case 0x1b: /* '+' */
        case 0x35: /* '-' */
            if (!gui_fullscreen) {
                int width = MAX(real_screen->w + (keycode == 0x1b ? 50 : -50),
                                160);
                int height = (surface_height(surface) * width) /
                    surface_width(surface);

                sdl_scale(width, height);
                graphic_hw_invalidate(NULL);
                graphic_hw_update(NULL);
                gui_keysym = 1;
            }
        default:
            break;
        }
    } else if (!qemu_console_is_graphic(NULL)) {
        int keysym = 0;

        if (ev->key.keysym.mod & (KMOD_LCTRL | KMOD_RCTRL)) {
            switch (ev->key.keysym.sym) {
            case SDLK_UP:
                keysym = QEMU_KEY_CTRL_UP;
                break;
            case SDLK_DOWN:
                keysym = QEMU_KEY_CTRL_DOWN;
                break;
            case SDLK_LEFT:
                keysym = QEMU_KEY_CTRL_LEFT;
                break;
            case SDLK_RIGHT:
                keysym = QEMU_KEY_CTRL_RIGHT;
                break;
            case SDLK_HOME:
                keysym = QEMU_KEY_CTRL_HOME;
                break;
            case SDLK_END:
                keysym = QEMU_KEY_CTRL_END;
                break;
            case SDLK_PAGEUP:
                keysym = QEMU_KEY_CTRL_PAGEUP;
                break;
            case SDLK_PAGEDOWN:
                keysym = QEMU_KEY_CTRL_PAGEDOWN;
                break;
            default:
                break;
            }
        } else {
            switch (ev->key.keysym.sym) {
            case SDLK_UP:
                keysym = QEMU_KEY_UP;
                break;
            case SDLK_DOWN:
                keysym = QEMU_KEY_DOWN;
                break;
            case SDLK_LEFT:
                keysym = QEMU_KEY_LEFT;
                break;
            case SDLK_RIGHT:
                keysym = QEMU_KEY_RIGHT;
                break;
            case SDLK_HOME:
                keysym = QEMU_KEY_HOME;
                break;
            case SDLK_END:
                keysym = QEMU_KEY_END;
                break;
            case SDLK_PAGEUP:
                keysym = QEMU_KEY_PAGEUP;
                break;
            case SDLK_PAGEDOWN:
                keysym = QEMU_KEY_PAGEDOWN;
                break;
            case SDLK_BACKSPACE:
                keysym = QEMU_KEY_BACKSPACE;
                break;
            case SDLK_DELETE:
                keysym = QEMU_KEY_DELETE;
                break;
            default:
                break;
            }
        }
        if (keysym) {
            kbd_put_keysym(keysym);
        } else if (ev->key.keysym.unicode != 0) {
            kbd_put_keysym(ev->key.keysym.unicode);
        }
    }
    if (qemu_console_is_graphic(NULL) && !gui_keysym) {
        sdl_process_key(&ev->key);
    }
}

static void handle_keyup(SDL_Event *ev)
{
    int mod_state;

    if (!alt_grab) {
        mod_state = (ev->key.keysym.mod & gui_grab_code);
    } else {
        mod_state = (ev->key.keysym.mod & (gui_grab_code | KMOD_LSHIFT));
    }
    if (!mod_state && gui_key_modifier_pressed) {
        gui_key_modifier_pressed = 0;
        if (gui_keysym == 0) {
            /* exit/enter grab if pressing Ctrl-Alt */
            if (!gui_grab) {
                if (qemu_console_is_graphic(NULL)) {
                    sdl_grab_start();
                }
            } else if (!gui_fullscreen) {
                sdl_grab_end();
            }
            /* SDL does not send back all the modifiers key, so we must
             * correct it. */
            reset_keys();
            return;
        }
        gui_keysym = 0;
    }
    if (qemu_console_is_graphic(NULL) && !gui_keysym) {
        sdl_process_key(&ev->key);
    }
}

static void handle_mousemotion(SDL_Event *ev)
{
    int max_x, max_y;

    if (qemu_console_is_graphic(NULL) &&
        (qemu_input_is_absolute() || absolute_enabled)) {
        max_x = real_screen->w - 1;
        max_y = real_screen->h - 1;
        if (gui_grab && (ev->motion.x == 0 || ev->motion.y == 0 ||
            ev->motion.x == max_x || ev->motion.y == max_y)) {
            sdl_grab_end();
        }
        if (!gui_grab &&
            (ev->motion.x > 0 && ev->motion.x < max_x &&
            ev->motion.y > 0 && ev->motion.y < max_y)) {
            sdl_grab_start();
        }
    }
    if (gui_grab || qemu_input_is_absolute() || absolute_enabled) {
        sdl_send_mouse_event(ev->motion.xrel, ev->motion.yrel,
                             ev->motion.x, ev->motion.y, ev->motion.state);
    }
}

static void handle_mousebutton(SDL_Event *ev)
{
    int buttonstate = SDL_GetMouseState(NULL, NULL);
    SDL_MouseButtonEvent *bev;

    if (!qemu_console_is_graphic(NULL)) {
        return;
    }

    bev = &ev->button;
    if (!gui_grab && !qemu_input_is_absolute()) {
        if (ev->type == SDL_MOUSEBUTTONUP && bev->button == SDL_BUTTON_LEFT) {
            /* start grabbing all events */
            sdl_grab_start();
        }
    } else {
        if (ev->type == SDL_MOUSEBUTTONDOWN) {
            buttonstate |= SDL_BUTTON(bev->button);
        } else {
            buttonstate &= ~SDL_BUTTON(bev->button);
        }
        sdl_send_mouse_event(0, 0, bev->x, bev->y, buttonstate);
    }
}

static void handle_activation(SDL_Event *ev)
{
#ifdef _WIN32
    /* Disable grab if the window no longer has the focus
     * (Windows-only workaround) */
    if (gui_grab && ev->active.state == SDL_APPINPUTFOCUS &&
        !ev->active.gain && !gui_fullscreen) {
        sdl_grab_end();
    }
#endif
    if (!gui_grab && ev->active.gain && qemu_console_is_graphic(NULL) &&
        (qemu_input_is_absolute() || absolute_enabled)) {
        absolute_mouse_grab();
    }
    if (ev->active.state & SDL_APPACTIVE) {
        if (ev->active.gain) {
            /* Back to default interval */
            update_displaychangelistener(dcl, GUI_REFRESH_INTERVAL_DEFAULT);
        } else {
            /* Sleeping interval.  Not using the long default here as
             * sdl_refresh does not only update the guest screen, but
             * also checks for gui events. */
            update_displaychangelistener(dcl, 500);
        }
    }
}

static void sdl_refresh(DisplayChangeListener *dcl)
{
    SDL_Event ev1, *ev = &ev1;
    int idle = 1;

    if (last_vm_running != runstate_is_running()) {
        last_vm_running = runstate_is_running();
        sdl_update_caption();
    }

    graphic_hw_update(NULL);
    SDL_EnableUNICODE(!qemu_console_is_graphic(NULL));

    while (SDL_PollEvent(ev)) {
        switch (ev->type) {
        case SDL_VIDEOEXPOSE:
            sdl_update(dcl, 0, 0, real_screen->w, real_screen->h);
            break;
        case SDL_KEYDOWN:
            idle = 0;
            handle_keydown(ev);
            break;
        case SDL_KEYUP:
            idle = 0;
            handle_keyup(ev);
            break;
        case SDL_QUIT:
            if (!no_quit) {
                no_shutdown = 0;
                qemu_system_shutdown_request();
            }
            break;
        case SDL_MOUSEMOTION:
            idle = 0;
            handle_mousemotion(ev);
            break;
        case SDL_MOUSEBUTTONDOWN:
        case SDL_MOUSEBUTTONUP:
            idle = 0;
            handle_mousebutton(ev);
            break;
        case SDL_ACTIVEEVENT:
            handle_activation(ev);
            break;
        case SDL_VIDEORESIZE:
            sdl_scale(ev->resize.w, ev->resize.h);
            graphic_hw_invalidate(NULL);
            graphic_hw_update(NULL);
            break;
        default:
            break;
        }
    }

    if (idle) {
        if (idle_counter < SDL_MAX_IDLE_COUNT) {
            idle_counter++;
            if (idle_counter >= SDL_MAX_IDLE_COUNT) {
                dcl->update_interval = GUI_REFRESH_INTERVAL_DEFAULT;
            }
        }
    } else {
        idle_counter = 0;
        dcl->update_interval = SDL_REFRESH_INTERVAL_BUSY;
    }
}

static void sdl_mouse_warp(DisplayChangeListener *dcl,
                           int x, int y, int on)
{
    if (on) {
        if (!guest_cursor)
            sdl_show_cursor();
        if (gui_grab || qemu_input_is_absolute() || absolute_enabled) {
            SDL_SetCursor(guest_sprite);
            if (!qemu_input_is_absolute() && !absolute_enabled) {
                SDL_WarpMouse(x, y);
            }
        }
    } else if (gui_grab)
        sdl_hide_cursor();
    guest_cursor = on;
    guest_x = x, guest_y = y;
}

static void sdl_mouse_define(DisplayChangeListener *dcl,
                             QEMUCursor *c)
{
    uint8_t *image, *mask;
    int bpl;

    if (guest_sprite)
        SDL_FreeCursor(guest_sprite);

    bpl = cursor_get_mono_bpl(c);
    image = g_malloc0(bpl * c->height);
    mask  = g_malloc0(bpl * c->height);
    cursor_get_mono_image(c, 0x000000, image);
    cursor_get_mono_mask(c, 0, mask);
    guest_sprite = SDL_CreateCursor(image, mask, c->width, c->height,
                                    c->hot_x, c->hot_y);
    g_free(image);
    g_free(mask);

    if (guest_cursor &&
            (gui_grab || qemu_input_is_absolute() || absolute_enabled))
        SDL_SetCursor(guest_sprite);
}

static void sdl_cleanup(void)
{
    if (guest_sprite)
        SDL_FreeCursor(guest_sprite);
    SDL_QuitSubSystem(SDL_INIT_VIDEO);
}

static const DisplayChangeListenerOps dcl_ops = {
    .dpy_name             = "sdl",
    .dpy_gfx_update       = sdl_update,
    .dpy_gfx_switch       = sdl_switch,
    .dpy_gfx_check_format = sdl_check_format,
    .dpy_refresh          = sdl_refresh,
    .dpy_mouse_set        = sdl_mouse_warp,
    .dpy_cursor_define    = sdl_mouse_define,
};

<<<<<<< HEAD
=======
void sdl_display_early_init(int opengl)
{
    if (opengl == 1 /* on */) {
        fprintf(stderr,
                "SDL1 display code has no opengl support.\n"
                "Please recompile qemu with SDL2, using\n"
                "./configure --enable-sdl --with-sdlabi=2.0\n");
    }
}

>>>>>>> b01ff82c
bool sdl_display_init(DisplayState *ds, int full_screen, int no_frame)
{
    int flags;
    uint8_t data = 0;
    const SDL_VideoInfo *vi;
    char *filename;

#if defined(__APPLE__)
    /* always use generic keymaps */
    if (!keyboard_layout)
        keyboard_layout = "en-us";
#endif
    if(keyboard_layout) {
        kbd_layout = init_keyboard_layout(name2keysym, keyboard_layout);
        if (!kbd_layout)
            return false;
    }

    if (no_frame)
        gui_noframe = 1;

    if (!full_screen) {
        setenv("SDL_VIDEO_ALLOW_SCREENSAVER", "1", 0);
    }
#ifdef __linux__
    /* on Linux, SDL may use fbcon|directfb|svgalib when run without
     * accessible $DISPLAY to open X11 window.  This is often the case
     * when qemu is run using sudo.  But in this case, and when actually
     * run in X11 environment, SDL fights with X11 for the video card,
     * making current display unavailable, often until reboot.
     * So make x11 the default SDL video driver if this variable is unset.
     * This is a bit hackish but saves us from bigger problem.
     * Maybe it's a good idea to fix this in SDL instead.
     */
    setenv("SDL_VIDEODRIVER", "x11", 0);
#endif

    /* Enable normal up/down events for Caps-Lock and Num-Lock keys.
     * This requires SDL >= 1.2.14. */
    setenv("SDL_DISABLE_LOCK_KEYS", "1", 1);

    flags = SDL_INIT_VIDEO | SDL_INIT_NOPARACHUTE;
    if (SDL_Init (flags)) {
        fprintf(stderr, "Could not initialize SDL(%s) - exiting\n",
                SDL_GetError());
        return false;
    }
    vi = SDL_GetVideoInfo();
    host_format = *(vi->vfmt);

    /* Load a 32x32x4 image. White pixels are transparent. */
    filename = qemu_find_file(QEMU_FILE_TYPE_BIOS, "qemu-icon.bmp");
    if (filename) {
        SDL_Surface *image = SDL_LoadBMP(filename);
        if (image) {
            uint32_t colorkey = SDL_MapRGB(image->format, 255, 255, 255);
            SDL_SetColorKey(image, SDL_SRCCOLORKEY, colorkey);
            SDL_WM_SetIcon(image, NULL);
        }
        g_free(filename);
    }

    if (full_screen) {
        gui_fullscreen = 1;
        sdl_grab_start();
    }

    dcl = g_new0(DisplayChangeListener, 1);
    dcl->ops = &dcl_ops;
    register_displaychangelistener(dcl);

    mouse_mode_notifier.notify = sdl_mouse_mode_change;
    qemu_add_mouse_mode_change_notifier(&mouse_mode_notifier);

    sdl_update_caption();
    SDL_EnableKeyRepeat(250, 50);
    gui_grab = 0;

    sdl_cursor_hidden = SDL_CreateCursor(&data, &data, 8, 1, 0, 0);
    sdl_cursor_normal = SDL_GetCursor();

    atexit(sdl_cleanup);
<<<<<<< HEAD

    return true;
}
#endif
=======
    return true;
}
>>>>>>> b01ff82c
<|MERGE_RESOLUTION|>--- conflicted
+++ resolved
@@ -932,8 +932,6 @@
     .dpy_cursor_define    = sdl_mouse_define,
 };
 
-<<<<<<< HEAD
-=======
 void sdl_display_early_init(int opengl)
 {
     if (opengl == 1 /* on */) {
@@ -944,7 +942,6 @@
     }
 }
 
->>>>>>> b01ff82c
 bool sdl_display_init(DisplayState *ds, int full_screen, int no_frame)
 {
     int flags;
@@ -1027,12 +1024,5 @@
     sdl_cursor_normal = SDL_GetCursor();
 
     atexit(sdl_cleanup);
-<<<<<<< HEAD
-
     return true;
-}
-#endif
-=======
-    return true;
-}
->>>>>>> b01ff82c
+}