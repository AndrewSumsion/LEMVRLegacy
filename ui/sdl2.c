--- conflicted
+++ resolved
@@ -761,11 +761,7 @@
     }
 }
 
-<<<<<<< HEAD
-bool sdl_display_init(DisplayState *ds, int full_screen, int no_frame)
-=======
-static void sdl2_display_init(DisplayState *ds, DisplayOptions *o)
->>>>>>> 4743c235
+static int sdl2_display_init(DisplayState *ds, DisplayOptions *o)
 {
     int flags;
     uint8_t data = 0;
@@ -864,10 +860,7 @@
     sdl_cursor_normal = SDL_GetCursor();
 
     atexit(sdl_cleanup);
-<<<<<<< HEAD
     return true;
-}
-=======
 }
 
 static QemuDisplay qemu_display_sdl2 = {
@@ -881,5 +874,4 @@
     qemu_display_register(&qemu_display_sdl2);
 }
 
-type_init(register_sdl1);
->>>>>>> 4743c235
+type_init(register_sdl1);