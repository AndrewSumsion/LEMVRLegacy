--- conflicted
+++ resolved
@@ -52,6 +52,7 @@
 #undef main
 #define main qemu_main
 #endif /* CONFIG_COCOA */
+
 
 #include "qemu/error-report.h"
 #include "qemu/sockets.h"
@@ -125,7 +126,6 @@
 #include "sysemu/replay.h"
 #include "qapi/qmp/qerror.h"
 #include "sysemu/iothread.h"
-<<<<<<< HEAD
 
 #ifdef CONFIG_ANDROID
 
@@ -197,8 +197,6 @@
 extern bool android_op_wipe_data;
 
 #endif // CONFIG_ANDROID
-=======
->>>>>>> 0737f32d
 
 #define MAX_VIRTIO_CONSOLES 1
 #define MAX_SCLP_CONSOLES 1
@@ -273,6 +271,9 @@
 QemuUUID qemu_uuid;
 bool qemu_uuid_set;
 
+static NotifierList exit_notifiers =
+    NOTIFIER_LIST_INITIALIZER(exit_notifiers);
+
 static NotifierList machine_init_done_notifiers =
     NOTIFIER_LIST_INITIALIZER(machine_init_done_notifiers);
 
@@ -590,39 +591,6 @@
     },
 };
 
-<<<<<<< HEAD
-#ifdef CONFIG_ANDROID
-// Save System boot parameters from the command line
-#define MAX_N_CMD_PROPS 16
-static const char* cmd_props[MAX_N_CMD_PROPS];
-static       int   n_cmd_props = 0;
-
-static void save_cmd_property(const char* propStr) {
-    if (n_cmd_props >= MAX_N_CMD_PROPS) {
-        fprintf(stderr, "Too many command-line boot properties. "
-                        "This property is ignored: \"%s\"\n", propStr);
-        return;
-    }
-    cmd_props[n_cmd_props++] = propStr;
-}
-
-// Provide the saved System boot parameters from the command line
-static void process_cmd_properties(void) {
-    int idx;
-    for(idx = 0; idx < n_cmd_props; idx++) {
-        // The string should be of the form
-        // "keyname=value"
-        const char* pkey = cmd_props[idx];
-        const char* peq = strchr(pkey, '=');
-        if (peq) {
-            // Pass ptr and length for both parts
-            boot_property_add2(pkey, (peq - pkey),
-                               peq + 1, strlen(peq + 1));
-        }
-    }
-}
-#endif  // CONFIG_ANDROID
-=======
 #ifdef CONFIG_LIBISCSI
 static QemuOptsList qemu_iscsi_opts = {
     .name = "iscsi",
@@ -659,7 +627,37 @@
     },
 };
 #endif
->>>>>>> 0737f32d
+#ifdef CONFIG_ANDROID
+// Save System boot parameters from the command line
+#define MAX_N_CMD_PROPS 16
+static const char* cmd_props[MAX_N_CMD_PROPS];
+static       int   n_cmd_props = 0;
+
+static void save_cmd_property(const char* propStr) {
+    if (n_cmd_props >= MAX_N_CMD_PROPS) {
+        fprintf(stderr, "Too many command-line boot properties. "
+                        "This property is ignored: \"%s\"\n", propStr);
+        return;
+    }
+    cmd_props[n_cmd_props++] = propStr;
+}
+
+// Provide the saved System boot parameters from the command line
+static void process_cmd_properties(void) {
+    int idx;
+    for(idx = 0; idx < n_cmd_props; idx++) {
+        // The string should be of the form
+        // "keyname=value"
+        const char* pkey = cmd_props[idx];
+        const char* peq = strchr(pkey, '=');
+        if (peq) {
+            // Pass ptr and length for both parts
+            boot_property_add2(pkey, (peq - pkey),
+                               peq + 1, strlen(peq + 1));
+        }
+    }
+}
+#endif  // CONFIG_ANDROID
 
 /**
  * Get machine options
@@ -2219,15 +2217,11 @@
 
 static void version(void)
 {
-<<<<<<< HEAD
     printf("QEMU emulator version " QEMU_VERSION " " QEMU_PKGVERSION ", "
-=======
-    printf("QEMU emulator version " QEMU_VERSION QEMU_PKGVERSION "\n"
->>>>>>> 0737f32d
            QEMU_COPYRIGHT "\n");
 }
 
-static void help(void)
+static int help(int exitcode)
 {
     version();
     printf("usage: %s [options] [disk_image]\n\n"
@@ -2243,6 +2237,8 @@
            "ctrl-alt        toggle mouse and keyboard grab\n"
            "\n"
            "When using -nographic, press 'ctrl-a h' to get some help.\n");
+
+    return exitcode;
 }
 
 #define HAS_ARG 0x0001
@@ -2785,7 +2781,8 @@
     // undone on crash, and Mac's default terminal is dumb enough to never
     // restore it by itself.
     if (!strcmp(devname, "stdio")) {
-        qemu_chr_fe_set_echo(serial_hds[index], true);
+        CharDriverState *stdio = serial_hds[index]; 
+        stdio->chr_set_echo(stdio, true);
     }
 #endif
     index++;
@@ -2884,13 +2881,8 @@
 {
     QemuOpts *opts;
 
-<<<<<<< HEAD
-    if (!qemu_chr_new("debugcon", devname, NULL)) {
+    if (!qemu_chr_new("debugcon", devname)) {
         return -1;
-=======
-    if (!qemu_chr_new("debugcon", devname)) {
-        exit(1);
->>>>>>> 0737f32d
     }
     opts = qemu_opts_create(qemu_find_opts("device"), "debugcon", 1, NULL);
     if (!opts) {
@@ -2968,6 +2960,11 @@
     return NULL;
 }
 
+static void qemu_run_exit_notifiers(void)
+{
+    notifier_list_notify(&exit_notifiers, NULL);
+}
+
 static bool machine_init_done;
 
 void qemu_add_machine_init_done_notifier(Notifier *notify)
@@ -3110,19 +3107,6 @@
         g_str_equal(type, "filter-redirector") ||
         g_str_equal(type, "colo-compare") ||
         g_str_equal(type, "filter-rewriter")) {
-        return false;
-    }
-
-    /* Memory allocation by backends needs to be done
-     * after configure_accelerator() (due to the tcg_enabled()
-     * checks at memory_region_init_*()).
-     *
-     * Also, allocation of large amounts of memory may delay
-     * chardev initialization for too long, and trigger timeouts
-     * on software that waits for a monitor socket to be created
-     * (e.g. libvirt).
-     */
-    if (g_str_has_prefix(type, "memory-backend-")) {
         return false;
     }
 
@@ -3358,17 +3342,13 @@
     Error *err = NULL;
     bool list_data_dirs = false;
 
-<<<<<<< HEAD
 #ifdef CONFIG_ANDROID
     char* android_op_dns_server = NULL;
     int adb_auth = 1;
 #endif
-
-=======
     module_call_init(MODULE_INIT_TRACE);
 
     qemu_init_cpu_list();
->>>>>>> 0737f32d
     qemu_init_cpu_loop();
     qemu_mutex_lock_iothread();
 
@@ -3407,9 +3387,6 @@
     qemu_add_opts(&qemu_icount_opts);
     qemu_add_opts(&qemu_semihosting_config_opts);
     qemu_add_opts(&qemu_fw_cfg_opts);
-#ifdef CONFIG_LIBISCSI
-    qemu_add_opts(&qemu_iscsi_opts);
-#endif
     module_call_init(MODULE_INIT_OPTS);
 
     runstate_init();
@@ -3725,8 +3702,7 @@
                 select_soundhw (optarg);
                 break;
             case QEMU_OPTION_h:
-                help();
-                return 0;
+                return help(0);
                 break;
             case QEMU_OPTION_version:
                 version();
@@ -4495,7 +4471,7 @@
 
     if (pid_file && qemu_create_pidfile(pid_file) != 0) {
         error_report("could not acquire pid file: %s", strerror(errno));
-        exit(1);
+        return 1;
     }
 
     if (qemu_init_main_loop(&main_loop_err)) {
@@ -4934,14 +4910,11 @@
     }
 #endif
 
-<<<<<<< HEAD
     if (pid_file && qemu_create_pidfile(pid_file) != 0) {
         error_report("could not acquire pid file: %s", strerror(errno));
         return 1;
     }
 
-=======
->>>>>>> 0737f32d
     if (qemu_opts_foreach(qemu_find_opts("device"),
                           device_help_func, NULL, NULL)) {
         return 0;
@@ -5003,14 +4976,11 @@
         return 1;
     }
 
-<<<<<<< HEAD
     if (!linux_boot && qemu_opt_get(machine_opts, "dtb")) {
         error_report("-dtb only allowed with -kernel option");
         return 1;
     }
 
-=======
->>>>>>> 0737f32d
     if (semihosting_enabled() && !semihosting_get_argc() && kernel_filename) {
         /* fall back to the -kernel/-append */
         semihosting_arg_fallback(kernel_filename,
@@ -5423,7 +5393,6 @@
 
     os_setup_post();
 
-<<<<<<< HEAD
 #ifdef CONFIG_ANDROID
     // Initialize reporting right before entering main loop.
     // We want to track performance of a running emulator, ignoring any early
@@ -5433,7 +5402,6 @@
     }
 #endif  // CONFIG_ANDROID
 
-    trace_init_vcpu_events();
     main_loop();
     replay_disable_events();
     iothread_stop_all();
@@ -5443,15 +5411,13 @@
     android_wear_agent_stop();
     socket_drainer_stop();
 #endif
-=======
-    main_loop();
-    replay_disable_events();
-    iothread_stop_all();
->>>>>>> 0737f32d
 
     bdrv_close_all();
     pause_all_vcpus();
     res_free();
+#ifdef CONFIG_TPM
+    tpm_cleanup();
+#endif
 
 #ifdef CONFIG_ANDROID
     qemu_android_emulation_teardown();
