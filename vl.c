/*
 * QEMU System Emulator
 *
 * Copyright (c) 2003-2008 Fabrice Bellard
 *
 * Permission is hereby granted, free of charge, to any person obtaining a copy
 * of this software and associated documentation files (the "Software"), to deal
 * in the Software without restriction, including without limitation the rights
 * to use, copy, modify, merge, publish, distribute, sublicense, and/or sell
 * copies of the Software, and to permit persons to whom the Software is
 * furnished to do so, subject to the following conditions:
 *
 * The above copyright notice and this permission notice shall be included in
 * all copies or substantial portions of the Software.
 *
 * THE SOFTWARE IS PROVIDED "AS IS", WITHOUT WARRANTY OF ANY KIND, EXPRESS OR
 * IMPLIED, INCLUDING BUT NOT LIMITED TO THE WARRANTIES OF MERCHANTABILITY,
 * FITNESS FOR A PARTICULAR PURPOSE AND NONINFRINGEMENT. IN NO EVENT SHALL
 * THE AUTHORS OR COPYRIGHT HOLDERS BE LIABLE FOR ANY CLAIM, DAMAGES OR OTHER
 * LIABILITY, WHETHER IN AN ACTION OF CONTRACT, TORT OR OTHERWISE, ARISING FROM,
 * OUT OF OR IN CONNECTION WITH THE SOFTWARE OR THE USE OR OTHER DEALINGS IN
 * THE SOFTWARE.
 */
#include "qemu/osdep.h"
#include "qemu-version.h"
#include "qemu/cutils.h"
#include "qemu/help_option.h"
#include "qemu/uuid.h"
#include "block/block_int.h"
#include "sysemu/ranchu.h"

#ifdef CONFIG_SECCOMP
#include "sysemu/seccomp.h"
#endif

#if defined(CONFIG_VDE)
#include <libvdeplug.h>
#endif

#if defined(CONFIG_SDL) && !defined(CONFIG_ANDROID)
#if defined(__APPLE__) || defined(main)
#include <SDL.h>
int qemu_main(int argc, char **argv);
int main(int argc, char **argv)
{
    return qemu_main(argc, argv);
}
#undef main
#define main qemu_main
#endif
#endif /* CONFIG_SDL */

#ifdef CONFIG_COCOA
#undef main
#define main qemu_main
#endif /* CONFIG_COCOA */


#include "qemu/error-report.h"
#include "qemu/sockets.h"
#include "hw/hw.h"
#include "hw/boards.h"
#include "sysemu/accel.h"
#include "hw/usb.h"
#include "hw/i386/pc.h"
#include "hw/isa/isa.h"
#include "hw/scsi/scsi.h"
#include "hw/bt.h"
#include "sysemu/watchdog.h"
#include "hw/smbios/smbios.h"
#include "hw/acpi/acpi.h"
#include "hw/xen/xen.h"
#include "hw/qdev.h"
#include "hw/loader.h"
#include "hw/display/goldfish_fb.h"
#include "monitor/qdev.h"
#include "sysemu/bt.h"
#include "net/net.h"
#include "net/slirp.h"
#include "monitor/monitor.h"
#include "ui/console.h"
#include "ui/input.h"
#include "sysemu/sysemu.h"
#include "sysemu/numa.h"
#include "exec/gdbstub.h"
#include "qemu/timer.h"
#include "sysemu/char.h"
#include "qemu/bitmap.h"
#include "qemu/log.h"
#include "sysemu/blockdev.h"
#include "hw/block/block.h"
#include "migration/block.h"
#include "sysemu/tpm.h"
#include "sysemu/dma.h"
#include "audio/audio.h"
#include "migration/migration.h"
#include "sysemu/cpus.h"
#include "migration/colo.h"
#include "sysemu/kvm.h"
#include "sysemu/hax.h"
<<<<<<< HEAD
#include "sysemu/hvf.h"
=======
#include "qapi/qobject-input-visitor.h"
#include "qapi/qobject-input-visitor.h"
#include "qapi-visit.h"
>>>>>>> 359c41ab
#include "qapi/qmp/qjson.h"
#include "qemu/option.h"
#include "qemu/config-file.h"
#include "qemu-options.h"
#include "qmp-commands.h"
#include "qemu/main-loop.h"
#ifdef CONFIG_VIRTFS
#include "fsdev/qemu-fsdev.h"
#endif
#include "sysemu/qtest.h"

#include "disas/disas.h"


#include "slirp/libslirp.h"

#include "trace-root.h"
#include "trace/control.h"
#include "qemu/queue.h"
#include "sysemu/arch_init.h"

#include "ui/qemu-spice.h"
#include "qapi/string-input-visitor.h"
#include "qapi/opts-visitor.h"
#include "qom/object_interfaces.h"
#include "qapi-event.h"
#include "exec/semihost.h"
#include "crypto/init.h"
#include "sysemu/replay.h"
#include "qapi/qmp/qerror.h"
#include "sysemu/iothread.h"

#ifdef CONFIG_ANDROID

#undef socket_connect
#undef socket_listen

#include "android/android.h"
#include "android/boot-properties.h"
#include "android/crashreport/crash-handler.h"
#include "android/cros.h"
#include "android/emulation/bufprint_config_dirs.h"
#include "android/error-messages.h"
#include "android/featurecontrol/feature_control.h"
#include "android/globals.h"
#include "android/gps.h"
#include "android/help.h"
#include "android/hw-control.h"
#include "android/hw-qemud.h"
#include "android/main-common.h"
#include "android/metrics/metrics.h"
#include "android/multitouch-port.h"
#include "android/network/control.h"
#include "android/network/globals.h"
#include "android/opengl/emugl_config.h"
#include "android/opengles.h"
#include "android/session_phase_reporter.h"
#include "android/skin/winsys.h"
#include "android/snapshot.h"
#include "android/snaphost-android.h"
#include "android/snapshot/interface.h"
#include "android/telephony/modem_driver.h"
#include "android/update-check/update_check.h"
#include "android/ui-emu-agent.h"
#include "android/utils/async.h"
#include "android/utils/bufprint.h"
#include "android/utils/debug.h"
#include "android/utils/eintr_wrapper.h"
#include "android/utils/filelock.h"
#include "android/utils/ini.h"
#include "android/utils/lineinput.h"
#include "android/utils/path.h"
#include "android/utils/property_file.h"
#include "android/utils/system.h"
#include "android/utils/socket_drainer.h"
#include "android/utils/tempfile.h"
#include "android/utils/timezone.h"
#include "android/version.h"
#include "android/wear-agent/android_wear_agent.h"
#include "android-qemu2-glue/android_qemud.h"
#include "android-qemu2-glue/looper-qemu.h"
#include "android-qemu2-glue/qemu-control-impl.h"
#include "android-qemu2-glue/qemu-setup.h"
#include "android/camera/camera-service.h"

#include "hw/input/goldfish_events.h"
#include "hw/misc/goldfish_pstore.h"


#define QEMU_CORE_VERSION "qemu2 " QEMU_VERSION

/////////////////////////////////////////////////////////////

#define  LCD_DENSITY_LDPI      120
#define  LCD_DENSITY_MDPI      160
#define  LCD_DENSITY_TVDPI     213
#define  LCD_DENSITY_HDPI      240
#define  LCD_DENSITY_280DPI    280
#define  LCD_DENSITY_XHDPI     320
#define  LCD_DENSITY_360DPI    360
#define  LCD_DENSITY_400DPI    400
#define  LCD_DENSITY_420DPI    420
#define  LCD_DENSITY_XXHDPI    480
#define  LCD_DENSITY_560DPI    560
#define  LCD_DENSITY_XXXHDPI   640

extern bool android_op_wipe_data;

#endif // CONFIG_ANDROID

#define MAX_VIRTIO_CONSOLES 1
#define MAX_SCLP_CONSOLES 1
#define QCOW2_SUFFIX "qcow2"

static const char *data_dir[16];
static int data_dir_idx;
const char *bios_name = NULL;
enum vga_retrace_method vga_retrace_method = VGA_RETRACE_DUMB;
int request_opengl = -1;
int display_opengl;
const char* keyboard_layout = NULL;
ram_addr_t ram_size;
const char *mem_path = NULL;
int mem_prealloc = 0; /* force preallocation of physical target memory */
bool enable_mlock = false;
int nb_nics;
NICInfo nd_table[MAX_NICS];
int autostart;
static int rtc_utc = 1;
static int rtc_date_offset = -1; /* -1 means no change */
QEMUClockType rtc_clock;
int vga_interface_type = VGA_NONE;
static int full_screen = 0;
static int no_frame = 0;
int no_quit = 0;
static bool grab_on_hover;
Chardev *serial_hds[MAX_SERIAL_PORTS];
Chardev *parallel_hds[MAX_PARALLEL_PORTS];
Chardev *virtcon_hds[MAX_VIRTIO_CONSOLES];
Chardev *sclp_hds[MAX_SCLP_CONSOLES];
int win2k_install_hack = 0;
int singlestep = 0;
int smp_cpus = 1;
int max_cpus = 1;
int smp_cores = 1;
int smp_threads = 1;
int acpi_enabled = 1;
int no_hpet = 0;
int fd_bootchk = 1;
static int no_reboot;
int no_shutdown = 0;
int cursor_hide = 1;
int graphic_rotate = 0;
#ifdef CONFIG_ANDROID
int lcd_density = LCD_DENSITY_MDPI;
extern char* android_op_ports;
extern int android_op_ports_numbers[2];
extern char* android_op_report_console;
static const char* android_hw_file = NULL;
#endif  // CONFIG_ANDROID
const char *watchdog;
QEMUOptionRom option_rom[MAX_OPTION_ROMS];
int nb_option_roms;
int old_param = 0;
const char *qemu_name;
int alt_grab = 0;
int ctrl_grab = 0;
unsigned int nb_prom_envs = 0;
const char *prom_envs[MAX_PROM_ENVS];
int boot_menu;
bool boot_strict;
uint8_t *boot_splash_filedata;
size_t boot_splash_filedata_size;
uint8_t qemu_extra_params_fw[2];
int only_migratable; /* turn it off unless user states otherwise */

int icount_align_option;

/* The bytes in qemu_uuid are in the order specified by RFC4122, _not_ in the
 * little-endian "wire format" described in the SMBIOS 2.6 specification.
 */
QemuUUID qemu_uuid;
bool qemu_uuid_set;

static NotifierList exit_notifiers =
    NOTIFIER_LIST_INITIALIZER(exit_notifiers);

static NotifierList machine_init_done_notifiers =
    NOTIFIER_LIST_INITIALIZER(machine_init_done_notifiers);

bool xen_allowed;
uint32_t xen_domid;
enum xen_mode xen_mode = XEN_EMULATE;

static int has_defaults = 1;
static int default_serial = 1;
static int default_parallel = 1;
static int default_virtcon = 1;
static int default_sclp = 1;
static int default_monitor = 1;
static int default_floppy = 1;
static int default_cdrom = 1;
static int default_sdcard = 1;
static int default_vga = 1;
static int default_net = 1;

static struct {
    const char *driver;
    int *flag;
} default_list[] = {
    { .driver = "isa-serial",           .flag = &default_serial    },
    { .driver = "isa-parallel",         .flag = &default_parallel  },
    { .driver = "isa-fdc",              .flag = &default_floppy    },
    { .driver = "floppy",               .flag = &default_floppy    },
    { .driver = "ide-cd",               .flag = &default_cdrom     },
    { .driver = "ide-hd",               .flag = &default_cdrom     },
    { .driver = "ide-drive",            .flag = &default_cdrom     },
    { .driver = "scsi-cd",              .flag = &default_cdrom     },
    { .driver = "scsi-hd",              .flag = &default_cdrom     },
    { .driver = "virtio-serial-pci",    .flag = &default_virtcon   },
    { .driver = "virtio-serial",        .flag = &default_virtcon   },
    { .driver = "VGA",                  .flag = &default_vga       },
    { .driver = "isa-vga",              .flag = &default_vga       },
    { .driver = "cirrus-vga",           .flag = &default_vga       },
    { .driver = "isa-cirrus-vga",       .flag = &default_vga       },
    { .driver = "vmware-svga",          .flag = &default_vga       },
    { .driver = "qxl-vga",              .flag = &default_vga       },
    { .driver = "virtio-vga",           .flag = &default_vga       },
};

static QemuOptsList qemu_rtc_opts = {
    .name = "rtc",
    .head = QTAILQ_HEAD_INITIALIZER(qemu_rtc_opts.head),
    .desc = {
        {
            .name = "base",
            .type = QEMU_OPT_STRING,
        },{
            .name = "clock",
            .type = QEMU_OPT_STRING,
        },{
            .name = "driftfix",
            .type = QEMU_OPT_STRING,
        },
        { /* end of list */ }
    },
};

static QemuOptsList qemu_sandbox_opts = {
    .name = "sandbox",
    .implied_opt_name = "enable",
    .head = QTAILQ_HEAD_INITIALIZER(qemu_sandbox_opts.head),
    .desc = {
        {
            .name = "enable",
            .type = QEMU_OPT_BOOL,
        },
        { /* end of list */ }
    },
};

static QemuOptsList qemu_option_rom_opts = {
    .name = "option-rom",
    .implied_opt_name = "romfile",
    .head = QTAILQ_HEAD_INITIALIZER(qemu_option_rom_opts.head),
    .desc = {
        {
            .name = "bootindex",
            .type = QEMU_OPT_NUMBER,
        }, {
            .name = "romfile",
            .type = QEMU_OPT_STRING,
        },
        { /* end of list */ }
    },
};

static QemuOptsList qemu_machine_opts = {
    .name = "machine",
    .implied_opt_name = "type",
    .merge_lists = true,
    .head = QTAILQ_HEAD_INITIALIZER(qemu_machine_opts.head),
    .desc = {
        /*
         * no elements => accept any
         * sanity checking will happen later
         * when setting machine properties
         */
        { }
    },
};

static QemuOptsList qemu_accel_opts = {
    .name = "accel",
    .implied_opt_name = "accel",
    .head = QTAILQ_HEAD_INITIALIZER(qemu_accel_opts.head),
    .merge_lists = true,
    .desc = {
        {
            .name = "accel",
            .type = QEMU_OPT_STRING,
            .help = "Select the type of accelerator",
        },
        {
            .name = "thread",
            .type = QEMU_OPT_STRING,
            .help = "Enable/disable multi-threaded TCG",
        },
        { /* end of list */ }
    },
};

static QemuOptsList qemu_boot_opts = {
    .name = "boot-opts",
    .implied_opt_name = "order",
    .merge_lists = true,
    .head = QTAILQ_HEAD_INITIALIZER(qemu_boot_opts.head),
    .desc = {
        {
            .name = "order",
            .type = QEMU_OPT_STRING,
        }, {
            .name = "once",
            .type = QEMU_OPT_STRING,
        }, {
            .name = "menu",
            .type = QEMU_OPT_BOOL,
        }, {
            .name = "splash",
            .type = QEMU_OPT_STRING,
        }, {
            .name = "splash-time",
            .type = QEMU_OPT_STRING,
        }, {
            .name = "reboot-timeout",
            .type = QEMU_OPT_STRING,
        }, {
            .name = "strict",
            .type = QEMU_OPT_BOOL,
        },
        { /*End of list */ }
    },
};

static QemuOptsList qemu_add_fd_opts = {
    .name = "add-fd",
    .head = QTAILQ_HEAD_INITIALIZER(qemu_add_fd_opts.head),
    .desc = {
        {
            .name = "fd",
            .type = QEMU_OPT_NUMBER,
            .help = "file descriptor of which a duplicate is added to fd set",
        },{
            .name = "set",
            .type = QEMU_OPT_NUMBER,
            .help = "ID of the fd set to add fd to",
        },{
            .name = "opaque",
            .type = QEMU_OPT_STRING,
            .help = "free-form string used to describe fd",
        },
        { /* end of list */ }
    },
};

static QemuOptsList qemu_object_opts = {
    .name = "object",
    .implied_opt_name = "qom-type",
    .head = QTAILQ_HEAD_INITIALIZER(qemu_object_opts.head),
    .desc = {
        { }
    },
};

static QemuOptsList qemu_tpmdev_opts = {
    .name = "tpmdev",
    .implied_opt_name = "type",
    .head = QTAILQ_HEAD_INITIALIZER(qemu_tpmdev_opts.head),
    .desc = {
        /* options are defined in the TPM backends */
        { /* end of list */ }
    },
};

static QemuOptsList qemu_realtime_opts = {
    .name = "realtime",
    .head = QTAILQ_HEAD_INITIALIZER(qemu_realtime_opts.head),
    .desc = {
        {
            .name = "mlock",
            .type = QEMU_OPT_BOOL,
        },
        { /* end of list */ }
    },
};

static QemuOptsList qemu_msg_opts = {
    .name = "msg",
    .head = QTAILQ_HEAD_INITIALIZER(qemu_msg_opts.head),
    .desc = {
        {
            .name = "timestamp",
            .type = QEMU_OPT_BOOL,
        },
        { /* end of list */ }
    },
};

static QemuOptsList qemu_name_opts = {
    .name = "name",
    .implied_opt_name = "guest",
    .merge_lists = true,
    .head = QTAILQ_HEAD_INITIALIZER(qemu_name_opts.head),
    .desc = {
        {
            .name = "guest",
            .type = QEMU_OPT_STRING,
            .help = "Sets the name of the guest.\n"
                    "This name will be displayed in the SDL window caption.\n"
                    "The name will also be used for the VNC server",
        }, {
            .name = "process",
            .type = QEMU_OPT_STRING,
            .help = "Sets the name of the QEMU process, as shown in top etc",
        }, {
            .name = "debug-threads",
            .type = QEMU_OPT_BOOL,
            .help = "When enabled, name the individual threads; defaults off.\n"
                    "NOTE: The thread names are for debugging and not a\n"
                    "stable API.",
        },
        { /* End of list */ }
    },
};

static QemuOptsList qemu_mem_opts = {
    .name = "memory",
    .implied_opt_name = "size",
    .head = QTAILQ_HEAD_INITIALIZER(qemu_mem_opts.head),
    .merge_lists = true,
    .desc = {
        {
            .name = "size",
            .type = QEMU_OPT_SIZE,
        },
        {
            .name = "slots",
            .type = QEMU_OPT_NUMBER,
        },
        {
            .name = "maxmem",
            .type = QEMU_OPT_SIZE,
        },
        { /* end of list */ }
    },
};

static QemuOptsList qemu_icount_opts = {
    .name = "icount",
    .implied_opt_name = "shift",
    .merge_lists = true,
    .head = QTAILQ_HEAD_INITIALIZER(qemu_icount_opts.head),
    .desc = {
        {
            .name = "shift",
            .type = QEMU_OPT_STRING,
        }, {
            .name = "align",
            .type = QEMU_OPT_BOOL,
        }, {
            .name = "sleep",
            .type = QEMU_OPT_BOOL,
        }, {
            .name = "rr",
            .type = QEMU_OPT_STRING,
        }, {
            .name = "rrfile",
            .type = QEMU_OPT_STRING,
        }, {
            .name = "rrsnapshot",
            .type = QEMU_OPT_STRING,
        },
        { /* end of list */ }
    },
};

static QemuOptsList qemu_semihosting_config_opts = {
    .name = "semihosting-config",
    .implied_opt_name = "enable",
    .head = QTAILQ_HEAD_INITIALIZER(qemu_semihosting_config_opts.head),
    .desc = {
        {
            .name = "enable",
            .type = QEMU_OPT_BOOL,
        }, {
            .name = "target",
            .type = QEMU_OPT_STRING,
        }, {
            .name = "arg",
            .type = QEMU_OPT_STRING,
        },
        { /* end of list */ }
    },
};

static QemuOptsList qemu_fw_cfg_opts = {
    .name = "fw_cfg",
    .implied_opt_name = "name",
    .head = QTAILQ_HEAD_INITIALIZER(qemu_fw_cfg_opts.head),
    .desc = {
        {
            .name = "name",
            .type = QEMU_OPT_STRING,
            .help = "Sets the fw_cfg name of the blob to be inserted",
        }, {
            .name = "file",
            .type = QEMU_OPT_STRING,
            .help = "Sets the name of the file from which\n"
                    "the fw_cfg blob will be loaded",
        }, {
            .name = "string",
            .type = QEMU_OPT_STRING,
            .help = "Sets content of the blob to be inserted from a string",
        },
        { /* end of list */ }
    },
};

<<<<<<< HEAD
#ifdef CONFIG_LIBISCSI
static QemuOptsList qemu_iscsi_opts = {
    .name = "iscsi",
    .head = QTAILQ_HEAD_INITIALIZER(qemu_iscsi_opts.head),
    .desc = {
        {
            .name = "user",
            .type = QEMU_OPT_STRING,
            .help = "username for CHAP authentication to target",
        },{
            .name = "password",
            .type = QEMU_OPT_STRING,
            .help = "password for CHAP authentication to target",
        },{
            .name = "password-secret",
            .type = QEMU_OPT_STRING,
            .help = "ID of the secret providing password for CHAP "
                    "authentication to target",
        },{
            .name = "header-digest",
            .type = QEMU_OPT_STRING,
            .help = "HeaderDigest setting. "
                    "{CRC32C|CRC32C-NONE|NONE-CRC32C|NONE}",
        },{
            .name = "initiator-name",
            .type = QEMU_OPT_STRING,
            .help = "Initiator iqn name to use when connecting",
        },{
            .name = "timeout",
            .type = QEMU_OPT_NUMBER,
            .help = "Request timeout in seconds (default 0 = no timeout)",
        },
        { /* end of list */ }
    },
};
#endif
#ifdef CONFIG_ANDROID
// Save System boot parameters from the command line
#define MAX_N_CMD_PROPS 16
static const char* cmd_props[MAX_N_CMD_PROPS];
static       int   n_cmd_props = 0;

static void save_cmd_property(const char* propStr) {
    if (n_cmd_props >= MAX_N_CMD_PROPS) {
        fprintf(stderr, "Too many command-line boot properties. "
                        "This property is ignored: \"%s\"\n", propStr);
        return;
    }
    cmd_props[n_cmd_props++] = propStr;
}

// Provide the saved System boot parameters from the command line
static void process_cmd_properties(void) {
    int idx;
    for(idx = 0; idx < n_cmd_props; idx++) {
        // The string should be of the form
        // "keyname=value"
        const char* pkey = cmd_props[idx];
        const char* peq = strchr(pkey, '=');
        if (peq) {
            // Pass ptr and length for both parts
            boot_property_add2(pkey, (peq - pkey),
                               peq + 1, strlen(peq + 1));
        }
    }
}
#endif  // CONFIG_ANDROID

=======
>>>>>>> 359c41ab
/**
 * Get machine options
 *
 * Returns: machine options (never null).
 */
QemuOpts *qemu_get_machine_opts(void)
{
    return qemu_find_opts_singleton("machine");
}

const char *qemu_get_vm_name(void)
{
    return qemu_name;
}

static void res_free(void)
{
    g_free(boot_splash_filedata);
    boot_splash_filedata = NULL;
}

static int default_driver_check(void *opaque, QemuOpts *opts, Error **errp)
{
    const char *driver = qemu_opt_get(opts, "driver");
    int i;

    if (!driver)
        return 0;
    for (i = 0; i < ARRAY_SIZE(default_list); i++) {
        if (strcmp(default_list[i].driver, driver) != 0)
            continue;
        *(default_list[i].flag) = 0;
    }
    return 0;
}

/***********************************************************/
/* QEMU state */

static RunState current_run_state = RUN_STATE_PRELAUNCH;

/* We use RUN_STATE__MAX but any invalid value will do */
static RunState vmstop_requested = RUN_STATE__MAX;
static QemuMutex vmstop_lock;

typedef struct {
    RunState from;
    RunState to;
} RunStateTransition;

static const RunStateTransition runstate_transitions_def[] = {
    /*     from      ->     to      */
    { RUN_STATE_DEBUG, RUN_STATE_RUNNING },
    { RUN_STATE_DEBUG, RUN_STATE_FINISH_MIGRATE },
    { RUN_STATE_DEBUG, RUN_STATE_PRELAUNCH },

    { RUN_STATE_INMIGRATE, RUN_STATE_INTERNAL_ERROR },
    { RUN_STATE_INMIGRATE, RUN_STATE_IO_ERROR },
    { RUN_STATE_INMIGRATE, RUN_STATE_PAUSED },
    { RUN_STATE_INMIGRATE, RUN_STATE_RUNNING },
    { RUN_STATE_INMIGRATE, RUN_STATE_SHUTDOWN },
    { RUN_STATE_INMIGRATE, RUN_STATE_SUSPENDED },
    { RUN_STATE_INMIGRATE, RUN_STATE_WATCHDOG },
    { RUN_STATE_INMIGRATE, RUN_STATE_GUEST_PANICKED },
    { RUN_STATE_INMIGRATE, RUN_STATE_FINISH_MIGRATE },
    { RUN_STATE_INMIGRATE, RUN_STATE_PRELAUNCH },
    { RUN_STATE_INMIGRATE, RUN_STATE_POSTMIGRATE },
    { RUN_STATE_INMIGRATE, RUN_STATE_COLO },

    { RUN_STATE_INTERNAL_ERROR, RUN_STATE_PAUSED },
    { RUN_STATE_INTERNAL_ERROR, RUN_STATE_FINISH_MIGRATE },
    { RUN_STATE_INTERNAL_ERROR, RUN_STATE_PRELAUNCH },

    { RUN_STATE_IO_ERROR, RUN_STATE_RUNNING },
    { RUN_STATE_IO_ERROR, RUN_STATE_FINISH_MIGRATE },
    { RUN_STATE_IO_ERROR, RUN_STATE_PRELAUNCH },

    { RUN_STATE_PAUSED, RUN_STATE_RUNNING },
    { RUN_STATE_PAUSED, RUN_STATE_FINISH_MIGRATE },
    { RUN_STATE_PAUSED, RUN_STATE_PRELAUNCH },
    { RUN_STATE_PAUSED, RUN_STATE_COLO},

    { RUN_STATE_POSTMIGRATE, RUN_STATE_RUNNING },
    { RUN_STATE_POSTMIGRATE, RUN_STATE_FINISH_MIGRATE },
    { RUN_STATE_POSTMIGRATE, RUN_STATE_PRELAUNCH },

    { RUN_STATE_PRELAUNCH, RUN_STATE_RUNNING },
    { RUN_STATE_PRELAUNCH, RUN_STATE_FINISH_MIGRATE },
    { RUN_STATE_PRELAUNCH, RUN_STATE_INMIGRATE },

    { RUN_STATE_FINISH_MIGRATE, RUN_STATE_RUNNING },
    { RUN_STATE_FINISH_MIGRATE, RUN_STATE_POSTMIGRATE },
    { RUN_STATE_FINISH_MIGRATE, RUN_STATE_PRELAUNCH },
    { RUN_STATE_FINISH_MIGRATE, RUN_STATE_COLO},

    { RUN_STATE_RESTORE_VM, RUN_STATE_RUNNING },
    { RUN_STATE_RESTORE_VM, RUN_STATE_PRELAUNCH },

    { RUN_STATE_COLO, RUN_STATE_RUNNING },

    { RUN_STATE_RUNNING, RUN_STATE_DEBUG },
    { RUN_STATE_RUNNING, RUN_STATE_INTERNAL_ERROR },
    { RUN_STATE_RUNNING, RUN_STATE_IO_ERROR },
    { RUN_STATE_RUNNING, RUN_STATE_PAUSED },
    { RUN_STATE_RUNNING, RUN_STATE_FINISH_MIGRATE },
    { RUN_STATE_RUNNING, RUN_STATE_RESTORE_VM },
    { RUN_STATE_RUNNING, RUN_STATE_SAVE_VM },
    { RUN_STATE_RUNNING, RUN_STATE_SHUTDOWN },
    { RUN_STATE_RUNNING, RUN_STATE_WATCHDOG },
    { RUN_STATE_RUNNING, RUN_STATE_GUEST_PANICKED },
    { RUN_STATE_RUNNING, RUN_STATE_COLO},

    { RUN_STATE_SAVE_VM, RUN_STATE_RUNNING },

    { RUN_STATE_SHUTDOWN, RUN_STATE_PAUSED },
    { RUN_STATE_SHUTDOWN, RUN_STATE_FINISH_MIGRATE },
    { RUN_STATE_SHUTDOWN, RUN_STATE_PRELAUNCH },

    { RUN_STATE_DEBUG, RUN_STATE_SUSPENDED },
    { RUN_STATE_RUNNING, RUN_STATE_SUSPENDED },
    { RUN_STATE_SUSPENDED, RUN_STATE_RUNNING },
    { RUN_STATE_SUSPENDED, RUN_STATE_FINISH_MIGRATE },
    { RUN_STATE_SUSPENDED, RUN_STATE_PRELAUNCH },
    { RUN_STATE_SUSPENDED, RUN_STATE_COLO},

    { RUN_STATE_WATCHDOG, RUN_STATE_RUNNING },
    { RUN_STATE_WATCHDOG, RUN_STATE_FINISH_MIGRATE },
    { RUN_STATE_WATCHDOG, RUN_STATE_PRELAUNCH },
    { RUN_STATE_WATCHDOG, RUN_STATE_COLO},

    { RUN_STATE_GUEST_PANICKED, RUN_STATE_RUNNING },
    { RUN_STATE_GUEST_PANICKED, RUN_STATE_FINISH_MIGRATE },
    { RUN_STATE_GUEST_PANICKED, RUN_STATE_PRELAUNCH },

    { RUN_STATE__MAX, RUN_STATE__MAX },
};

static bool runstate_valid_transitions[RUN_STATE__MAX][RUN_STATE__MAX];

bool runstate_check(RunState state)
{
    return current_run_state == state;
}

bool runstate_store(char *str, size_t size)
{
    const char *state = RunState_lookup[current_run_state];
    size_t len = strlen(state) + 1;

    if (len > size) {
        return false;
    }
    memcpy(str, state, len);
    return true;
}

static void runstate_init(void)
{
    const RunStateTransition *p;

    memset(&runstate_valid_transitions, 0, sizeof(runstate_valid_transitions));
    for (p = &runstate_transitions_def[0]; p->from != RUN_STATE__MAX; p++) {
        runstate_valid_transitions[p->from][p->to] = true;
    }

    qemu_mutex_init(&vmstop_lock);
}

/* This function will abort() on invalid state transitions */
void runstate_set(RunState new_state)
{
    assert(new_state < RUN_STATE__MAX);

    if (current_run_state == new_state) {
        return;
    }

    if (!runstate_valid_transitions[current_run_state][new_state]) {
        error_report("invalid runstate transition: '%s' -> '%s'",
                     RunState_lookup[current_run_state],
                     RunState_lookup[new_state]);
        abort();
    }
    trace_runstate_set(new_state);
    current_run_state = new_state;
}

int runstate_is_running(void)
{
    return runstate_check(RUN_STATE_RUNNING);
}

bool runstate_needs_reset(void)
{
    return runstate_check(RUN_STATE_INTERNAL_ERROR) ||
        runstate_check(RUN_STATE_SHUTDOWN);
}

StatusInfo *qmp_query_status(Error **errp)
{
    StatusInfo *info = g_malloc0(sizeof(*info));

    info->running = runstate_is_running();
    info->singlestep = singlestep;
    info->status = current_run_state;

    return info;
}

bool qemu_vmstop_requested(RunState *r)
{
    qemu_mutex_lock(&vmstop_lock);
    *r = vmstop_requested;
    vmstop_requested = RUN_STATE__MAX;
    qemu_mutex_unlock(&vmstop_lock);
    return *r < RUN_STATE__MAX;
}

void qemu_system_vmstop_request_prepare(void)
{
    qemu_mutex_lock(&vmstop_lock);
}

void qemu_system_vmstop_request(RunState state)
{
    vmstop_requested = state;
    qemu_mutex_unlock(&vmstop_lock);
    qemu_notify_event();
}

<<<<<<< HEAD
#ifdef CONFIG_ANDROID

static bool read_file_to_buf(const char* file, uint8_t* buf, size_t size){
    int fd = HANDLE_EINTR(open(file, O_RDONLY | O_BINARY));
    if (fd < 0) return false;
    ssize_t ret = HANDLE_EINTR(read(fd, buf, size));
    IGNORE_EINTR(close(fd));
    if (ret != size) return false;
    return true;
}

static int create_qcow2_images(void) {
    /* First, determine if any of the backing images have been altered.
     * QCoW2 images won't work in that case, and need to be recreated (this
     * will obliterate previous snapshots).
     * The most reliable way to do this is to cache some sort of checksum of
     * the image files, but we go the easier (and faster) route and cache the
     * version number that is specified in build.prop.
     */
    const char* avd_data_dir = avdInfo_getContentPath(android_avdInfo);
    static const char sysimg_version_number_cache_basename[] =
        "version_num.cache";
    char* sysimg_version_number_cache_path =
        path_join(avd_data_dir, sysimg_version_number_cache_basename);
    bool reset_version_number_cache = false;
    if (!path_exists(sysimg_version_number_cache_path)) {
        /* File with previously saved version number doesn't exist,
         * we'll create it later.
         */
        reset_version_number_cache = true;
    } else {
        FILE* vn_cache_file = fopen(sysimg_version_number_cache_path, "r");
        int sysimg_version_number = -1;
        /* If the file with version number contained an error, or the
         * saved version number doesn't match the current one, we'll
         * update it later.
         */
        reset_version_number_cache =
            vn_cache_file == NULL ||
            fscanf(vn_cache_file, "%d", &sysimg_version_number) != 1 ||
            sysimg_version_number !=
                avdInfo_getSysImgIncrementalVersion(android_avdInfo);
        if (vn_cache_file) {
            fclose(vn_cache_file);
        }
    }

    /* List of paths to all images that can be mounted.*/
    const char* const image_paths[] = {
        android_hw->disk_systemPartition_path ?: android_hw->disk_systemPartition_initPath,
        android_hw->disk_vendorPartition_path ?: android_hw->disk_vendorPartition_initPath,
        android_hw->disk_cachePartition_path,
        android_hw->disk_dataPartition_path,
        android_hw->hw_sdCard_path,
        android_hw->disk_encryptionKeyPartition_path,
    };
    /* List of paths to all images for cros.*/
    const char* const image_paths_hw_arc[] = {
        android_hw->disk_systemPartition_initPath,
        android_hw->disk_vendorPartition_initPath,
    };
    int count = ARRAY_SIZE(image_paths);
    const char* const * images = image_paths;
    if (android_hw->hw_arc) {
        count = ARRAY_SIZE(image_paths_hw_arc);
        images = image_paths_hw_arc;
    }
    int p;
    for (p = 0; p < count; p++) {
        const char* backing_image_path = images[p];
        char* qcow2_image_path = NULL;
        if (!backing_image_path ||
            *backing_image_path == '\0') {
            /* If the path is NULL or empty, just ignore it.*/
            continue;
        }
        char* image_basename = path_basename(backing_image_path);
        if (p < 2) {
            /* System & vendor image are special cases, the backing image is
             * in the SDK folder, but the QCoW2 image that the emulator
             * uses is created on a per-AVD basis and is placed in the
             * AVD's data folder.
             */
            const char qcow2_suffix[] = "." QCOW2_SUFFIX;
            size_t path_size = strlen(image_basename) + sizeof(qcow2_suffix) + 1;
            char* image_qcow2_basename = malloc(path_size);
            bufprint(image_qcow2_basename, image_qcow2_basename + path_size, "%s%s", image_basename, qcow2_suffix);
            qcow2_image_path =
                path_join(avd_data_dir, image_qcow2_basename);
            free(image_qcow2_basename);
        } else {
            /* For all the other images except system image,
             * just create another file alongside them
             * with a 'qcow2' extension
             */
            const char qcow2_suffix[] = "." QCOW2_SUFFIX;
            size_t path_size = strlen(backing_image_path) + sizeof(qcow2_suffix) + 1;
            qcow2_image_path = malloc(path_size);
            bufprint(qcow2_image_path, qcow2_image_path + path_size, "%s%s", backing_image_path, qcow2_suffix);
        }

        Error* img_creation_error = NULL;
        if (!path_exists(qcow2_image_path) ||
            android_op_wipe_data ||
            reset_version_number_cache) {
            const char* fmt = "raw";
            uint8_t buf[BLOCK_PROBE_BUF_SIZE];
            BlockDriver *drv;
            drv = bdrv_find_format("qcow2");
            if (drv && read_file_to_buf(backing_image_path, buf, sizeof(buf)) &&
                drv->bdrv_probe(buf, sizeof(buf), backing_image_path) >= 100) {
                fmt = "qcow2";
            }
            bdrv_img_create(
                qcow2_image_path,
                QCOW2_SUFFIX,
                /*absolute path only for sys vendor*/
                p < 2 ? backing_image_path : image_basename,
                fmt,
                NULL,
                -1,
                0,
                &img_creation_error,
                true);
        }
        free(image_basename);
        free(qcow2_image_path);
        if (img_creation_error) {
            error_report("%s", error_get_pretty(img_creation_error));
            return 0;
        }
    }

    /* Update version number cache if necessary. */
    if (reset_version_number_cache) {
        FILE* vn_cache_file = fopen(sysimg_version_number_cache_path, "w");
        if (vn_cache_file) {
            fprintf(vn_cache_file,
                    "%d\n",
                    avdInfo_getSysImgIncrementalVersion(android_avdInfo));
            fclose(vn_cache_file);
        }
    }
    free(sysimg_version_number_cache_path);

    return 1;
}
#endif  // CONFIG_ANDROID

void vm_start(void)
{
    RunState requested;

    qemu_vmstop_requested(&requested);
    if (runstate_is_running() && requested == RUN_STATE__MAX) {
        return;
    }

    /* Ensure that a STOP/RESUME pair of events is emitted if a
     * vmstop request was pending.  The BLOCK_IO_ERROR event, for
     * example, according to documentation is always followed by
     * the STOP event.
     */
    if (runstate_is_running()) {
        qapi_event_send_stop(&error_abort);
    } else {
        replay_enable_events();
        cpu_enable_ticks();
        runstate_set(RUN_STATE_RUNNING);
        vm_state_notify(1, RUN_STATE_RUNNING);
        resume_all_vcpus();
    }

    qapi_event_send_resume(&error_abort);
}


=======
>>>>>>> 359c41ab
/***********************************************************/
/* real time host monotonic timer */

static time_t qemu_time(void)
{
    return qemu_clock_get_ms(QEMU_CLOCK_HOST) / 1000;
}

/***********************************************************/
/* host time/date access */
void qemu_get_timedate(struct tm *tm, int offset)
{
    time_t ti = qemu_time();

    ti += offset;
    if (rtc_date_offset == -1) {
        if (rtc_utc)
            gmtime_r(&ti, tm);
        else
            localtime_r(&ti, tm);
    } else {
        ti -= rtc_date_offset;
        gmtime_r(&ti, tm);
    }
}

int qemu_timedate_diff(struct tm *tm)
{
    time_t seconds;

    if (rtc_date_offset == -1)
        if (rtc_utc)
            seconds = mktimegm(tm);
        else {
            struct tm tmp = *tm;
            tmp.tm_isdst = -1; /* use timezone to figure it out */
            seconds = mktime(&tmp);
	}
    else
        seconds = mktimegm(tm) + rtc_date_offset;

    return seconds - qemu_time();
}

static bool configure_rtc_date_offset(const char *startdate, int legacy)
{
    time_t rtc_start_date;
    struct tm tm;

    if (!strcmp(startdate, "now") && legacy) {
        rtc_date_offset = -1;
    } else {
        if (sscanf(startdate, "%d-%d-%dT%d:%d:%d",
                   &tm.tm_year,
                   &tm.tm_mon,
                   &tm.tm_mday,
                   &tm.tm_hour,
                   &tm.tm_min,
                   &tm.tm_sec) == 6) {
            /* OK */
        } else if (sscanf(startdate, "%d-%d-%d",
                          &tm.tm_year,
                          &tm.tm_mon,
                          &tm.tm_mday) == 3) {
            tm.tm_hour = 0;
            tm.tm_min = 0;
            tm.tm_sec = 0;
        } else {
            goto date_fail;
        }
        tm.tm_year -= 1900;
        tm.tm_mon--;
        rtc_start_date = mktimegm(&tm);
        if (rtc_start_date == -1) {
        date_fail:
            error_report("invalid date format");
            error_printf("valid formats: "
                         "'2006-06-17T16:01:21' or '2006-06-17'\n");
            return false;
        }
        rtc_date_offset = qemu_time() - rtc_start_date;
    }
    return true;
}

static bool configure_rtc(QemuOpts *opts)
{
    const char *value;

    value = qemu_opt_get(opts, "base");
    if (value) {
        if (!strcmp(value, "utc")) {
            rtc_utc = 1;
        } else if (!strcmp(value, "localtime")) {
            Error *blocker = NULL;
            rtc_utc = 0;
            error_setg(&blocker, QERR_REPLAY_NOT_SUPPORTED,
                      "-rtc base=localtime");
            replay_add_blocker(blocker);
        } else {
            if (!configure_rtc_date_offset(value, 0)) {
                return false;
            }
        }
    }
    value = qemu_opt_get(opts, "clock");
    if (value) {
        if (!strcmp(value, "host")) {
            rtc_clock = QEMU_CLOCK_HOST;
        } else if (!strcmp(value, "rt")) {
            rtc_clock = QEMU_CLOCK_REALTIME;
        } else if (!strcmp(value, "vm")) {
            rtc_clock = QEMU_CLOCK_VIRTUAL;
        } else {
            error_report("invalid option value '%s'", value);
            return false;
        }
    }
    value = qemu_opt_get(opts, "driftfix");
    if (value) {
        if (!strcmp(value, "slew")) {
            static GlobalProperty slew_lost_ticks = {
                .driver   = "mc146818rtc",
                .property = "lost_tick_policy",
                .value    = "slew",
            };

            qdev_prop_register_global(&slew_lost_ticks);
        } else if (!strcmp(value, "none")) {
            /* discard is default */
        } else {
            error_report("invalid option value '%s'", value);
            return false;
        }
    }
    return true;
}

/***********************************************************/
/* Bluetooth support */
static int nb_hcis;
static int cur_hci;
static struct HCIInfo *hci_table[MAX_NICS];

struct HCIInfo *qemu_next_hci(void)
{
    if (cur_hci == nb_hcis)
        return &null_hci;

    return hci_table[cur_hci++];
}

static int bt_hci_parse(const char *str)
{
    struct HCIInfo *hci;
    bdaddr_t bdaddr;

    if (nb_hcis >= MAX_NICS) {
        error_report("too many bluetooth HCIs (max %i)", MAX_NICS);
        return -1;
    }

    hci = hci_init(str);
    if (!hci)
        return -1;

    bdaddr.b[0] = 0x52;
    bdaddr.b[1] = 0x54;
    bdaddr.b[2] = 0x00;
    bdaddr.b[3] = 0x12;
    bdaddr.b[4] = 0x34;
    bdaddr.b[5] = 0x56 + nb_hcis;
    hci->bdaddr_set(hci, bdaddr.b);

    hci_table[nb_hcis++] = hci;

    return 0;
}

static void bt_vhci_add(int vlan_id)
{
    struct bt_scatternet_s *vlan = qemu_find_bt_vlan(vlan_id);

    if (!vlan->slave)
        error_report("warning: adding a VHCI to an empty scatternet %i",
                     vlan_id);

    bt_vhci_init(bt_new_hci(vlan));
}

static struct bt_device_s *bt_device_add(const char *opt)
{
    struct bt_scatternet_s *vlan;
    int vlan_id = 0;
    char *endp = strstr(opt, ",vlan=");
    int len = (endp ? endp - opt : strlen(opt)) + 1;
    char devname[10];

    pstrcpy(devname, MIN(sizeof(devname), len), opt);

    if (endp) {
        vlan_id = strtol(endp + 6, &endp, 0);
        if (*endp) {
            error_report("unrecognised bluetooth vlan Id");
            return 0;
        }
    }

    vlan = qemu_find_bt_vlan(vlan_id);

    if (!vlan->slave)
        error_report("warning: adding a slave device to an empty scatternet %i",
                     vlan_id);

    if (!strcmp(devname, "keyboard"))
        return bt_keyboard_init(vlan);

    error_report("unsupported bluetooth device '%s'", devname);
    return 0;
}

static int bt_parse(const char *opt)
{
    const char *endp, *p;
    int vlan;

    if (strstart(opt, "hci", &endp)) {
        if (!*endp || *endp == ',') {
            if (*endp)
                if (!strstart(endp, ",vlan=", 0))
                    opt = endp + 1;

            return bt_hci_parse(opt);
       }
    } else if (strstart(opt, "vhci", &endp)) {
        if (!*endp || *endp == ',') {
            if (*endp) {
                if (strstart(endp, ",vlan=", &p)) {
                    vlan = strtol(p, (char **) &endp, 0);
                    if (*endp) {
                        error_report("bad scatternet '%s'", p);
                        return 1;
                    }
                } else {
                    error_report("bad parameter '%s'", endp + 1);
                    return 1;
                }
            } else
                vlan = 0;

            bt_vhci_add(vlan);
            return 0;
        }
    } else if (strstart(opt, "device:", &endp))
        return !bt_device_add(endp);

    error_report("bad bluetooth parameter '%s'", opt);
    return 1;
}

static int parse_sandbox(void *opaque, QemuOpts *opts, Error **errp)
{
    /* FIXME: change this to true for 1.3 */
    if (qemu_opt_get_bool(opts, "enable", false)) {
#ifdef CONFIG_SECCOMP
        if (seccomp_start() < 0) {
            error_report("failed to install seccomp syscall filter "
                         "in the kernel");
            return -1;
        }
#else
        error_report("seccomp support is disabled");
        return -1;
#endif
    }

    return 0;
}

static int parse_name(void *opaque, QemuOpts *opts, Error **errp)
{
    const char *proc_name;

    if (qemu_opt_get(opts, "debug-threads")) {
        qemu_thread_naming(qemu_opt_get_bool(opts, "debug-threads", false));
    }
    qemu_name = qemu_opt_get(opts, "guest");

    proc_name = qemu_opt_get(opts, "process");
    if (proc_name) {
        os_set_proc_name(proc_name);
    }

    return 0;
}

bool defaults_enabled(void)
{
    return has_defaults;
}

#ifndef _WIN32
static int parse_add_fd(void *opaque, QemuOpts *opts, Error **errp)
{
    int fd, dupfd, flags;
    int64_t fdset_id;
    const char *fd_opaque = NULL;
    AddfdInfo *fdinfo;

    fd = qemu_opt_get_number(opts, "fd", -1);
    fdset_id = qemu_opt_get_number(opts, "set", -1);
    fd_opaque = qemu_opt_get(opts, "opaque");

    if (fd < 0) {
        error_report("fd option is required and must be non-negative");
        return -1;
    }

    if (fd <= STDERR_FILENO) {
        error_report("fd cannot be a standard I/O stream");
        return -1;
    }

    /*
     * All fds inherited across exec() necessarily have FD_CLOEXEC
     * clear, while qemu sets FD_CLOEXEC on all other fds used internally.
     */
    flags = fcntl(fd, F_GETFD);
    if (flags == -1 || (flags & FD_CLOEXEC)) {
        error_report("fd is not valid or already in use");
        return -1;
    }

    if (fdset_id < 0) {
        error_report("set option is required and must be non-negative");
        return -1;
    }

#ifdef F_DUPFD_CLOEXEC
    dupfd = fcntl(fd, F_DUPFD_CLOEXEC, 0);
#else
    dupfd = dup(fd);
    if (dupfd != -1) {
        qemu_set_cloexec(dupfd);
    }
#endif
    if (dupfd == -1) {
        error_report("error duplicating fd: %s", strerror(errno));
        return -1;
    }

    /* add the duplicate fd, and optionally the opaque string, to the fd set */
    fdinfo = monitor_fdset_add_fd(dupfd, true, fdset_id, !!fd_opaque, fd_opaque,
                                  &error_abort);
    g_free(fdinfo);

    return 0;
}

static int cleanup_add_fd(void *opaque, QemuOpts *opts, Error **errp)
{
    int fd;

    fd = qemu_opt_get_number(opts, "fd", -1);
    close(fd);

    return 0;
}
#endif

/***********************************************************/
/* QEMU Block devices */

#define HD_OPTS "media=disk"
#define CDROM_OPTS "media=cdrom"
#define FD_OPTS ""
#define PFLASH_OPTS ""
#define MTD_OPTS ""
#define SD_OPTS ""

static int drive_init_func(void *opaque, QemuOpts *opts, Error **errp)
{
    BlockInterfaceType *block_default_type = opaque;

    return drive_new(opts, *block_default_type) == NULL;
}

static int drive_enable_snapshot(void *opaque, QemuOpts *opts, Error **errp)
{
    if (qemu_opt_get(opts, "snapshot") == NULL) {
        qemu_opt_set(opts, "snapshot", "on", &error_abort);
    }
    return 0;
}

static bool default_drive(int enable, int snapshot, BlockInterfaceType type,
                          int index, const char *optstr)
{
    QemuOpts *opts;
    DriveInfo *dinfo;

    if (!enable || drive_get_by_index(type, index)) {
        return true;
    }

    opts = drive_add(type, index, NULL, optstr);
    if (snapshot) {
        drive_enable_snapshot(NULL, opts, NULL);
    }

    dinfo = drive_new(opts, type);
    if (!dinfo) {
        return false;
    }
    dinfo->is_default = true;
    return true;
}

static QemuOptsList qemu_smp_opts = {
    .name = "smp-opts",
    .implied_opt_name = "cpus",
    .merge_lists = true,
    .head = QTAILQ_HEAD_INITIALIZER(qemu_smp_opts.head),
    .desc = {
        {
            .name = "cpus",
            .type = QEMU_OPT_NUMBER,
        }, {
            .name = "sockets",
            .type = QEMU_OPT_NUMBER,
        }, {
            .name = "cores",
            .type = QEMU_OPT_NUMBER,
        }, {
            .name = "threads",
            .type = QEMU_OPT_NUMBER,
        }, {
            .name = "maxcpus",
            .type = QEMU_OPT_NUMBER,
        },
        { /*End of list */ }
    },
};

static bool smp_parse(QemuOpts *opts)
{
    if (opts) {
        unsigned cpus    = qemu_opt_get_number(opts, "cpus", 0);
        unsigned sockets = qemu_opt_get_number(opts, "sockets", 0);
        unsigned cores   = qemu_opt_get_number(opts, "cores", 0);
        unsigned threads = qemu_opt_get_number(opts, "threads", 0);

        /* compute missing values, prefer sockets over cores over threads */
        if (cpus == 0 || sockets == 0) {
            sockets = sockets > 0 ? sockets : 1;
            cores = cores > 0 ? cores : 1;
            threads = threads > 0 ? threads : 1;
            if (cpus == 0) {
                cpus = cores * threads * sockets;
            }
        } else if (cores == 0) {
            threads = threads > 0 ? threads : 1;
            cores = cpus / (sockets * threads);
            cores = cores > 0 ? cores : 1;
        } else if (threads == 0) {
            threads = cpus / (cores * sockets);
            threads = threads > 0 ? threads : 1;
        } else if (sockets * cores * threads < cpus) {
            error_report("cpu topology: "
                         "sockets (%u) * cores (%u) * threads (%u) < "
                         "smp_cpus (%u)",
                         sockets, cores, threads, cpus);
            return false;
        }

        max_cpus = qemu_opt_get_number(opts, "maxcpus", cpus);

<<<<<<< HEAD
        if (max_cpus > MAX_CPUMASK_BITS) {
            error_report("unsupported number of maxcpus");
            return false;
        }

=======
>>>>>>> 359c41ab
        if (max_cpus < cpus) {
            error_report("maxcpus must be equal to or greater than smp");
            return false;
        }

        if (sockets * cores * threads > max_cpus) {
            error_report("cpu topology: "
                         "sockets (%u) * cores (%u) * threads (%u) > "
                         "maxcpus (%u)",
                         sockets, cores, threads, max_cpus);
            return false;
        }

        smp_cpus = cpus;
        smp_cores = cores;
        smp_threads = threads;
    }

    if (smp_cpus > 1) {
        Error *blocker = NULL;
        error_setg(&blocker, QERR_REPLAY_NOT_SUPPORTED, "smp");
        replay_add_blocker(blocker);
    }
    return true;
}

static bool realtime_init(void)
{
    if (enable_mlock) {
        if (os_mlock() < 0) {
            error_report("locking memory failed");
            return false;
        }
    }
    return true;
}


static void configure_msg(QemuOpts *opts)
{
    enable_timestamp_msg = qemu_opt_get_bool(opts, "timestamp", true);
}

/***********************************************************/
/* Semihosting */

typedef struct SemihostingConfig {
    bool enabled;
    SemihostingTarget target;
    const char **argv;
    int argc;
    const char *cmdline; /* concatenated argv */
} SemihostingConfig;

static SemihostingConfig semihosting;

bool semihosting_enabled(void)
{
    return semihosting.enabled;
}

SemihostingTarget semihosting_get_target(void)
{
    return semihosting.target;
}

const char *semihosting_get_arg(int i)
{
    if (i >= semihosting.argc) {
        return NULL;
    }
    return semihosting.argv[i];
}

int semihosting_get_argc(void)
{
    return semihosting.argc;
}

const char *semihosting_get_cmdline(void)
{
    if (semihosting.cmdline == NULL && semihosting.argc > 0) {
        semihosting.cmdline = g_strjoinv(" ", (gchar **)semihosting.argv);
    }
    return semihosting.cmdline;
}

static int add_semihosting_arg(void *opaque,
                               const char *name, const char *val,
                               Error **errp)
{
    SemihostingConfig *s = opaque;
    if (strcmp(name, "arg") == 0) {
        s->argc++;
        /* one extra element as g_strjoinv() expects NULL-terminated array */
        s->argv = g_realloc(s->argv, (s->argc + 1) * sizeof(void *));
        s->argv[s->argc - 1] = val;
        s->argv[s->argc] = NULL;
    }
    return 0;
}

/* Use strings passed via -kernel/-append to initialize semihosting.argv[] */
static inline void semihosting_arg_fallback(const char *file, const char *cmd)
{
    char *cmd_token;

    /* argv[0] */
    add_semihosting_arg(&semihosting, "arg", file, NULL);

    /* split -append and initialize argv[1..n] */
    cmd_token = strtok(g_strdup(cmd), " ");
    while (cmd_token) {
        add_semihosting_arg(&semihosting, "arg", cmd_token, NULL);
        cmd_token = strtok(NULL, " ");
    }
}

/* Now we still need this for compatibility with XEN. */
bool has_igd_gfx_passthru;
static void igd_gfx_passthru(void)
{
    has_igd_gfx_passthru = current_machine->igd_gfx_passthru;
}

/***********************************************************/
/* USB devices */

static int usb_device_add(const char *devname)
{
    USBDevice *dev = NULL;
#ifndef CONFIG_LINUX
    const char *p;
#endif

    if (!machine_usb(current_machine)) {
        return -1;
    }

    /* drivers with .usbdevice_name entry in USBDeviceInfo */
    dev = usbdevice_create(devname);
    if (dev)
        goto done;

    /* the other ones */
#ifndef CONFIG_LINUX
    /* only the linux version is qdev-ified, usb-bsd still needs this */
    if (strstart(devname, "host:", &p)) {
        dev = usb_host_device_open(usb_bus_find(-1), p);
    }
#endif
    if (!dev)
        return -1;

done:
    return 0;
}

static int usb_device_del(const char *devname)
{
    int bus_num, addr;
    const char *p;

    if (strstart(devname, "host:", &p)) {
        return -1;
    }

    if (!machine_usb(current_machine)) {
        return -1;
    }

    p = strchr(devname, '.');
    if (!p)
        return -1;
    bus_num = strtoul(devname, NULL, 0);
    addr = strtoul(p + 1, NULL, 0);

    return usb_device_delete_addr(bus_num, addr);
}

static int usb_parse(const char *cmdline)
{
    int r;
    r = usb_device_add(cmdline);
    if (r < 0) {
        error_report("could not add USB device '%s'", cmdline);
    }
    return r;
}

void hmp_usb_add(Monitor *mon, const QDict *qdict)
{
    const char *devname = qdict_get_str(qdict, "devname");
    if (usb_device_add(devname) < 0) {
        error_report("could not add USB device '%s'", devname);
    }
}

void hmp_usb_del(Monitor *mon, const QDict *qdict)
{
    const char *devname = qdict_get_str(qdict, "devname");
    if (usb_device_del(devname) < 0) {
        error_report("could not delete USB device '%s'", devname);
    }
}

/***********************************************************/
/* machine registration */

MachineState *current_machine;

static MachineClass *find_machine(const char *name)
{
    GSList *el, *machines = object_class_get_list(TYPE_MACHINE, false);
    MachineClass *mc = NULL;

    for (el = machines; el; el = el->next) {
        MachineClass *temp = el->data;

        if (!strcmp(temp->name, name)) {
            mc = temp;
            break;
        }
        if (temp->alias &&
            !strcmp(temp->alias, name)) {
            mc = temp;
            break;
        }
    }

    g_slist_free(machines);
    return mc;
}

MachineClass *find_default_machine(void)
{
    GSList *el, *machines = object_class_get_list(TYPE_MACHINE, false);
    MachineClass *mc = NULL;

    for (el = machines; el; el = el->next) {
        MachineClass *temp = el->data;

        if (temp->is_default) {
            mc = temp;
            break;
        }
    }

    g_slist_free(machines);
    return mc;
}

MachineInfoList *qmp_query_machines(Error **errp)
{
    GSList *el, *machines = object_class_get_list(TYPE_MACHINE, false);
    MachineInfoList *mach_list = NULL;

    for (el = machines; el; el = el->next) {
        MachineClass *mc = el->data;
        MachineInfoList *entry;
        MachineInfo *info;

        info = g_malloc0(sizeof(*info));
        if (mc->is_default) {
            info->has_is_default = true;
            info->is_default = true;
        }

        if (mc->alias) {
            info->has_alias = true;
            info->alias = g_strdup(mc->alias);
        }

        info->name = g_strdup(mc->name);
        info->cpu_max = !mc->max_cpus ? 1 : mc->max_cpus;
        info->hotpluggable_cpus = mc->has_hotpluggable_cpus;

        entry = g_malloc0(sizeof(*entry));
        entry->value = info;
        entry->next = mach_list;
        mach_list = entry;
    }

    g_slist_free(machines);
    return mach_list;
}

static int machine_help_func(QemuOpts *opts, MachineState *machine)
{
    ObjectProperty *prop;
    ObjectPropertyIterator iter;

    if (!qemu_opt_has_help_opt(opts)) {
        return 0;
    }

    object_property_iter_init(&iter, OBJECT(machine));
    while ((prop = object_property_iter_next(&iter))) {
        if (!prop->set) {
            continue;
        }

        error_printf("%s.%s=%s", MACHINE_GET_CLASS(machine)->name,
                     prop->name, prop->type);
        if (prop->description) {
            error_printf(" (%s)\n", prop->description);
        } else {
            error_printf("\n");
        }
    }

    return 1;
}

/***********************************************************/
/* main execution loop */

struct vm_change_state_entry {
    VMChangeStateHandler *cb;
    void *opaque;
    QLIST_ENTRY (vm_change_state_entry) entries;
};

static QLIST_HEAD(vm_change_state_head, vm_change_state_entry) vm_change_state_head;

VMChangeStateEntry *qemu_add_vm_change_state_handler(VMChangeStateHandler *cb,
                                                     void *opaque)
{
    VMChangeStateEntry *e;

    e = g_malloc0(sizeof (*e));

    e->cb = cb;
    e->opaque = opaque;
    QLIST_INSERT_HEAD(&vm_change_state_head, e, entries);
    return e;
}

void qemu_del_vm_change_state_handler(VMChangeStateEntry *e)
{
    QLIST_REMOVE (e, entries);
    g_free (e);
}

void vm_state_notify(int running, RunState state)
{
    VMChangeStateEntry *e, *next;

    trace_vm_state_notify(running, state);

    QLIST_FOREACH_SAFE(e, &vm_change_state_head, entries, next) {
        e->cb(e->opaque, running, state);
    }
}

static int reset_requested;
static int shutdown_requested, shutdown_signal = -1;
static pid_t shutdown_pid;
static int powerdown_requested;
static int debug_requested;
static int suspend_requested;
static WakeupReason wakeup_reason;
static NotifierList powerdown_notifiers =
    NOTIFIER_LIST_INITIALIZER(powerdown_notifiers);
static NotifierList suspend_notifiers =
    NOTIFIER_LIST_INITIALIZER(suspend_notifiers);
static NotifierList wakeup_notifiers =
    NOTIFIER_LIST_INITIALIZER(wakeup_notifiers);
static uint32_t wakeup_reason_mask = ~(1 << QEMU_WAKEUP_REASON_NONE);

#ifdef CONFIG_ANDROID
static int64_t s_shutdown_request_uptime_ms;
static int64_t s_reset_request_uptime_ms;
#endif

static void set_shutdown_requested() {
    shutdown_requested = 1;
#ifdef CONFIG_ANDROID
    if (s_shutdown_request_uptime_ms == 0) {
        s_shutdown_request_uptime_ms = get_uptime_ms();
    }
#endif
}

int qemu_shutdown_requested_get(void)
{
    return shutdown_requested;
}

int qemu_reset_requested_get(void)
{
    return reset_requested;
}

static int qemu_shutdown_requested(void)
{
    return atomic_xchg(&shutdown_requested, 0);
}

static void qemu_kill_report(void)
{
    if (!qtest_driver() && shutdown_signal != -1) {
        if (shutdown_pid == 0) {
            /* This happens for eg ^C at the terminal, so it's worth
             * avoiding printing an odd message in that case.
             */
            error_report("terminating on signal %d", shutdown_signal);
        } else {
            char *shutdown_cmd = qemu_get_pid_name(shutdown_pid);

            error_report("terminating on signal %d from pid " FMT_pid " (%s)",
                         shutdown_signal, shutdown_pid,
                         shutdown_cmd ? shutdown_cmd : "<unknown process>");
            g_free(shutdown_cmd);
        }
        shutdown_signal = -1;
    }
}

static int qemu_reset_requested(void)
{
    int r = reset_requested;
    if (r && replay_checkpoint(CHECKPOINT_RESET_REQUESTED)) {
        reset_requested = 0;
        return r;
    }
    return false;
}

static int qemu_suspend_requested(void)
{
    int r = suspend_requested;
    if (r && replay_checkpoint(CHECKPOINT_SUSPEND_REQUESTED)) {
        suspend_requested = 0;
        return r;
    }
    return false;
}

static WakeupReason qemu_wakeup_requested(void)
{
    return wakeup_reason;
}

static int qemu_powerdown_requested(void)
{
    int r = powerdown_requested;
    powerdown_requested = 0;
    return r;
}

static int qemu_debug_requested(void)
{
    int r = debug_requested;
    debug_requested = 0;
    return r;
}

void qemu_system_reset(bool report)
{
    MachineClass *mc;

    mc = current_machine ? MACHINE_GET_CLASS(current_machine) : NULL;

    cpu_synchronize_all_states();

    if (mc && mc->reset) {
        mc->reset();
    } else {
        qemu_devices_reset();
    }
    if (report) {
        qapi_event_send_reset(&error_abort);
    }
    cpu_synchronize_all_post_reset();
}

void qemu_system_guest_panicked(GuestPanicInformation *info)
{
    qemu_log_mask(LOG_GUEST_ERROR, "Guest crashed\n");

    if (current_cpu) {
        current_cpu->crash_occurred = true;
    }
    qapi_event_send_guest_panicked(GUEST_PANIC_ACTION_PAUSE,
                                   !!info, info, &error_abort);
    vm_stop(RUN_STATE_GUEST_PANICKED);
    if (!no_shutdown) {
        qapi_event_send_guest_panicked(GUEST_PANIC_ACTION_POWEROFF,
                                       !!info, info, &error_abort);
        qemu_system_shutdown_request();
    }

    if (info) {
        if (info->type == GUEST_PANIC_INFORMATION_TYPE_HYPER_V) {
            qemu_log_mask(LOG_GUEST_ERROR, "HV crash parameters: (%#"PRIx64
                          " %#"PRIx64" %#"PRIx64" %#"PRIx64" %#"PRIx64")\n",
                          info->u.hyper_v.arg1,
                          info->u.hyper_v.arg2,
                          info->u.hyper_v.arg3,
                          info->u.hyper_v.arg4,
                          info->u.hyper_v.arg5);
        }
        qapi_free_GuestPanicInformation(info);
    }
}

void qemu_system_reset_request(void)
{
    if (no_reboot) {
        set_shutdown_requested();
    } else {
        reset_requested = 1;
#ifdef CONFIG_ANDROID
        s_reset_request_uptime_ms = get_uptime_ms();
#endif
    }
    cpu_stop_current();
    qemu_notify_event();
}

static void qemu_system_suspend(void)
{
    pause_all_vcpus();
    notifier_list_notify(&suspend_notifiers, NULL);
    runstate_set(RUN_STATE_SUSPENDED);
    qapi_event_send_suspend(&error_abort);
}

void qemu_system_suspend_request(void)
{
    if (runstate_check(RUN_STATE_SUSPENDED)) {
        return;
    }
    suspend_requested = 1;
    cpu_stop_current();
    qemu_notify_event();
}

void qemu_register_suspend_notifier(Notifier *notifier)
{
    notifier_list_add(&suspend_notifiers, notifier);
}

void qemu_system_wakeup_request(WakeupReason reason)
{
    trace_system_wakeup_request(reason);

    if (!runstate_check(RUN_STATE_SUSPENDED)) {
        return;
    }
    if (!(wakeup_reason_mask & (1 << reason))) {
        return;
    }
    runstate_set(RUN_STATE_RUNNING);
    wakeup_reason = reason;
    qemu_notify_event();
}

void qemu_system_wakeup_enable(WakeupReason reason, bool enabled)
{
    if (enabled) {
        wakeup_reason_mask |= (1 << reason);
    } else {
        wakeup_reason_mask &= ~(1 << reason);
    }
}

void qemu_register_wakeup_notifier(Notifier *notifier)
{
    notifier_list_add(&wakeup_notifiers, notifier);
}

void qemu_system_killed(int signal, pid_t pid)
{
    shutdown_signal = signal;
    shutdown_pid = pid;
    no_shutdown = 0;

    /* Cannot call qemu_system_shutdown_request directly because
     * we are in a signal handler.
     */
    set_shutdown_requested();
    qemu_notify_event();
}

void qemu_system_shutdown_request(void)
{
    trace_qemu_system_shutdown_request();
    replay_shutdown_request();
    set_shutdown_requested();
    qemu_notify_event();
}

static void qemu_system_powerdown(void)
{
    qapi_event_send_powerdown(&error_abort);
    notifier_list_notify(&powerdown_notifiers, NULL);
}

void qemu_system_powerdown_request(void)
{
    trace_qemu_system_powerdown_request();
    powerdown_requested = 1;
    qemu_notify_event();
}

void qemu_register_powerdown_notifier(Notifier *notifier)
{
    notifier_list_add(&powerdown_notifiers, notifier);
}

void qemu_system_debug_request(void)
{
    debug_requested = 1;
    qemu_notify_event();
}

static bool main_loop_should_exit(void)
{
    RunState r;
    if (qemu_debug_requested()) {
        vm_stop(RUN_STATE_DEBUG);
    }
    if (qemu_suspend_requested()) {
        qemu_system_suspend();
    }
    if (qemu_shutdown_requested()) {
#ifdef CONFIG_ANDROID
        androidSnapshot_quickbootSave(NULL);
#endif
        qemu_kill_report();
        qapi_event_send_shutdown(&error_abort);
        if (no_shutdown) {
            vm_stop(RUN_STATE_SHUTDOWN);
        } else {
            return true;
        }
    }
    if (qemu_reset_requested()) {
        pause_all_vcpus();
        qemu_system_reset(VMRESET_REPORT);
        resume_all_vcpus();
        if (!runstate_check(RUN_STATE_RUNNING) &&
                !runstate_check(RUN_STATE_INMIGRATE)) {
            runstate_set(RUN_STATE_PRELAUNCH);
        }
    }
    if (qemu_wakeup_requested()) {
        pause_all_vcpus();
        qemu_system_reset(VMRESET_SILENT);
        notifier_list_notify(&wakeup_notifiers, &wakeup_reason);
        wakeup_reason = QEMU_WAKEUP_REASON_NONE;
        resume_all_vcpus();
        qapi_event_send_wakeup(&error_abort);
    }
    if (qemu_powerdown_requested()) {
        qemu_system_powerdown();
    }
    if (qemu_vmstop_requested(&r)) {
        vm_stop(r);
    }
    return false;
}

static void main_loop(void)
{
#ifdef CONFIG_PROFILER
    int64_t ti;
#endif

#ifdef CONFIG_HAX
    if (hax_sync_vcpus() < 0) {
        fprintf(stderr, "Internal error: hax sync failed\n");
        return;
    }
#endif

    do {
<<<<<<< HEAD
#ifdef CONFIG_HAX
        nonblocking = !kvm_enabled() && !xen_enabled() && !hax_enabled() && last_io > 0;
#else
        nonblocking = !kvm_enabled() && !xen_enabled() && last_io > 0;
#endif
=======
>>>>>>> 359c41ab
#ifdef CONFIG_PROFILER
        ti = profile_getclock();
#endif
        main_loop_wait(false);
#ifdef CONFIG_PROFILER
        dev_time += profile_getclock() - ti;
#endif
    } while (!main_loop_should_exit());
}

static void version(void)
{
    printf("QEMU emulator version " QEMU_VERSION " " QEMU_PKGVERSION ", "
           QEMU_COPYRIGHT "\n");
}

static int help(int exitcode)
{
    version();
    printf("usage: %s [options] [disk_image]\n\n"
           "'disk_image' is a raw hard disk image for IDE hard disk 0\n\n",
            error_get_progname());

#define QEMU_OPTIONS_GENERATE_HELP
#include "qemu-options-wrapper.h"

    printf("\nDuring emulation, the following keys are useful:\n"
           "ctrl-alt-f      toggle full screen\n"
           "ctrl-alt-n      switch to virtual console 'n'\n"
           "ctrl-alt        toggle mouse and keyboard grab\n"
           "\n"
           "When using -nographic, press 'ctrl-a h' to get some help.\n");

    return exitcode;
}

#define HAS_ARG 0x0001

typedef struct QEMUOption {
    const char *name;
    int flags;
    int index;
    uint32_t arch_mask;
} QEMUOption;

static const QEMUOption qemu_options[] = {
    { "h", 0, QEMU_OPTION_h, QEMU_ARCH_ALL },
#define QEMU_OPTIONS_GENERATE_OPTIONS
#include "qemu-options-wrapper.h"
    { NULL },
};

typedef struct VGAInterfaceInfo {
    const char *opt_name;    /* option name */
    const char *name;        /* human-readable name */
    /* Class names indicating that support is available.
     * If no class is specified, the interface is always available */
    const char *class_names[2];
} VGAInterfaceInfo;

static VGAInterfaceInfo vga_interfaces[VGA_TYPE_MAX] = {
    [VGA_NONE] = {
        .opt_name = "none",
    },
    [VGA_STD] = {
        .opt_name = "std",
        .name = "standard VGA",
        .class_names = { "VGA", "isa-vga" },
    },
    [VGA_CIRRUS] = {
        .opt_name = "cirrus",
        .name = "Cirrus VGA",
        .class_names = { "cirrus-vga", "isa-cirrus-vga" },
    },
    [VGA_VMWARE] = {
        .opt_name = "vmware",
        .name = "VMWare SVGA",
        .class_names = { "vmware-svga" },
    },
    [VGA_VIRTIO] = {
        .opt_name = "virtio",
        .name = "Virtio VGA",
        .class_names = { "virtio-vga" },
    },
    [VGA_QXL] = {
        .opt_name = "qxl",
        .name = "QXL VGA",
        .class_names = { "qxl-vga" },
    },
    [VGA_TCX] = {
        .opt_name = "tcx",
        .name = "TCX framebuffer",
        .class_names = { "SUNW,tcx" },
    },
    [VGA_CG3] = {
        .opt_name = "cg3",
        .name = "CG3 framebuffer",
        .class_names = { "cgthree" },
    },
    [VGA_XENFB] = {
        .opt_name = "xenfb",
    },
};

static bool vga_interface_available(VGAInterfaceType t)
{
    VGAInterfaceInfo *ti = &vga_interfaces[t];

    assert(t < VGA_TYPE_MAX);
    return !ti->class_names[0] ||
           object_class_by_name(ti->class_names[0]) ||
           object_class_by_name(ti->class_names[1]);
}

static bool select_vgahw(const char *p)
{
    const char *opts;
    int t;

    assert(vga_interface_type == VGA_NONE);
    for (t = 0; t < VGA_TYPE_MAX; t++) {
        VGAInterfaceInfo *ti = &vga_interfaces[t];
        if (ti->opt_name && strstart(p, ti->opt_name, &opts)) {
            if (!vga_interface_available(t)) {
                error_report("%s not available", ti->name);
                return false;
            }
            vga_interface_type = t;
            break;
        }
    }
    if (t == VGA_TYPE_MAX) {
    invalid_vga:
        error_report("unknown vga type: %s", p);
        return false;
    }
    while (*opts) {
        const char *nextopt;

        if (strstart(opts, ",retrace=", &nextopt)) {
            opts = nextopt;
            if (strstart(opts, "dumb", &nextopt))
                vga_retrace_method = VGA_RETRACE_DUMB;
            else if (strstart(opts, "precise", &nextopt))
                vga_retrace_method = VGA_RETRACE_PRECISE;
            else goto invalid_vga;
        } else goto invalid_vga;
        opts = nextopt;
    }
    return true;
}

typedef enum DisplayType {
    DT_DEFAULT,
    DT_CURSES,
    DT_SDL,
    DT_COCOA,
    DT_GTK,
    DT_NONE,
    DT_ERROR = -1,
} DisplayType;

static DisplayType select_display(const char *p)
{
    const char *opts;
    DisplayType display = DT_DEFAULT;

    if (strstart(p, "sdl", &opts)) {
#if defined(CONFIG_SDL) || defined(CONFIG_ANDROID)
        display = DT_SDL;
        while (*opts) {
            const char *nextopt;

            if (strstart(opts, ",frame=", &nextopt)) {
                opts = nextopt;
                if (strstart(opts, "on", &nextopt)) {
                    no_frame = 0;
                } else if (strstart(opts, "off", &nextopt)) {
                    no_frame = 1;
                } else {
                    goto invalid_sdl_args;
                }
            } else if (strstart(opts, ",alt_grab=", &nextopt)) {
                opts = nextopt;
                if (strstart(opts, "on", &nextopt)) {
                    alt_grab = 1;
                } else if (strstart(opts, "off", &nextopt)) {
                    alt_grab = 0;
                } else {
                    goto invalid_sdl_args;
                }
            } else if (strstart(opts, ",ctrl_grab=", &nextopt)) {
                opts = nextopt;
                if (strstart(opts, "on", &nextopt)) {
                    ctrl_grab = 1;
                } else if (strstart(opts, "off", &nextopt)) {
                    ctrl_grab = 0;
                } else {
                    goto invalid_sdl_args;
                }
            } else if (strstart(opts, ",window_close=", &nextopt)) {
                opts = nextopt;
                if (strstart(opts, "on", &nextopt)) {
                    no_quit = 0;
                } else if (strstart(opts, "off", &nextopt)) {
                    no_quit = 1;
                } else {
                    goto invalid_sdl_args;
                }
            } else if (strstart(opts, ",gl=", &nextopt)) {
                opts = nextopt;
                if (strstart(opts, "on", &nextopt)) {
                    request_opengl = 1;
                } else if (strstart(opts, "off", &nextopt)) {
                    request_opengl = 0;
                } else {
                    goto invalid_sdl_args;
                }
            } else {
            invalid_sdl_args:
                error_report("invalid SDL option string");
                return DT_ERROR;
            }
            opts = nextopt;
        }
#else
        error_report("SDL support is disabled");
        return DT_ERROR;
#endif
    } else if (strstart(p, "vnc", &opts)) {
        if (*opts == '=') {
            vnc_parse(opts + 1, &error_fatal);
        } else {
            error_report("VNC requires a display argument vnc=<display>");
            return DT_ERROR;
        }
    } else if (strstart(p, "curses", &opts)) {
#ifdef CONFIG_CURSES
        display = DT_CURSES;
#else
        error_report("curses support is disabled");
        return DT_ERROR;
#endif
    } else if (strstart(p, "gtk", &opts)) {
#ifdef CONFIG_GTK
        display = DT_GTK;
        while (*opts) {
            const char *nextopt;

            if (strstart(opts, ",grab_on_hover=", &nextopt)) {
                opts = nextopt;
                if (strstart(opts, "on", &nextopt)) {
                    grab_on_hover = true;
                } else if (strstart(opts, "off", &nextopt)) {
                    grab_on_hover = false;
                } else {
                    goto invalid_gtk_args;
                }
            } else if (strstart(opts, ",gl=", &nextopt)) {
                opts = nextopt;
                if (strstart(opts, "on", &nextopt)) {
                    request_opengl = 1;
                } else if (strstart(opts, "off", &nextopt)) {
                    request_opengl = 0;
                } else {
                    goto invalid_gtk_args;
                }
            } else {
            invalid_gtk_args:
                error_report("invalid GTK option string");
                return DT_ERROR;
            }
            opts = nextopt;
        }
#else
        error_report("GTK support is disabled");
        return DT_ERROR;
#endif
    } else if (strstart(p, "none", &opts)) {
        display = DT_NONE;
    } else {
        error_report("unknown display type");
        return DT_ERROR;
    }

    return display;
}

static int balloon_parse(const char *arg)
{
    QemuOpts *opts;

    if (strcmp(arg, "none") == 0) {
        return 0;
    }

    if (!strncmp(arg, "virtio", 6)) {
        if (arg[6] == ',') {
            /* have params -> parse them */
            opts = qemu_opts_parse_noisily(qemu_find_opts("device"), arg + 7,
                                           false);
            if (!opts)
                return  -1;
        } else {
            /* create empty opts */
            opts = qemu_opts_create(qemu_find_opts("device"), NULL, 0,
                                    &error_abort);
        }
        qemu_opt_set(opts, "driver", "virtio-balloon", &error_abort);
        return 0;
    }

    return -1;
}

char *qemu_find_file(int type, const char *name)
{
    int i;
    const char *subdir;
    char *buf;

    /* Try the name as a straight path first */
    if (access(name, R_OK) == 0) {
        trace_load_file(name, name);
        return g_strdup(name);
    }

    switch (type) {
    case QEMU_FILE_TYPE_BIOS:
        subdir = "";
        break;
    case QEMU_FILE_TYPE_KEYMAP:
        subdir = "keymaps/";
        break;
    default:
        abort();
    }

    for (i = 0; i < data_dir_idx; i++) {
        buf = g_strdup_printf("%s/%s%s", data_dir[i], subdir, name);
        if (access(buf, R_OK) == 0) {
            trace_load_file(name, buf);
            return buf;
        }
        g_free(buf);
    }
    return NULL;
}

static inline bool nonempty_str(const char *str)
{
    return str && *str;
}

static int parse_fw_cfg(void *opaque, QemuOpts *opts, Error **errp)
{
    gchar *buf;
    size_t size;
    const char *name, *file, *str;
    FWCfgState *fw_cfg = (FWCfgState *) opaque;

    if (fw_cfg == NULL) {
        error_report("fw_cfg device not available");
        return -1;
    }
    name = qemu_opt_get(opts, "name");
    file = qemu_opt_get(opts, "file");
    str = qemu_opt_get(opts, "string");

    /* we need name and either a file or the content string */
    if (!(nonempty_str(name) && (nonempty_str(file) || nonempty_str(str)))) {
        error_report("invalid argument(s)");
        return -1;
    }
    if (nonempty_str(file) && nonempty_str(str)) {
        error_report("file and string are mutually exclusive");
        return -1;
    }
    if (strlen(name) > FW_CFG_MAX_FILE_PATH - 1) {
        error_report("name too long (max. %d char)", FW_CFG_MAX_FILE_PATH - 1);
        return -1;
    }
    if (strncmp(name, "opt/", 4) != 0) {
        error_report("warning: externally provided fw_cfg item names "
                     "should be prefixed with \"opt/\"");
    }
    if (nonempty_str(str)) {
        size = strlen(str); /* NUL terminator NOT included in fw_cfg blob */
        buf = g_memdup(str, size);
    } else {
        if (!g_file_get_contents(file, &buf, &size, NULL)) {
            error_report("can't load %s", file);
            return -1;
        }
    }
    /* For legacy, keep user files in a specific global order. */
    fw_cfg_set_order_override(fw_cfg, FW_CFG_ORDER_OVERRIDE_USER);
    fw_cfg_add_file(fw_cfg, name, buf, size);
    fw_cfg_reset_order_override(fw_cfg);
    return 0;
}

static int device_help_func(void *opaque, QemuOpts *opts, Error **errp)
{
    return qdev_device_help(opts);
}

static int device_init_func(void *opaque, QemuOpts *opts, Error **errp)
{
    Error *err = NULL;
    DeviceState *dev;

    dev = qdev_device_add(opts, &err);
    if (!dev) {
        error_report_err(err);
        return -1;
    }
    object_unref(OBJECT(dev));
    return 0;
}

static int chardev_init_func(void *opaque, QemuOpts *opts, Error **errp)
{
    Error *local_err = NULL;

    qemu_chr_new_from_opts(opts, &local_err);
    if (local_err) {
        error_report_err(local_err);
        return -1;
    }
    return 0;
}

#ifdef CONFIG_VIRTFS
static int fsdev_init_func(void *opaque, QemuOpts *opts, Error **errp)
{
    return qemu_fsdev_add(opts);
}
#endif

static int mon_init_func(void *opaque, QemuOpts *opts, Error **errp)
{
    Chardev *chr;
    const char *chardev;
    const char *mode;
    int flags;

    mode = qemu_opt_get(opts, "mode");
    if (mode == NULL) {
        mode = "readline";
    }
    if (strcmp(mode, "readline") == 0) {
        flags = MONITOR_USE_READLINE;
    } else if (strcmp(mode, "control") == 0) {
        flags = MONITOR_USE_CONTROL;
    } else {
        error_report("unknown monitor mode \"%s\"", mode);
        return -1;
    }

    if (qemu_opt_get_bool(opts, "pretty", 0))
        flags |= MONITOR_USE_PRETTY;

    if (qemu_opt_get_bool(opts, "default", 0)) {
        error_report("option 'default' does nothing and is deprecated");
    }

    chardev = qemu_opt_get(opts, "chardev");
    chr = qemu_chr_find(chardev);
    if (chr == NULL) {
        error_report("chardev \"%s\" not found", chardev);
        return -1;
    }

    monitor_init(chr, flags);
    return 0;
}

static bool monitor_parse(const char *optarg, const char *mode, bool pretty)
{
    static int monitor_device_index = 0;
    QemuOpts *opts;
    const char *p;
    char label[32];

    if (strstart(optarg, "chardev:", &p)) {
        snprintf(label, sizeof(label), "%s", p);
    } else {
        snprintf(label, sizeof(label), "compat_monitor%d",
                 monitor_device_index);
        opts = qemu_chr_parse_compat(label, optarg);
        if (!opts) {
            error_report("parse error: %s", optarg);
            return false;
        }
    }

    opts = qemu_opts_create(qemu_find_opts("mon"), label, 1, &error_fatal);
    qemu_opt_set(opts, "mode", mode, &error_abort);
    qemu_opt_set(opts, "chardev", label, &error_abort);
    qemu_opt_set_bool(opts, "pretty", pretty, &error_abort);
    monitor_device_index++;
    return true;
}

struct device_config {
    enum {
        DEV_USB,       /* -usbdevice     */
        DEV_BT,        /* -bt            */
        DEV_SERIAL,    /* -serial        */
        DEV_PARALLEL,  /* -parallel      */
        DEV_VIRTCON,   /* -virtioconsole */
        DEV_DEBUGCON,  /* -debugcon */
        DEV_GDB,       /* -gdb, -s */
        DEV_SCLP,      /* s390 sclp */
    } type;
    const char *cmdline;
    Location loc;
    QTAILQ_ENTRY(device_config) next;
};

static QTAILQ_HEAD(, device_config) device_configs =
    QTAILQ_HEAD_INITIALIZER(device_configs);

static void add_device_config(int type, const char *cmdline)
{
    struct device_config *conf;

    conf = g_malloc0(sizeof(*conf));
    conf->type = type;
    conf->cmdline = cmdline;
    loc_save(&conf->loc);
    QTAILQ_INSERT_TAIL(&device_configs, conf, next);
}

static int foreach_device_config(int type, int (*func)(const char *cmdline))
{
    struct device_config *conf;
    int rc;

    QTAILQ_FOREACH(conf, &device_configs, next) {
        if (conf->type != type)
            continue;
        loc_push_restore(&conf->loc);
        rc = func(conf->cmdline);
        loc_pop(&conf->loc);
        if (rc) {
            return rc;
        }
    }
    return 0;
}

static int serial_parse(const char *devname)
{
    static int index = 0;
    char label[32];

    if (strcmp(devname, "none") == 0)
        return 0;
    if (index == MAX_SERIAL_PORTS) {
        error_report("too many serial ports");
        return -1;
    }
    snprintf(label, sizeof(label), "serial%d", index);
    serial_hds[index] = qemu_chr_new(label, devname);
    if (!serial_hds[index]) {
        error_report("could not connect serial device"
                     " to character backend '%s'", devname);
        return -1;
    }
#ifdef CONFIG_ANDROID
    // Restore the terminal input echo in case it was disabled: it won't get
    // undone on crash, and Mac's default terminal is dumb enough to never
    // restore it by itself.
    if (!strcmp(devname, "stdio")) {
        CharDriverState *stdio = serial_hds[index];
        stdio->chr_set_echo(stdio, true);
    }
#endif
    index++;
    return 0;
}

static int parallel_parse(const char *devname)
{
    static int index = 0;
    char label[32];

    if (strcmp(devname, "none") == 0)
        return 0;
    if (index == MAX_PARALLEL_PORTS) {
        error_report("too many parallel ports");
        return -1;
    }
    snprintf(label, sizeof(label), "parallel%d", index);
    parallel_hds[index] = qemu_chr_new(label, devname);
    if (!parallel_hds[index]) {
        error_report("could not connect parallel device"
                     " to character backend '%s'", devname);
        return -1;
    }
    index++;
    return 0;
}

static int virtcon_parse(const char *devname)
{
    QemuOptsList *device = qemu_find_opts("device");
    static int index = 0;
    char label[32];
    QemuOpts *bus_opts, *dev_opts;

    if (strcmp(devname, "none") == 0)
        return 0;
    if (index == MAX_VIRTIO_CONSOLES) {
        error_report("too many virtio consoles");
        return -1;
    }

    bus_opts = qemu_opts_create(device, NULL, 0, &error_abort);
    qemu_opt_set(bus_opts, "driver", "virtio-serial", &error_abort);

    dev_opts = qemu_opts_create(device, NULL, 0, &error_abort);
    qemu_opt_set(dev_opts, "driver", "virtconsole", &error_abort);

    snprintf(label, sizeof(label), "virtcon%d", index);
    virtcon_hds[index] = qemu_chr_new(label, devname);
    if (!virtcon_hds[index]) {
        error_report("could not connect virtio console"
                     " to character backend '%s'", devname);
        return -1;
    }
    qemu_opt_set(dev_opts, "chardev", label, &error_abort);

    index++;
    return 0;
}

static int sclp_parse(const char *devname)
{
    QemuOptsList *device = qemu_find_opts("device");
    static int index = 0;
    char label[32];
    QemuOpts *dev_opts;

    if (strcmp(devname, "none") == 0) {
        return 0;
    }
    if (index == MAX_SCLP_CONSOLES) {
        error_report("too many sclp consoles");
        return -1;
    }

    assert(arch_type == QEMU_ARCH_S390X);

    dev_opts = qemu_opts_create(device, NULL, 0, NULL);
    qemu_opt_set(dev_opts, "driver", "sclpconsole", &error_abort);

    snprintf(label, sizeof(label), "sclpcon%d", index);
    sclp_hds[index] = qemu_chr_new(label, devname);
    if (!sclp_hds[index]) {
        error_report("could not connect sclp console"
                     " to character backend '%s'", devname);
        return -1;
    }
    qemu_opt_set(dev_opts, "chardev", label, &error_abort);

    index++;
    return 0;
}

static int debugcon_parse(const char *devname)
{
    QemuOpts *opts;

    if (!qemu_chr_new("debugcon", devname)) {
        return -1;
    }
    opts = qemu_opts_create(qemu_find_opts("device"), "debugcon", 1, NULL);
    if (!opts) {
        error_report("already have a debugcon device");
        return -1;
    }
    qemu_opt_set(opts, "driver", "isa-debugcon", &error_abort);
    qemu_opt_set(opts, "chardev", "debugcon", &error_abort);
    return 0;
}

static gint machine_class_cmp(gconstpointer a, gconstpointer b)
{
    const MachineClass *mc1 = a, *mc2 = b;
    int res;

    if (mc1->family == NULL) {
        if (mc2->family == NULL) {
            /* Compare standalone machine types against each other; they sort
             * in increasing order.
             */
            return strcmp(object_class_get_name(OBJECT_CLASS(mc1)),
                          object_class_get_name(OBJECT_CLASS(mc2)));
        }

        /* Standalone machine types sort after families. */
        return 1;
    }

    if (mc2->family == NULL) {
        /* Families sort before standalone machine types. */
        return -1;
    }

    /* Families sort between each other alphabetically increasingly. */
    res = strcmp(mc1->family, mc2->family);
    if (res != 0) {
        return res;
    }

    /* Within the same family, machine types sort in decreasing order. */
    return strcmp(object_class_get_name(OBJECT_CLASS(mc2)),
                  object_class_get_name(OBJECT_CLASS(mc1)));
}

static MachineClass *machine_parse(const char *name)
{
    MachineClass *mc = NULL;
    GSList *el, *machines = object_class_get_list(TYPE_MACHINE, false);

    if (name) {
        mc = find_machine(name);
    }
    if (mc) {
        g_slist_free(machines);
        return mc;
    }
    if (name && !is_help_option(name)) {
        error_report("unsupported machine type");
        error_printf("Use -machine help to list supported machines\n");
    } else {
        printf("Supported machines are:\n");
        machines = g_slist_sort(machines, machine_class_cmp);
        for (el = machines; el; el = el->next) {
            MachineClass *mc = el->data;
            if (mc->alias) {
                printf("%-20s %s (alias of %s)\n", mc->alias, mc->desc, mc->name);
            }
            printf("%-20s %s%s\n", mc->name, mc->desc,
                   mc->is_default ? " (default)" : "");
        }
    }

    g_slist_free(machines);
    return NULL;
}

static void qemu_run_exit_notifiers(void)
{
    notifier_list_notify(&exit_notifiers, NULL);
}

static bool machine_init_done;

void qemu_add_machine_init_done_notifier(Notifier *notify)
{
    notifier_list_add(&machine_init_done_notifiers, notify);
    if (machine_init_done) {
        notify->notify(notify, NULL);
    }
}

void qemu_remove_machine_init_done_notifier(Notifier *notify)
{
    notifier_remove(notify);
}

static void qemu_run_machine_init_done_notifiers(void)
{
    notifier_list_notify(&machine_init_done_notifiers, NULL);
    machine_init_done = true;
}

static const QEMUOption *lookup_opt(int argc, const char **argv,
                                    const char **poptarg, int *poptind)
{
    const QEMUOption *popt;
    int optind = *poptind;
    const char *r = argv[optind];
    const char *optarg;

    loc_set_cmdline((const char**)argv, optind, 1);
    optind++;
    /* Treat --foo the same as -foo.  */
    if (r[1] == '-')
        r++;
    popt = qemu_options;
    for(;;) {
        if (!popt->name) {
            error_report("invalid option");
            return NULL;
        }
        if (!strcmp(popt->name, r + 1))
            break;
        popt++;
    }
    if (popt->flags & HAS_ARG) {
        if (optind >= argc) {
            error_report("requires an argument");
            return NULL;
        }
        optarg = argv[optind++];
        loc_set_cmdline((const char**)argv, optind - 2, 2);
    } else {
        optarg = NULL;
    }

    *poptarg = optarg;
    *poptind = optind;

    return popt;
}

static MachineClass *select_machine(void)
{
    MachineClass *machine_class = find_default_machine();
    const char *optarg;
    QemuOpts *opts;
    Location loc;

    loc_push_none(&loc);

    opts = qemu_get_machine_opts();
    qemu_opts_loc_restore(opts);

    optarg = qemu_opt_get(opts, "type");
    if (optarg) {
        machine_class = machine_parse(optarg);
    }

    if (!machine_class) {
        error_report("No machine specified, and there is no default");
        error_printf("Use -machine help to list supported machines\n");
        return NULL;
    }

    loc_pop(&loc);
    return machine_class;
}

static int machine_set_property(void *opaque,
                                const char *name, const char *value,
                                Error **errp)
{
    Object *obj = OBJECT(opaque);
    Error *local_err = NULL;
    char *p, *qom_name;

    if (strcmp(name, "type") == 0) {
        return 0;
    }

    qom_name = g_strdup(name);
    for (p = qom_name; *p; p++) {
        if (*p == '_') {
            *p = '-';
        }
    }

    object_property_parse(obj, value, qom_name, &local_err);
    g_free(qom_name);

    if (local_err) {
        error_report_err(local_err);
        return -1;
    }

    return 0;
}


/*
 * Initial object creation happens before all other
 * QEMU data types are created. The majority of objects
 * can be created at this point. The rng-egd object
 * cannot be created here, as it depends on the chardev
 * already existing.
 */
static bool object_create_initial(const char *type)
{
    if (g_str_equal(type, "rng-egd")) {
        return false;
    }

    /*
     * return false for concrete netfilters since
     * they depend on netdevs already existing
     */
    if (g_str_equal(type, "filter-buffer") ||
        g_str_equal(type, "filter-dump") ||
        g_str_equal(type, "filter-mirror") ||
        g_str_equal(type, "filter-redirector") ||
        g_str_equal(type, "colo-compare") ||
        g_str_equal(type, "filter-rewriter") ||
        g_str_equal(type, "filter-replay")) {
        return false;
    }

    /* Memory allocation by backends needs to be done
     * after configure_accelerator() (due to the tcg_enabled()
     * checks at memory_region_init_*()).
     *
     * Also, allocation of large amounts of memory may delay
     * chardev initialization for too long, and trigger timeouts
     * on software that waits for a monitor socket to be created
     * (e.g. libvirt).
     */
    if (g_str_has_prefix(type, "memory-backend-")) {
        return false;
    }

    return true;
}


/*
 * The remainder of object creation happens after the
 * creation of chardev, fsdev, net clients and device data types.
 */
static bool object_create_delayed(const char *type)
{
    return !object_create_initial(type);
}


static bool set_memory_options(uint64_t *ram_slots, ram_addr_t *maxram_size,
                               MachineClass *mc)
{
    uint64_t sz;
    const char *mem_str;
    const char *maxmem_str, *slots_str;
    const ram_addr_t default_ram_size = mc->default_ram_size;
    QemuOpts *opts = qemu_find_opts_singleton("memory");
    Location loc;

    loc_push_none(&loc);
    qemu_opts_loc_restore(opts);

    sz = 0;
    mem_str = qemu_opt_get(opts, "size");
    if (mem_str) {
        if (!*mem_str) {
            error_report("missing 'size' option value");
            return false;
        }

        sz = qemu_opt_get_size(opts, "size", ram_size);

        /* Fix up legacy suffix-less format */
        if (g_ascii_isdigit(mem_str[strlen(mem_str) - 1])) {
            uint64_t overflow_check = sz;

            sz <<= 20;
            if ((sz >> 20) != overflow_check) {
                error_report("too large 'size' option value");
                return false;
            }
        }
    }

    /* backward compatibility behaviour for case "-m 0" */
    if (sz == 0) {
        sz = default_ram_size;
    }

    sz = QEMU_ALIGN_UP(sz, 8192);
    ram_size = sz;
    if (ram_size != sz) {
        error_report("ram size too large");
        return false;
    }

    const int requested_meg = ram_size / (1024 * 1024);

#ifdef CONFIG_HAX
    if (hax_enabled()) {
        uint64_t hax_max_ram = 0;
        if (hax_get_max_ram(&hax_max_ram) == 0 && hax_max_ram > 0) {
            /* make sure we preserve the alignment if we need to adjust it */
            hax_max_ram = QEMU_ALIGN_DOWN(hax_max_ram, 8192);
        }
        if (ram_size > hax_max_ram) {
            ram_size = hax_max_ram;
        }
    }
#endif

    // Limit max RAM if on 32-bit Windows.
#if defined(CONFIG_ANDROID) && defined(_WIN32) && !defined(_WIN64) // 32-bit Windows only
#define WIN32_MAX_RAM 512 * 1024 * 1024 // With 3GB system, 512MB seemed to be most reliable
    if (ram_size > WIN32_MAX_RAM) {
        ram_size = WIN32_MAX_RAM;
        // Disable GLDMA for 32-bit Windows to free up RAM in the guest.
        feature_set_enabled_override(kFeature_GLDMA, false);
    }
#endif // defined(CONFIG_ANDROID) && defined(_WIN32) && !defined(_WIN64)

    int ram_size_meg = ram_size / (1024 * 1024);
    if (ram_size_meg < requested_meg) {
        fprintf(stderr, "Warning: requested RAM %dM too high for your system. "
                        "Reducing to maximum supported size %dM\n",
                        requested_meg, ram_size_meg);
    }

#ifdef CONFIG_HAX
    if (hax_enabled()) hax_pre_init(ram_size);
#endif

    /* store value for the future use */
    qemu_opt_set_number(opts, "size", ram_size, &error_abort);
    *maxram_size = ram_size;

    maxmem_str = qemu_opt_get(opts, "maxmem");
    slots_str = qemu_opt_get(opts, "slots");
    if (maxmem_str && slots_str) {
        uint64_t slots;

        sz = qemu_opt_get_size(opts, "maxmem", 0);
        slots = qemu_opt_get_number(opts, "slots", 0);
        if (sz < ram_size) {
            error_report("invalid value of -m option maxmem: "
                         "maximum memory size (0x%" PRIx64 ") must be at least "
                         "the initial memory size (0x" RAM_ADDR_FMT ")",
                         sz, ram_size);
            return false;
        } else if (sz > ram_size) {
            if (!slots) {
                error_report("invalid value of -m option: maxmem was "
                             "specified, but no hotplug slots were specified");
                return false;
            }
        } else if (slots) {
            error_report("invalid value of -m option maxmem: "
                         "memory slots were specified but maximum memory size "
                         "(0x%" PRIx64 ") is equal to the initial memory size "
                         "(0x" RAM_ADDR_FMT ")", sz, ram_size);
            return false;
        }

        *maxram_size = sz;
        *ram_slots = slots;
    } else if ((!maxmem_str && slots_str) ||
            (maxmem_str && !slots_str)) {
        error_report("invalid -m option value: missing "
                "'%s' option", slots_str ? "maxmem" : "slots");
        return false;
    }

    loc_pop(&loc);
    return true;
}

static int global_init_func(void *opaque, QemuOpts *opts, Error **errp)
{
    GlobalProperty *g;

    g = g_malloc0(sizeof(*g));
    g->driver   = qemu_opt_get(opts, "driver");
    g->property = qemu_opt_get(opts, "property");
    g->value    = qemu_opt_get(opts, "value");
    g->user_provided = true;
    g->errp = &error_fatal;
    qdev_prop_register_global(g);
    return 0;
}

<<<<<<< HEAD
static int main_impl(int argc, char** argv, void (*on_main_loop_done)(void));

#if defined(CONFIG_ANDROID)

static int is_opengl_alive = 1;

static void android_check_for_updates()
{
    android_checkForUpdates(QEMU_CORE_VERSION);
}

static int android_unrealize_goldfish_device(Object *obj, void *opaque)
{
    DeviceState *dev =
        (DeviceState *)object_dynamic_cast(OBJECT(obj), TYPE_DEVICE);

    if (dev != NULL && dev->id && !strcmp(GOLDFISH_PSTORE_DEV_ID, dev->id)) {
        object_property_set_bool(OBJECT(dev), false, "realized", NULL);
=======
static int qemu_read_default_config_file(void)
{
    int ret;

    ret = qemu_read_config_file(CONFIG_QEMU_CONFDIR "/qemu.conf");
    if (ret < 0 && ret != -ENOENT) {
        return ret;
>>>>>>> 359c41ab
    }

    return 0;
}

<<<<<<< HEAD
static void android_devices_teardown()
{
    Object* peripheral = container_get(qdev_get_machine(), "/peripheral");
    object_child_foreach(peripheral, android_unrealize_goldfish_device, NULL);
}

static void android_init_metrics()
{
    android_metrics_start(EMULATOR_VERSION_STRING,
                          EMULATOR_FULL_VERSION_STRING,
                          QEMU_VERSION,
                          android_base_port);
    android_metrics_report_common_info(is_opengl_alive);
}

static void android_teardown_metrics()
{
    android_metrics_stop(METRICS_STOP_GRACEFUL);
}

static bool android_reporting_setup(void)
{
    android_init_metrics();
    if (!is_opengl_alive) {
        derror("Could not initialize OpenglES emulation, "
               "use '-gpu off' to disable it.");
        android_teardown_metrics();
        crashhandler_die("OpenGLES emulation failed to initialize.");
        return false;
    }

    android_check_for_updates();

    android_report_session_phase(ANDROID_SESSION_PHASE_RUNNING);
    return true;
}

static void android_reporting_teardown(void)
{
    android_teardown_metrics();
}

int run_qemu_main(int argc, char **argv, void (*on_main_loop_done)(void))
#else
static void on_main_loop_done(void) {}
int main(int argc, char **argv)
#endif
{
    const int res = main_impl(argc, argv, on_main_loop_done);

    /* make sure we run the exit notifiers deterministically if we can */
    qemu_exit_notifiers_notify();

    return res;
}

static int main_impl(int argc, char** argv, void (*on_main_loop_done)(void))
=======
int main(int argc, char **argv, char **envp)
>>>>>>> 359c41ab
{
    int i;
    int snapshot, linux_boot;
    const char *initrd_filename;
    const char *kernel_filename, *kernel_cmdline;
    const char *boot_order = NULL;
    const char *boot_once = NULL;
    DisplayState *ds;
    int cyls, heads, secs, translation;
    QemuOpts *opts, *machine_opts;
    QemuOpts *hda_opts = NULL, *icount_opts = NULL, *accel_opts = NULL;
    QemuOptsList *olist;
    int optind;
    const char *optarg;
    const char *loadvm = NULL;
    MachineClass *machine_class;
    const char *cpu_model;
    const char *vga_model = NULL;
    const char *qtest_chrdev = NULL;
    const char *qtest_log = NULL;
    const char *pid_file = NULL;
    const char *incoming = NULL;
    bool defconfig = true;
    bool userconfig = true;
    bool nographic = false;
    DisplayType display_type = DT_DEFAULT;
    int display_remote = 0;
    const char *log_mask = NULL;
    const char *log_file = NULL;
    char *trace_file = NULL;
    ram_addr_t maxram_size;
    uint64_t ram_slots = 0;
    FILE *vmstate_dump_file = NULL;
    Error *main_loop_err = NULL;
    Error *err = NULL;
    bool list_data_dirs = false;
    typedef struct BlockdevOptions_queue {
        BlockdevOptions *bdo;
        Location loc;
        QSIMPLEQ_ENTRY(BlockdevOptions_queue) entry;
    } BlockdevOptions_queue;
    QSIMPLEQ_HEAD(, BlockdevOptions_queue) bdo_queue
        = QSIMPLEQ_HEAD_INITIALIZER(bdo_queue);

#if defined(CONFIG_ANDROID) && (SNAPSHOT_PROFILE > 1)
    printf("Entering QEMU main with uptime %lld ms\n",
           (long long)get_uptime_ms());
#endif

#ifdef CONFIG_ANDROID
    android_report_session_phase(ANDROID_SESSION_PHASE_PARSEOPTIONS);
    char* android_op_dns_server = NULL;
#endif
    module_call_init(MODULE_INIT_TRACE);

    qemu_init_cpu_list();
    qemu_init_cpu_loop();
    qemu_mutex_lock_iothread();

    error_set_progname(argv[0]);
    qemu_init_exec_dir(argv[0]);

    module_call_init(MODULE_INIT_QOM);
    monitor_init_qmp_commands();

    qemu_add_opts(&qemu_drive_opts);
    qemu_add_drive_opts(&qemu_legacy_drive_opts);
    qemu_add_drive_opts(&qemu_common_drive_opts);
    qemu_add_drive_opts(&qemu_drive_opts);
    qemu_add_drive_opts(&bdrv_runtime_opts);
    qemu_add_opts(&qemu_chardev_opts);
    qemu_add_opts(&qemu_device_opts);
    qemu_add_opts(&qemu_netdev_opts);
    qemu_add_opts(&qemu_net_opts);
    qemu_add_opts(&qemu_rtc_opts);
    qemu_add_opts(&qemu_global_opts);
    qemu_add_opts(&qemu_mon_opts);
    qemu_add_opts(&qemu_trace_opts);
    qemu_add_opts(&qemu_option_rom_opts);
    qemu_add_opts(&qemu_machine_opts);
    qemu_add_opts(&qemu_accel_opts);
    qemu_add_opts(&qemu_mem_opts);
    qemu_add_opts(&qemu_smp_opts);
    qemu_add_opts(&qemu_boot_opts);
    qemu_add_opts(&qemu_sandbox_opts);
    qemu_add_opts(&qemu_add_fd_opts);
    qemu_add_opts(&qemu_object_opts);
    qemu_add_opts(&qemu_tpmdev_opts);
    qemu_add_opts(&qemu_realtime_opts);
    qemu_add_opts(&qemu_msg_opts);
    qemu_add_opts(&qemu_name_opts);
    qemu_add_opts(&qemu_numa_opts);
    qemu_add_opts(&qemu_icount_opts);
    qemu_add_opts(&qemu_semihosting_config_opts);
    qemu_add_opts(&qemu_fw_cfg_opts);
    module_call_init(MODULE_INIT_OPTS);

    runstate_init();

    if (qcrypto_init(&err) < 0) {
        error_reportf_err(err, "cannot initialize crypto: ");
        return 1;
    }
    rtc_clock = QEMU_CLOCK_HOST;

    QLIST_INIT (&vm_change_state_head);
    os_setup_early_signal_handling();

    cpu_model = NULL;
    snapshot = 0;
    cyls = heads = secs = 0;
    translation = BIOS_ATA_TRANSLATION_AUTO;

    nb_nics = 0;

    bdrv_init_with_whitelist();

    autostart = 1;

    /* first pass of option parsing */
    optind = 1;
    while (optind < argc) {
        if (argv[optind][0] != '-') {
            /* disk image */
            optind++;
        } else {
            const QEMUOption *popt;

            popt = lookup_opt(argc, (const char**)argv, &optarg, &optind);
            if (!popt) {
                return 1;
            }
            switch (popt->index) {
            case QEMU_OPTION_nodefconfig:
                defconfig = false;
                break;
            case QEMU_OPTION_nouserconfig:
                userconfig = false;
                break;
            }
        }
    }

<<<<<<< HEAD
    if (defconfig) {
        int ret;
        ret = qemu_read_default_config_files(userconfig);
        if (ret < 0) {
            return 1;
=======
    if (defconfig && userconfig) {
        if (qemu_read_default_config_file() < 0) {
            exit(1);
>>>>>>> 359c41ab
        }
    }

    /* second pass of option parsing */
    optind = 1;
    for(;;) {
        if (optind >= argc)
            break;
        if (argv[optind][0] != '-') {
            hda_opts = drive_add(IF_DEFAULT, 0, argv[optind++], HD_OPTS);
        } else {
            const QEMUOption *popt;

            popt = lookup_opt(argc, (const char**)argv, &optarg, &optind);
            if (!popt) {
                return 1;
            }
            if (!(popt->arch_mask & arch_type)) {
                error_report("Option not supported for this target");
                return 1;
            }
            switch(popt->index) {
            case QEMU_OPTION_no_kvm_irqchip: {
                olist = qemu_find_opts("machine");
                qemu_opts_parse_noisily(olist, "kernel_irqchip=off", false);
                break;
            }
            case QEMU_OPTION_cpu:
                if (strcmp(optarg,"?") == 0 || strcmp(optarg, "help") == 0) {
#ifdef cpu_list
                    cpu_list(stdout, &fprintf);
                    return 0;
#endif
                } else {   /* hw initialization will check this */
                    cpu_model = optarg;
                }
                break;
            case QEMU_OPTION_hda:
                {
                    char buf[256];
                    if (cyls == 0)
                        snprintf(buf, sizeof(buf), "%s", HD_OPTS);
                    else
                        snprintf(buf, sizeof(buf),
                                 "%s,cyls=%d,heads=%d,secs=%d%s",
                                 HD_OPTS , cyls, heads, secs,
                                 translation == BIOS_ATA_TRANSLATION_LBA ?
                                 ",trans=lba" :
                                 translation == BIOS_ATA_TRANSLATION_NONE ?
                                 ",trans=none" : "");
                    drive_add(IF_DEFAULT, 0, optarg, buf);
                    break;
                }
            case QEMU_OPTION_hdb:
            case QEMU_OPTION_hdc:
            case QEMU_OPTION_hdd:
                drive_add(IF_DEFAULT, popt->index - QEMU_OPTION_hda, optarg,
                          HD_OPTS);
                break;
            case QEMU_OPTION_blockdev:
                {
                    Visitor *v;
                    BlockdevOptions_queue *bdo;

                    v = qobject_input_visitor_new_str(optarg, "driver", &err);
                    if (!v) {
                        error_report_err(err);
                        exit(1);
                    }

                    bdo = g_new(BlockdevOptions_queue, 1);
                    visit_type_BlockdevOptions(v, NULL, &bdo->bdo,
                                               &error_fatal);
                    visit_free(v);
                    loc_save(&bdo->loc);
                    QSIMPLEQ_INSERT_TAIL(&bdo_queue, bdo, entry);
                    break;
                }
            case QEMU_OPTION_drive:
                if (drive_def(optarg) == NULL) {
                    return 1;
                }
                break;
            case QEMU_OPTION_set:
                if (qemu_set_option(optarg) != 0)
                    return 1;
                break;
            case QEMU_OPTION_global:
                if (qemu_global_option(optarg) != 0)
                    return 1;
                break;
            case QEMU_OPTION_mtdblock:
                drive_add(IF_MTD, -1, optarg, MTD_OPTS);
                break;
            case QEMU_OPTION_sd:
                drive_add(IF_SD, -1, optarg, SD_OPTS);
                break;
            case QEMU_OPTION_pflash:
                drive_add(IF_PFLASH, -1, optarg, PFLASH_OPTS);
                break;
            case QEMU_OPTION_snapshot:
                snapshot = 1;
                break;
            case QEMU_OPTION_hdachs:
                {
                    const char *p;
                    p = optarg;
                    cyls = strtol(p, (char **)&p, 0);
                    if (cyls < 1 || cyls > 16383)
                        goto chs_fail;
                    if (*p != ',')
                        goto chs_fail;
                    p++;
                    heads = strtol(p, (char **)&p, 0);
                    if (heads < 1 || heads > 16)
                        goto chs_fail;
                    if (*p != ',')
                        goto chs_fail;
                    p++;
                    secs = strtol(p, (char **)&p, 0);
                    if (secs < 1 || secs > 63)
                        goto chs_fail;
                    if (*p == ',') {
                        p++;
                        if (!strcmp(p, "large")) {
                            translation = BIOS_ATA_TRANSLATION_LARGE;
                        } else if (!strcmp(p, "rechs")) {
                            translation = BIOS_ATA_TRANSLATION_RECHS;
                        } else if (!strcmp(p, "none")) {
                            translation = BIOS_ATA_TRANSLATION_NONE;
                        } else if (!strcmp(p, "lba")) {
                            translation = BIOS_ATA_TRANSLATION_LBA;
                        } else if (!strcmp(p, "auto")) {
                            translation = BIOS_ATA_TRANSLATION_AUTO;
                        } else {
                            goto chs_fail;
                        }
                    } else if (*p != '\0') {
                    chs_fail:
                        error_report("invalid physical CHS format");
                        return 1;
                    }
                    if (hda_opts != NULL) {
                        qemu_opt_set_number(hda_opts, "cyls", cyls,
                                            &error_abort);
                        qemu_opt_set_number(hda_opts, "heads", heads,
                                            &error_abort);
                        qemu_opt_set_number(hda_opts, "secs", secs,
                                            &error_abort);
                        if (translation == BIOS_ATA_TRANSLATION_LARGE) {
                            qemu_opt_set(hda_opts, "trans", "large",
                                         &error_abort);
                        } else if (translation == BIOS_ATA_TRANSLATION_RECHS) {
                            qemu_opt_set(hda_opts, "trans", "rechs",
                                         &error_abort);
                        } else if (translation == BIOS_ATA_TRANSLATION_LBA) {
                            qemu_opt_set(hda_opts, "trans", "lba",
                                         &error_abort);
                        } else if (translation == BIOS_ATA_TRANSLATION_NONE) {
                            qemu_opt_set(hda_opts, "trans", "none",
                                         &error_abort);
                        }
                    }
                }
                break;
            case QEMU_OPTION_numa:
                opts = qemu_opts_parse_noisily(qemu_find_opts("numa"),
                                               optarg, true);
                if (!opts) {
                    return 1;
                }
                break;
            case QEMU_OPTION_display:
                display_type = select_display(optarg);
                if (display_type == DT_ERROR) {
                    return 1;
                }
                break;
            case QEMU_OPTION_nographic:
                olist = qemu_find_opts("machine");
                qemu_opts_parse_noisily(olist, "graphics=off", false);
                nographic = true;
                display_type = DT_NONE;
                break;
            case QEMU_OPTION_curses:
#ifdef CONFIG_CURSES
                display_type = DT_CURSES;
#else
                error_report("curses support is disabled");
                return 1;
#endif
                break;
            case QEMU_OPTION_portrait:
                graphic_rotate = 90;
                break;
            case QEMU_OPTION_rotate:
                graphic_rotate = strtol(optarg, (char **) &optarg, 10);
                if (graphic_rotate != 0 && graphic_rotate != 90 &&
                    graphic_rotate != 180 && graphic_rotate != 270) {
                    error_report("only 90, 180, 270 deg rotation is available");
                    return 1;
                }
                break;
            case QEMU_OPTION_kernel:
                qemu_opts_set(qemu_find_opts("machine"), 0, "kernel", optarg,
                              &error_abort);
                break;
            case QEMU_OPTION_initrd:
                qemu_opts_set(qemu_find_opts("machine"), 0, "initrd", optarg,
                              &error_abort);
                break;
            case QEMU_OPTION_append:
                qemu_opts_set(qemu_find_opts("machine"), 0, "append", optarg,
                              &error_abort);
                break;
            case QEMU_OPTION_dtb:
                qemu_opts_set(qemu_find_opts("machine"), 0, "dtb", optarg,
                              &error_abort);
                break;
            case QEMU_OPTION_cdrom:
                drive_add(IF_DEFAULT, 2, optarg, CDROM_OPTS);
                break;
            case QEMU_OPTION_boot:
                opts = qemu_opts_parse_noisily(qemu_find_opts("boot-opts"),
                                               optarg, true);
                if (!opts) {
                    return 1;
                }
                break;
            case QEMU_OPTION_fda:
            case QEMU_OPTION_fdb:
                drive_add(IF_FLOPPY, popt->index - QEMU_OPTION_fda,
                          optarg, FD_OPTS);
                break;
            case QEMU_OPTION_no_fd_bootchk:
                fd_bootchk = 0;
                break;
            case QEMU_OPTION_netdev:
                default_net = 0;
                if (net_client_parse(qemu_find_opts("netdev"), optarg) == -1) {
                    return 1;
                }
                break;
            case QEMU_OPTION_net:
                default_net = 0;
                if (net_client_parse(qemu_find_opts("net"), optarg) == -1) {
                    return 1;
                }
                break;
#ifdef CONFIG_LIBISCSI
            case QEMU_OPTION_iscsi:
                opts = qemu_opts_parse_noisily(qemu_find_opts("iscsi"),
                                               optarg, false);
                if (!opts) {
                    return 1;
                }
                break;
#endif
#ifdef CONFIG_SLIRP
            case QEMU_OPTION_tftp:
                error_report("The -tftp option is deprecated. "
                             "Please use '-netdev user,tftp=...' instead.");
                legacy_tftp_prefix = optarg;
                break;
            case QEMU_OPTION_bootp:
                error_report("The -bootp option is deprecated. "
                             "Please use '-netdev user,bootfile=...' instead.");
                legacy_bootp_filename = optarg;
                break;
            case QEMU_OPTION_redir:
                error_report("The -redir option is deprecated. "
                             "Please use '-netdev user,hostfwd=...' instead.");
                if (net_slirp_redir(optarg) < 0)
                    return 1;
                break;
#endif
            case QEMU_OPTION_bt:
                add_device_config(DEV_BT, optarg);
                break;
            case QEMU_OPTION_audio_help:
                AUD_help ();
                return 0;
                break;
            case QEMU_OPTION_audio_none:
                setenv("QEMU_AUDIO_DRV", "none", 1);
                break;
            case QEMU_OPTION_soundhw:
                select_soundhw (optarg);
                break;
            case QEMU_OPTION_h:
                return help(0);
                break;
            case QEMU_OPTION_version:
                version();
                return 0;
                break;
            case QEMU_OPTION_m:
                opts = qemu_opts_parse_noisily(qemu_find_opts("memory"),
                                               optarg, true);
                if (!opts) {
                    return 1;
                }
                break;
#ifdef CONFIG_TPM
            case QEMU_OPTION_tpmdev:
                if (tpm_config_parse(qemu_find_opts("tpmdev"), optarg) < 0) {
                    return 1;
                }
                break;
#endif
            case QEMU_OPTION_mempath:
                mem_path = optarg;
                break;
            case QEMU_OPTION_mem_prealloc:
                mem_prealloc = 1;
                break;
            case QEMU_OPTION_d:
                log_mask = optarg;
                break;
            case QEMU_OPTION_D:
                log_file = optarg;
                break;
            case QEMU_OPTION_DFILTER:
                qemu_set_dfilter_ranges(optarg, &error_fatal);
                break;
            case QEMU_OPTION_s:
                add_device_config(DEV_GDB, "tcp::" DEFAULT_GDBSTUB_PORT);
                break;
            case QEMU_OPTION_gdb:
                add_device_config(DEV_GDB, optarg);
                break;
            case QEMU_OPTION_L:
                if (is_help_option(optarg)) {
                    list_data_dirs = true;
                } else if (data_dir_idx < ARRAY_SIZE(data_dir)) {
                    data_dir[data_dir_idx++] = optarg;
                }
                break;
            case QEMU_OPTION_bios:
                qemu_opts_set(qemu_find_opts("machine"), 0, "firmware", optarg,
                              &error_abort);
                break;
            case QEMU_OPTION_singlestep:
                singlestep = 1;
                break;
            case QEMU_OPTION_S:
                autostart = 0;
                break;
            case QEMU_OPTION_k:
                keyboard_layout = optarg;
                break;
            case QEMU_OPTION_localtime:
                rtc_utc = 0;
                break;
            case QEMU_OPTION_vga:
                vga_model = optarg;
                default_vga = 0;
                break;
            case QEMU_OPTION_g:
                {
                    const char *p;
                    int w, h, depth;
                    p = optarg;
                    w = strtol(p, (char **)&p, 10);
                    if (w <= 0) {
                    graphic_error:
                        error_report("invalid resolution or depth");
                        return 1;
                    }
                    if (*p != 'x')
                        goto graphic_error;
                    p++;
                    h = strtol(p, (char **)&p, 10);
                    if (h <= 0)
                        goto graphic_error;
                    if (*p == 'x') {
                        p++;
                        depth = strtol(p, (char **)&p, 10);
                        if (depth != 8 && depth != 15 && depth != 16 &&
                            depth != 24 && depth != 32)
                            goto graphic_error;
                    } else if (*p == '\0') {
                        depth = graphic_depth;
                    } else {
                        goto graphic_error;
                    }

                    graphic_width = w;
                    graphic_height = h;
                    graphic_depth = depth;
                }
                break;
            case QEMU_OPTION_echr:
                {
                    char *r;
                    term_escape_char = strtol(optarg, &r, 0);
                    if (r == optarg)
                        printf("Bad argument to echr\n");
                    break;
                }
            case QEMU_OPTION_monitor:
                default_monitor = 0;
                if (strncmp(optarg, "none", 4)) {
                    if (!monitor_parse(optarg, "readline", false)) {
                        return 1;
                    }
                }
                break;
            case QEMU_OPTION_qmp:
                if (!monitor_parse(optarg, "control", false)) {
                    return 1;
                }
                default_monitor = 0;
                break;
            case QEMU_OPTION_qmp_pretty:
                if (!monitor_parse(optarg, "control", true)) {
                    return 1;
                }
                default_monitor = 0;
                break;
            case QEMU_OPTION_mon:
                opts = qemu_opts_parse_noisily(qemu_find_opts("mon"), optarg,
                                               true);
                if (!opts) {
                    return 1;
                }
                default_monitor = 0;
                break;
            case QEMU_OPTION_chardev:
                opts = qemu_opts_parse_noisily(qemu_find_opts("chardev"),
                                               optarg, true);
                if (!opts) {
                    return 1;
                }
                break;
            case QEMU_OPTION_fsdev:
                olist = qemu_find_opts("fsdev");
                if (!olist) {
                    error_report("fsdev support is disabled");
                    return 1;
                }
                opts = qemu_opts_parse_noisily(olist, optarg, true);
                if (!opts) {
                    return 1;
                }
                break;
            case QEMU_OPTION_virtfs: {
                QemuOpts *fsdev;
                QemuOpts *device;
                const char *writeout, *sock_fd, *socket;

                olist = qemu_find_opts("virtfs");
                if (!olist) {
                    error_report("virtfs support is disabled");
                    return 1;
                }
                opts = qemu_opts_parse_noisily(olist, optarg, true);
                if (!opts) {
                    return 1;
                }

                if (qemu_opt_get(opts, "fsdriver") == NULL ||
                    qemu_opt_get(opts, "mount_tag") == NULL) {
                    error_report("Usage: -virtfs fsdriver,mount_tag=tag");
                    return 1;
                }
                fsdev = qemu_opts_create(qemu_find_opts("fsdev"),
                                         qemu_opt_get(opts, "mount_tag"),
                                         1, NULL);
                if (!fsdev) {
                    error_report("duplicate fsdev id: %s",
                                 qemu_opt_get(opts, "mount_tag"));
                    return 1;
                }

                writeout = qemu_opt_get(opts, "writeout");
                if (writeout) {
#ifdef CONFIG_SYNC_FILE_RANGE
                    qemu_opt_set(fsdev, "writeout", writeout, &error_abort);
#else
                    error_report("writeout=immediate not supported "
                                 "on this platform");
                    return 1;
#endif
                }
                qemu_opt_set(fsdev, "fsdriver",
                             qemu_opt_get(opts, "fsdriver"), &error_abort);
                qemu_opt_set(fsdev, "path", qemu_opt_get(opts, "path"),
                             &error_abort);
                qemu_opt_set(fsdev, "security_model",
                             qemu_opt_get(opts, "security_model"),
                             &error_abort);
                socket = qemu_opt_get(opts, "socket");
                if (socket) {
                    qemu_opt_set(fsdev, "socket", socket, &error_abort);
                }
                sock_fd = qemu_opt_get(opts, "sock_fd");
                if (sock_fd) {
                    qemu_opt_set(fsdev, "sock_fd", sock_fd, &error_abort);
                }

                qemu_opt_set_bool(fsdev, "readonly",
                                  qemu_opt_get_bool(opts, "readonly", 0),
                                  &error_abort);
                device = qemu_opts_create(qemu_find_opts("device"), NULL, 0,
                                          &error_abort);
                qemu_opt_set(device, "driver", "virtio-9p-pci", &error_abort);
                qemu_opt_set(device, "fsdev",
                             qemu_opt_get(opts, "mount_tag"), &error_abort);
                qemu_opt_set(device, "mount_tag",
                             qemu_opt_get(opts, "mount_tag"), &error_abort);
                break;
            }
            case QEMU_OPTION_virtfs_synth: {
                QemuOpts *fsdev;
                QemuOpts *device;

                fsdev = qemu_opts_create(qemu_find_opts("fsdev"), "v_synth",
                                         1, NULL);
                if (!fsdev) {
                    error_report("duplicate option: %s", "virtfs_synth");
                    return 1;
                }
                qemu_opt_set(fsdev, "fsdriver", "synth", &error_abort);

                device = qemu_opts_create(qemu_find_opts("device"), NULL, 0,
                                          &error_abort);
                qemu_opt_set(device, "driver", "virtio-9p-pci", &error_abort);
                qemu_opt_set(device, "fsdev", "v_synth", &error_abort);
                qemu_opt_set(device, "mount_tag", "v_synth", &error_abort);
                break;
            }
            case QEMU_OPTION_serial:
                add_device_config(DEV_SERIAL, optarg);
                default_serial = 0;
                if (strncmp(optarg, "mon:", 4) == 0) {
                    default_monitor = 0;
                }
                break;
            case QEMU_OPTION_watchdog:
                if (watchdog) {
                    error_report("only one watchdog option may be given");
                    return 1;
                }
                watchdog = optarg;
                break;
            case QEMU_OPTION_watchdog_action:
                if (select_watchdog_action(optarg) == -1) {
                    error_report("unknown -watchdog-action parameter");
                    return 1;
                }
                break;
            case QEMU_OPTION_virtiocon:
                add_device_config(DEV_VIRTCON, optarg);
                default_virtcon = 0;
                if (strncmp(optarg, "mon:", 4) == 0) {
                    default_monitor = 0;
                }
                break;
            case QEMU_OPTION_parallel:
                add_device_config(DEV_PARALLEL, optarg);
                default_parallel = 0;
                if (strncmp(optarg, "mon:", 4) == 0) {
                    default_monitor = 0;
                }
                break;
            case QEMU_OPTION_debugcon:
                add_device_config(DEV_DEBUGCON, optarg);
                break;
            case QEMU_OPTION_loadvm:
                loadvm = optarg;
                break;
            case QEMU_OPTION_full_screen:
                full_screen = 1;
                break;
            case QEMU_OPTION_no_frame:
                no_frame = 1;
                break;
            case QEMU_OPTION_alt_grab:
                alt_grab = 1;
                break;
            case QEMU_OPTION_ctrl_grab:
                ctrl_grab = 1;
                break;
            case QEMU_OPTION_no_quit:
                no_quit = 1;
                break;
            case QEMU_OPTION_sdl:
#ifdef CONFIG_SDL
                display_type = DT_SDL;
                break;
#else
                error_report("SDL support is disabled");
                return 1;
#endif
            case QEMU_OPTION_pidfile:
                pid_file = optarg;
                break;
            case QEMU_OPTION_win2k_hack:
                win2k_install_hack = 1;
                break;
            case QEMU_OPTION_rtc_td_hack: {
                static GlobalProperty slew_lost_ticks = {
                    .driver   = "mc146818rtc",
                    .property = "lost_tick_policy",
                    .value    = "slew",
                };

                qdev_prop_register_global(&slew_lost_ticks);
                break;
            }
            case QEMU_OPTION_acpitable:
                opts = qemu_opts_parse_noisily(qemu_find_opts("acpi"),
                                               optarg, true);
                if (!opts) {
                    return 1;
                }
                acpi_table_add(opts, &error_fatal);
                break;
            case QEMU_OPTION_smbios:
                opts = qemu_opts_parse_noisily(qemu_find_opts("smbios"),
                                               optarg, false);
                if (!opts) {
                    return 1;
                }
                smbios_entry_add(opts, &error_fatal);
                break;
            case QEMU_OPTION_fwcfg:
                opts = qemu_opts_parse_noisily(qemu_find_opts("fw_cfg"),
                                               optarg, true);
                if (opts == NULL) {
                    return 1;
                }
                break;
            case QEMU_OPTION_enable_kvm:
                olist = qemu_find_opts("machine");
                qemu_opts_parse_noisily(olist, "accel=kvm", false);
                break;
<<<<<<< HEAD
#ifdef CONFIG_HAX
            case QEMU_OPTION_enable_hax:
                olist = qemu_find_opts("machine");
                qemu_opts_parse_noisily(olist, "accel=hax", false);
                hax_disable(0);
                break;
#endif /* CONFIG_HAX */
#ifdef CONFIG_HVF
            case QEMU_OPTION_enable_hvf:
                olist = qemu_find_opts("machine");
                qemu_opts_parse_noisily(olist, "accel=hvf", false);
                hvf_disable(0);
                break;
#endif /* CONFIG_HVF */
=======
            case QEMU_OPTION_enable_hax:
                olist = qemu_find_opts("machine");
                qemu_opts_parse_noisily(olist, "accel=hax", false);
                break;
>>>>>>> 359c41ab
            case QEMU_OPTION_M:
            case QEMU_OPTION_machine:
                olist = qemu_find_opts("machine");
                opts = qemu_opts_parse_noisily(olist, optarg, true);
                if (!opts) {
                    return 1;
                }
                break;
             case QEMU_OPTION_no_kvm:
                olist = qemu_find_opts("machine");
                qemu_opts_parse_noisily(olist, "accel=tcg", false);
                break;
            case QEMU_OPTION_no_kvm_pit: {
                error_report("warning: ignoring deprecated option");
                break;
            }
            case QEMU_OPTION_no_kvm_pit_reinjection: {
                static GlobalProperty kvm_pit_lost_tick_policy = {
                    .driver   = "kvm-pit",
                    .property = "lost_tick_policy",
                    .value    = "discard",
                };

                error_report("warning: deprecated, replaced by "
                             "-global kvm-pit.lost_tick_policy=discard");
                qdev_prop_register_global(&kvm_pit_lost_tick_policy);
                break;
            }
            case QEMU_OPTION_accel:
                accel_opts = qemu_opts_parse_noisily(qemu_find_opts("accel"),
                                                     optarg, true);
                optarg = qemu_opt_get(accel_opts, "accel");

                olist = qemu_find_opts("machine");
                if (strcmp("kvm", optarg) == 0) {
                    qemu_opts_parse_noisily(olist, "accel=kvm", false);
                } else if (strcmp("xen", optarg) == 0) {
                    qemu_opts_parse_noisily(olist, "accel=xen", false);
                } else if (strcmp("tcg", optarg) == 0) {
                    qemu_opts_parse_noisily(olist, "accel=tcg", false);
                } else {
                    if (!is_help_option(optarg)) {
                        error_printf("Unknown accelerator: %s", optarg);
                    }
                    error_printf("Supported accelerators: kvm, xen, tcg\n");
                    exit(1);
                }
                break;
            case QEMU_OPTION_usb:
                olist = qemu_find_opts("machine");
                qemu_opts_parse_noisily(olist, "usb=on", false);
                break;
            case QEMU_OPTION_usbdevice:
                olist = qemu_find_opts("machine");
                qemu_opts_parse_noisily(olist, "usb=on", false);
                add_device_config(DEV_USB, optarg);
                break;
            case QEMU_OPTION_device:
                if (!qemu_opts_parse_noisily(qemu_find_opts("device"),
                                             optarg, true)) {
                    return 1;
                }
                break;
            case QEMU_OPTION_smp:
                if (!qemu_opts_parse_noisily(qemu_find_opts("smp-opts"),
                                             optarg, true)) {
                    return 1;
                }
                break;
            case QEMU_OPTION_vnc:
                vnc_parse(optarg, &error_fatal);
                break;
            case QEMU_OPTION_no_acpi:
                acpi_enabled = 0;
                break;
            case QEMU_OPTION_no_hpet:
                no_hpet = 1;
                break;
            case QEMU_OPTION_balloon:
                if (balloon_parse(optarg) < 0) {
                    error_report("unknown -balloon argument %s", optarg);
                    return 1;
                }
                break;
            case QEMU_OPTION_no_reboot:
                no_reboot = 1;
                break;
            case QEMU_OPTION_no_shutdown:
                no_shutdown = 1;
                break;
            case QEMU_OPTION_show_cursor:
                cursor_hide = 0;
                break;
            case QEMU_OPTION_uuid:
                if (qemu_uuid_parse(optarg, &qemu_uuid) < 0) {
                    error_report("failed to parse UUID string: wrong format");
                    return 1;
                }
                qemu_uuid_set = true;
                break;
            case QEMU_OPTION_option_rom:
                if (nb_option_roms >= MAX_OPTION_ROMS) {
                    error_report("too many option ROMs");
                    return 1;
                }
                opts = qemu_opts_parse_noisily(qemu_find_opts("option-rom"),
                                               optarg, true);
                if (!opts) {
                    return 1;
                }
                option_rom[nb_option_roms].name = qemu_opt_get(opts, "romfile");
                option_rom[nb_option_roms].bootindex =
                    qemu_opt_get_number(opts, "bootindex", -1);
                if (!option_rom[nb_option_roms].name) {
                    error_report("Option ROM file is not specified");
                    return 1;
                }
                nb_option_roms++;
                break;
            case QEMU_OPTION_semihosting:
                semihosting.enabled = true;
                semihosting.target = SEMIHOSTING_TARGET_AUTO;
                break;
            case QEMU_OPTION_semihosting_config:
                semihosting.enabled = true;
                opts = qemu_opts_parse_noisily(qemu_find_opts("semihosting-config"),
                                               optarg, false);
                if (opts != NULL) {
                    semihosting.enabled = qemu_opt_get_bool(opts, "enable",
                                                            true);
                    const char *target = qemu_opt_get(opts, "target");
                    if (target != NULL) {
                        if (strcmp("native", target) == 0) {
                            semihosting.target = SEMIHOSTING_TARGET_NATIVE;
                        } else if (strcmp("gdb", target) == 0) {
                            semihosting.target = SEMIHOSTING_TARGET_GDB;
                        } else  if (strcmp("auto", target) == 0) {
                            semihosting.target = SEMIHOSTING_TARGET_AUTO;
                        } else {
                            error_report("unsupported semihosting-config %s",
                                         optarg);
                            return 1;
                        }
                    } else {
                        semihosting.target = SEMIHOSTING_TARGET_AUTO;
                    }
                    /* Set semihosting argument count and vector */
                    qemu_opt_foreach(opts, add_semihosting_arg,
                                     &semihosting, NULL);
                } else {
                    error_report("unsupported semihosting-config %s", optarg);
                    return 1;
                }
                break;
            case QEMU_OPTION_tdf:
                error_report("warning: ignoring deprecated option");
                break;
            case QEMU_OPTION_name:
                opts = qemu_opts_parse_noisily(qemu_find_opts("name"),
                                               optarg, true);
                if (!opts) {
                    return 1;
                }
                break;
            case QEMU_OPTION_prom_env:
                if (nb_prom_envs >= MAX_PROM_ENVS) {
                    error_report("too many prom variables");
                    return 1;
                }
                prom_envs[nb_prom_envs] = optarg;
                nb_prom_envs++;
                break;
            case QEMU_OPTION_old_param:
                old_param = 1;
                break;
            case QEMU_OPTION_clock:
                /* Clock options no longer exist.  Keep this option for
                 * backward compatibility.
                 */
                break;
            case QEMU_OPTION_startdate:
                if (!configure_rtc_date_offset(optarg, 1)) {
                    return 1;
                }
                break;
            case QEMU_OPTION_rtc:
                opts = qemu_opts_parse_noisily(qemu_find_opts("rtc"), optarg,
                                               false);
                if (!opts) {
                    return 1;
                }
                if (!configure_rtc(opts)) {
                    return 1;
                }
                break;
            case QEMU_OPTION_tb_size:
                tcg_tb_size = strtol(optarg, NULL, 0);
                if (tcg_tb_size < 0) {
                    tcg_tb_size = 0;
                }
                break;
            case QEMU_OPTION_icount:
                icount_opts = qemu_opts_parse_noisily(qemu_find_opts("icount"),
                                                      optarg, true);
                if (!icount_opts) {
                    return 1;
                }
                break;
            case QEMU_OPTION_incoming:
                if (!incoming) {
                    runstate_set(RUN_STATE_INMIGRATE);
                }
                incoming = optarg;
                break;
            case QEMU_OPTION_only_migratable:
                only_migratable = 1;
                break;
            case QEMU_OPTION_nodefaults:
                has_defaults = 0;
                break;
            case QEMU_OPTION_xen_domid:
                if (!(xen_available())) {
                    error_report("Option not supported for this target");
                    return 1;
                }
                xen_domid = atoi(optarg);
                break;
            case QEMU_OPTION_xen_create:
                if (!(xen_available())) {
                    error_report("Option not supported for this target");
                    return 1;
                }
                xen_mode = XEN_CREATE;
                break;
            case QEMU_OPTION_xen_attach:
                if (!(xen_available())) {
                    error_report("Option not supported for this target");
                    return 1;
                }
                xen_mode = XEN_ATTACH;
                break;
            case QEMU_OPTION_trace:
                g_free(trace_file);
                trace_file = trace_opt_parse(optarg);
                break;
            case QEMU_OPTION_readconfig:
                {
                    int ret = qemu_read_config_file(optarg);
                    if (ret < 0) {
                        error_report("read config %s: %s", optarg,
                                     strerror(-ret));
                        return 1;
                    }
                    break;
                }
            case QEMU_OPTION_spice:
                olist = qemu_find_opts("spice");
                if (!olist) {
                    error_report("spice support is disabled");
                    return 1;
                }
                opts = qemu_opts_parse_noisily(olist, optarg, false);
                if (!opts) {
                    return 1;
                }
                display_remote++;
                break;
            case QEMU_OPTION_writeconfig:
                {
                    FILE *fp;
                    if (strcmp(optarg, "-") == 0) {
                        fp = stdout;
                    } else {
                        fp = fopen(optarg, "w");
                        if (fp == NULL) {
                            error_report("open %s: %s", optarg,
                                         strerror(errno));
                            return 1;
                        }
                    }
                    qemu_config_write(fp);
                    if (fp != stdout) {
                        fclose(fp);
                    }
                    break;
                }
            case QEMU_OPTION_qtest:
                qtest_chrdev = optarg;
                break;
            case QEMU_OPTION_qtest_log:
                qtest_log = optarg;
                break;
            case QEMU_OPTION_sandbox:
                opts = qemu_opts_parse_noisily(qemu_find_opts("sandbox"),
                                               optarg, true);
                if (!opts) {
                    return 1;
                }
                break;
            case QEMU_OPTION_add_fd:
#ifndef _WIN32
                opts = qemu_opts_parse_noisily(qemu_find_opts("add-fd"),
                                               optarg, false);
                if (!opts) {
                    return 1;
                }
#else
                error_report("File descriptor passing is disabled on this "
                             "platform");
                return 1;
#endif
                break;
            case QEMU_OPTION_object:
                opts = qemu_opts_parse_noisily(qemu_find_opts("object"),
                                               optarg, true);
                if (!opts) {
                    return 1;
                }
                break;
            case QEMU_OPTION_realtime:
                opts = qemu_opts_parse_noisily(qemu_find_opts("realtime"),
                                               optarg, false);
                if (!opts) {
                    return 1;
                }
                enable_mlock = qemu_opt_get_bool(opts, "mlock", true);
                break;
            case QEMU_OPTION_msg:
                opts = qemu_opts_parse_noisily(qemu_find_opts("msg"), optarg,
                                               false);
                if (!opts) {
                    return 1;
                }
                configure_msg(opts);
                break;
            case QEMU_OPTION_dump_vmstate:
                if (vmstate_dump_file) {
                    error_report("only one '-dump-vmstate' "
                                 "option may be given");
                    return 1;
                }
                vmstate_dump_file = fopen(optarg, "w");
                if (vmstate_dump_file == NULL) {
                    error_report("open %s: %s", optarg, strerror(errno));
                    return 1;
                }
                break;
#ifdef CONFIG_ANDROID
            case QEMU_OPTION_boot_property:
                save_cmd_property((char*)optarg);
                break;
            case QEMU_OPTION_lcd_density:
                lcd_density = strtol(optarg, (char **) &optarg, 10);
                switch (lcd_density) {
                    case LCD_DENSITY_LDPI:
                    case LCD_DENSITY_MDPI:
                    case LCD_DENSITY_TVDPI:
                    case LCD_DENSITY_HDPI:
                    case LCD_DENSITY_280DPI:
                    case LCD_DENSITY_XHDPI:
                    case LCD_DENSITY_360DPI:
                    case LCD_DENSITY_400DPI:
                    case LCD_DENSITY_420DPI:
                    case LCD_DENSITY_XXHDPI:
                    case LCD_DENSITY_560DPI:
                    case LCD_DENSITY_XXXHDPI:
                        break;
                    default:
                        fprintf(stderr, "qemu: available lcd densities are: "
                                "120, 160, 213, 240, 280, 320, 360, 400, 420, 480, 560, 640\n");
                        return 1;
                }
                break;
            case QEMU_OPTION_dns_server:
                android_op_dns_server = (char*)optarg;
                break;

            case QEMU_OPTION_android_hw:
                android_hw_file = optarg;
                break;

            case QEMU_OPTION_android_ports:
                android_op_ports = (char*)optarg;
                if (!android_parse_ports_option(android_op_ports,
                                                &android_op_ports_numbers[0],
                                                &android_op_ports_numbers[1])) {
                    return 1;
                }
                break;
            case QEMU_OPTION_android_report_console:
                android_op_report_console = (char*)optarg;
                break;

            case QEMU_OPTION_timezone:
                if (timezone_set((char*)optarg)) {
                    fprintf(stderr, "emulator: it seems the timezone '%s' is not in zoneinfo format\n",
                            (char*)optarg);
                }
                break;

#endif  // CONFIG_ANDROID
            default:
                os_parse_cmd_args(popt->index, optarg);
            }
        }
    }
    /*
     * Clear error location left behind by the loop.
     * Best done right after the loop.  Do not insert code here!
     */
    loc_set_none();

    replay_configure(icount_opts);

#ifdef CONFIG_ANDROID
    android_report_session_phase(ANDROID_SESSION_PHASE_INITGENERAL);
#endif

    machine_class = select_machine();
    if (!machine_class) {
        return 1;
    }

    if (!set_memory_options(&ram_slots, &maxram_size, machine_class)) {
        return 1;
    }

    os_daemonize();

    if (pid_file && qemu_create_pidfile(pid_file) != 0) {
        error_report("could not acquire pid file: %s", strerror(errno));
        return 1;
    }

    if (qemu_init_main_loop(&main_loop_err)) {
        error_report_err(main_loop_err);
        return 1;
    }

#ifdef CONFIG_ANDROID

    // setup device-tree callback
#if defined(TARGET_AARCH64) || defined(TARGET_ARM) || defined(TARGET_MIPS)
    qemu_device_tree_setup_callback(ranchu_device_tree_setup);
#endif
    if (!qemu_android_emulation_early_setup()) {
        return 1;
    }

    /* At this point, both block drivers and main loop have been initialized
     * which means we can create the QCoW2 images to boot from.
     * The QCoW2 images are backed by the "raw" images specified in the AVD
     * config, and contain diffs to the backing image. Snapshot data is also
     * written to QCoW2 images.*/
    if(!create_qcow2_images()) {
        return 1;
    }

    boot_property_init_service();
    android_hw_control_init();

    socket_drainer_start(looper_getForThread());
    android_wear_agent_start(looper_getForThread());

    if (!android_hw_file) {
        error_report("Missing -android-hw <file> option!");
        return 1;
    }

    CIniFile* hw_ini = iniFile_newFromFile(android_hw_file);
    if (hw_ini == NULL) {
        error_report("Could not find %s file.", android_hw_file);
        return 1;
    }

    androidHwConfig_init(android_hw, 0);
    androidHwConfig_read(android_hw, hw_ini);

    /* If we're loading VM from a snapshot, make sure that the current HW config
     * matches the one with which the VM has been saved. */
    if (loadvm && *loadvm && !feature_is_enabled(kFeature_FastSnapshotV1) &&
            !snaphost_match_configs(hw_ini, loadvm)) {
        error_report("HW config doesn't match the one in the snapshot");
        return 0;
    }

    iniFile_free(hw_ini);

    // late renderer-related setup for goldfish_fb,
    // writable ro.opengles.version,
    // opengl_alive
    {
        int width  = android_hw->hw_lcd_width;
        int height = android_hw->hw_lcd_height;
        int depth  = android_hw->hw_lcd_depth;

        /* A bit of sanity checking */
        if (width <= 0 || height <= 0    ||
            (depth != 16 && depth != 32) ||
            ((width & 1) != 0)  )
        {
            error_report("Invalid display configuration (%d,%d,%d)",
                  width, height, depth);
            return 1;
        }
        graphic_width  = width;
        graphic_height = height;

        RendererConfig rendererConfig = getLastRendererConfig();

        goldfish_fb_set_display_depth(depth);
        goldfish_fb_set_use_host_gpu(
                rendererConfig.glesMode == kAndroidGlesEmulationHost);
        is_opengl_alive = rendererConfig.openglAlive;

        char  tmp[64];
        snprintf(tmp, sizeof(tmp), "%d",
                 rendererConfig.bootPropOpenglesVersion);
        boot_property_add("ro.opengles.version", tmp);

#if defined(CONFIG_VNC)
        if ((rendererConfig.glesMode == kAndroidGlesEmulationHost) &&
            !QTAILQ_EMPTY(&(qemu_find_opts("vnc")->head))) {
            error_report("VNC supports only guest GPU, add \"-gpu guest\" option");
            return 1;
        }
#endif
    }

    /* Initialize camera */
    android_camera_service_init();

    /* Initialize multi-touch emulation. */
    if (androidHwConfig_isScreenMultiTouch(android_hw)) {
        mts_port_create(NULL, gQAndroidUserEventAgent, gQAndroidDisplayAgent);
    }

    /* Enable ADB authenticaiton, or not. */
    if (feature_is_enabled(kFeature_PlayStoreImage)) {
        boot_property_add("qemu.adb.secure", "1");
    }

    /* Set the VM's max heap size, passed as a boot property */
    if (android_hw->vm_heapSize > 0) {
        char  temp[64];
        snprintf(temp, sizeof(temp), "%dm", android_hw->vm_heapSize);
        boot_property_add("dalvik.vm.heapsize",temp);
    }

    /* From API 19 and above, the platform provides an explicit property for low memory devices. */
    if (android_hw->hw_ramSize <= 512) {
        boot_property_add("ro.config.low_ram", "true");
    }

    /* Initialize presence of hardware nav button */
    boot_property_add("qemu.hw.mainkeys", android_hw->hw_mainKeys ? "1" : "0");


    if (android_hw->hw_gsmModem) {
        if (android_qemud_get_channel(ANDROID_QEMUD_GSM,
                                      &android_modem_serial_line) < 0) {
            error_report("could not initialize qemud 'gsm' channel");
            return 1;
        }
    }

    if (android_hw->hw_gps) {
        if (android_qemud_get_channel(ANDROID_QEMUD_GPS,
                                      &android_gps_serial_line) < 0) {
            error_report("could not initialize qemud 'gps' channel");
            return 1;
        }
    }

    if (android_hw->hw_arc) {
        if (cros_pipe_init() < 0) {
            error_report("could not initialize qemud 'cros' channel");
            return 1;
        }
    }

    if (lcd_density) {
        char temp[8];
        snprintf(temp, sizeof(temp), "%d", lcd_density);
        boot_property_add("qemu.sf.lcd_density", temp);
    }

#endif // CONFIG_ANDROID

    if (qemu_opts_foreach(qemu_find_opts("sandbox"),
                          parse_sandbox, NULL, NULL)) {
        return 1;
    }

    if (qemu_opts_foreach(qemu_find_opts("name"),
                          parse_name, NULL, NULL)) {
        return 1;
    }

#ifndef _WIN32
    if (qemu_opts_foreach(qemu_find_opts("add-fd"),
                          parse_add_fd, NULL, NULL)) {
        return 1;
    }

    if (qemu_opts_foreach(qemu_find_opts("add-fd"),
                          cleanup_add_fd, NULL, NULL)) {
        return 1;
    }
#endif

    current_machine = MACHINE(object_new(object_class_get_name(
                          OBJECT_CLASS(machine_class))));
    if (machine_help_func(qemu_get_machine_opts(), current_machine)) {
        return 0;
    }
    object_property_add_child(object_get_root(), "machine",
                              OBJECT(current_machine), &error_abort);

    if (machine_class->minimum_page_bits) {
        if (!set_preferred_target_page_bits(machine_class->minimum_page_bits)) {
            /* This would be a board error: specifying a minimum smaller than
             * a target's compile-time fixed setting.
             */
            g_assert_not_reached();
        }
    }

    cpu_exec_init_all();

    if (machine_class->hw_version) {
        qemu_set_hw_version(machine_class->hw_version);
    }

    if (cpu_model && is_help_option(cpu_model)) {
        list_cpus(stdout, &fprintf, cpu_model);
        return 0;
    }

    if (!trace_init_backends()) {
        return 1;
    }
    trace_init_file(trace_file);

    /* Open the logfile at this point and set the log mask if necessary.
     */
    if (log_file) {
        qemu_set_log_filename(log_file, &error_fatal);
    }

    if (log_mask) {
        int mask;
        mask = qemu_str_to_log_mask(log_mask);
        if (!mask) {
            qemu_print_log_usage(stdout);
            return 1;
        }
        qemu_set_log(mask);
    } else {
        qemu_set_log(0);
    }

    /* If no data_dir is specified then try to find it relative to the
       executable path.  */
    if (data_dir_idx < ARRAY_SIZE(data_dir)) {
        data_dir[data_dir_idx] = os_find_datadir();
        if (data_dir[data_dir_idx] != NULL) {
            data_dir_idx++;
        }
    }
    /* If all else fails use the install path specified when building. */
    if (data_dir_idx < ARRAY_SIZE(data_dir)) {
        data_dir[data_dir_idx++] = CONFIG_QEMU_DATADIR;
    }

    /* -L help lists the data directories and exits. */
    if (list_data_dirs) {
        for (i = 0; i < data_dir_idx; i++) {
            printf("%s\n", data_dir[i]);
        }
        return 0;
    }

    if (!smp_parse(qemu_opts_find(qemu_find_opts("smp-opts"), NULL))) {
        return 1;
    }

    machine_class->max_cpus = machine_class->max_cpus ?: 1; /* Default to UP */
    if (max_cpus > machine_class->max_cpus) {
        error_report("Number of SMP CPUs requested (%d) exceeds max CPUs "
                     "supported by machine '%s' (%d)", max_cpus,
                     machine_class->name, machine_class->max_cpus);
        return 1;;
    }

    /*
     * Get the default machine options from the machine if it is not already
     * specified either by the configuration file or by the command line.
     */
    if (machine_class->default_machine_opts) {
        qemu_opts_set_defaults(qemu_find_opts("machine"),
                               machine_class->default_machine_opts, 0);
    }

    qemu_opts_foreach(qemu_find_opts("device"),
                      default_driver_check, NULL, NULL);
    qemu_opts_foreach(qemu_find_opts("global"),
                      default_driver_check, NULL, NULL);

    if (!vga_model && !default_vga) {
        vga_interface_type = VGA_DEVICE;
    }
    if (!has_defaults || machine_class->no_serial) {
        default_serial = 0;
    }
    if (!has_defaults || machine_class->no_parallel) {
        default_parallel = 0;
    }
    if (!has_defaults || !machine_class->use_virtcon) {
        default_virtcon = 0;
    }
    if (!has_defaults || !machine_class->use_sclp) {
        default_sclp = 0;
    }
    if (!has_defaults || machine_class->no_floppy) {
        default_floppy = 0;
    }
    if (!has_defaults || machine_class->no_cdrom) {
        default_cdrom = 0;
    }
    if (!has_defaults || machine_class->no_sdcard) {
        default_sdcard = 0;
    }
    if (!has_defaults) {
        default_monitor = 0;
        default_net = 0;
        default_vga = 0;
    }

    if (is_daemonized()) {
        /* According to documentation and historically, -nographic redirects
         * serial port, parallel port and monitor to stdio, which does not work
         * with -daemonize.  We can redirect these to null instead, but since
         * -nographic is legacy, let's just error out.
         * We disallow -nographic only if all other ports are not redirected
         * explicitly, to not break existing legacy setups which uses
         * -nographic _and_ redirects all ports explicitly - this is valid
         * usage, -nographic is just a no-op in this case.
         */
        if (nographic
            && (default_parallel || default_serial
                || default_monitor || default_virtcon)) {
            error_report("-nographic cannot be used with -daemonize");
            return 1;
        }
#ifdef CONFIG_CURSES
        if (display_type == DT_CURSES) {
            error_report("curses display cannot be used with -daemonize");
            return 1;
        }
#endif
    }

    if (nographic) {
        if (default_parallel)
            add_device_config(DEV_PARALLEL, "null");
        if (default_serial && default_monitor) {
            add_device_config(DEV_SERIAL, "mon:stdio");
        } else if (default_virtcon && default_monitor) {
            add_device_config(DEV_VIRTCON, "mon:stdio");
        } else if (default_sclp && default_monitor) {
            add_device_config(DEV_SCLP, "mon:stdio");
        } else {
            if (default_serial)
                add_device_config(DEV_SERIAL, "stdio");
            if (default_virtcon)
                add_device_config(DEV_VIRTCON, "stdio");
            if (default_sclp) {
                add_device_config(DEV_SCLP, "stdio");
            }
            if (default_monitor)
                if (!monitor_parse("stdio", "readline", false)) {
                    return 1;
                }
        }
    } else {
        if (default_serial)
            add_device_config(DEV_SERIAL, "vc:80Cx24C");
        if (default_parallel)
            add_device_config(DEV_PARALLEL, "vc:80Cx24C");
        if (default_monitor) {
            if (!monitor_parse("vc:80Cx24C", "readline", false)) {
                return 1;
            }
        }
        if (default_virtcon)
            add_device_config(DEV_VIRTCON, "vc:80Cx24C");
        if (default_sclp) {
            add_device_config(DEV_SCLP, "vc:80Cx24C");
        }
    }

#if defined(CONFIG_VNC)
    if (!QTAILQ_EMPTY(&(qemu_find_opts("vnc")->head))) {
        display_remote++;
    }
#endif
    if (display_type == DT_DEFAULT && !display_remote) {
#if defined(CONFIG_GTK)
        display_type = DT_GTK;
#elif defined(CONFIG_SDL) || defined(CONFIG_ANDROID)
        display_type = DT_SDL;
#elif defined(CONFIG_COCOA)
        display_type = DT_COCOA;
#elif defined(CONFIG_VNC)
        vnc_parse("localhost:0,to=99,id=default", &error_abort);
#else
        display_type = DT_NONE;
#endif
    }

    if ((no_frame || alt_grab || ctrl_grab) && display_type != DT_SDL) {
        error_report("-no-frame, -alt-grab and -ctrl-grab are only valid "
                     "for SDL, ignoring option");
    }
    if (no_quit && (display_type != DT_GTK && display_type != DT_SDL)) {
        error_report("-no-quit is only valid for GTK and SDL, "
                     "ignoring option");
    }

    if (display_type == DT_GTK) {
        early_gtk_display_init(request_opengl);
    }

    if (display_type == DT_SDL) {
        sdl_display_early_init(request_opengl);
    }

    qemu_console_early_init();

    if (request_opengl == 1 && display_opengl == 0) {
#if defined(CONFIG_OPENGL)
        error_report("OpenGL is not supported by the display");
#else
        error_report("OpenGL support is disabled");
#endif
        return 1;
    }

    page_size_init();

#ifndef CONFIG_ANDROID
    // When using AndroidEmu, this "main" is no longer the entry point on the
    // main thread. It is in fact called on a secondary thread, and socket
    // initialization is long finished (See android-qemu2-glue/main.cpp).
    socket_init();
#endif

    if (qemu_opts_foreach(qemu_find_opts("object"),
                          user_creatable_add_opts_foreach,
                          object_create_initial, NULL)) {
        return 1;
    }

    if (qemu_opts_foreach(qemu_find_opts("chardev"),
                          chardev_init_func, NULL, NULL)) {
        return 1;
    }

#ifdef CONFIG_VIRTFS
    if (qemu_opts_foreach(qemu_find_opts("fsdev"),
                          fsdev_init_func, NULL, NULL)) {
        return 1;
    }
#endif

    if (pid_file && qemu_create_pidfile(pid_file) != 0) {
        error_report("could not acquire pid file: %s", strerror(errno));
        return 1;
    }

    if (qemu_opts_foreach(qemu_find_opts("device"),
                          device_help_func, NULL, NULL)) {
        return 0;
    }

    machine_opts = qemu_get_machine_opts();
    if (qemu_opt_foreach(machine_opts, machine_set_property, current_machine,
                         NULL)) {
        object_unref(OBJECT(current_machine));
        return 1;
    }

    if (configure_accelerator(current_machine) < 0) {
        return 1;
    }

    if (qtest_chrdev) {
        qtest_init(qtest_chrdev, qtest_log, &error_fatal);
    }

    machine_opts = qemu_get_machine_opts();
    kernel_filename = qemu_opt_get(machine_opts, "kernel");
    initrd_filename = qemu_opt_get(machine_opts, "initrd");
    kernel_cmdline = qemu_opt_get(machine_opts, "append");
    bios_name = qemu_opt_get(machine_opts, "firmware");

    opts = qemu_opts_find(qemu_find_opts("boot-opts"), NULL);
    if (opts) {
        boot_order = qemu_opt_get(opts, "order");
        if (boot_order) {
            validate_bootdevices(boot_order, &error_fatal);
        }

        boot_once = qemu_opt_get(opts, "once");
        if (boot_once) {
            validate_bootdevices(boot_once, &error_fatal);
        }

        boot_menu = qemu_opt_get_bool(opts, "menu", boot_menu);
        boot_strict = qemu_opt_get_bool(opts, "strict", false);
    }

    if (!boot_order) {
        boot_order = machine_class->default_boot_order;
    }

    current_machine->kernel_cmdline =
            g_strdup(kernel_cmdline ? kernel_cmdline : "");

    linux_boot = (kernel_filename != NULL);

    if (!linux_boot && *current_machine->kernel_cmdline != '\0') {
        error_report("-append only allowed with -kernel option");
        return 1;
    }

    if (!linux_boot && initrd_filename != NULL) {
        error_report("-initrd only allowed with -kernel option");
        return 1;
    }

    if (!linux_boot && qemu_opt_get(machine_opts, "dtb")) {
        error_report("-dtb only allowed with -kernel option");
        return 1;
    }

    if (semihosting_enabled() && !semihosting_get_argc() && kernel_filename) {
        /* fall back to the -kernel/-append */
        semihosting_arg_fallback(kernel_filename,
                                 current_machine->kernel_cmdline);
    }

    os_set_line_buffering();

    /* spice needs the timers to be initialized by this point */
    qemu_spice_init();

    cpu_ticks_init();
    if (icount_opts) {
<<<<<<< HEAD
#ifdef CONFIG_HAX
        if (kvm_enabled() || xen_enabled() || hax_enabled()) {
            error_report("-icount is not allowed with kvm, hax or xen");
            return 1;
        }
#else
        if (kvm_enabled() || xen_enabled()) {
            error_report("-icount is not allowed with kvm or xen");
            return 1;
=======
        if (!tcg_enabled()) {
            error_report("-icount is not allowed with hardware virtualization");
            exit(1);
>>>>>>> 359c41ab
        }
#endif
        configure_icount(icount_opts, &error_abort);
        qemu_opts_del(icount_opts);
    }

    qemu_tcg_configure(accel_opts, &error_fatal);

    if (default_net) {
        QemuOptsList *net = qemu_find_opts("net");
        qemu_opts_set(net, NULL, "type", "nic", &error_abort);
#ifdef CONFIG_SLIRP
        qemu_opts_set(net, NULL, "type", "user", &error_abort);
#endif
    }

    colo_info_init();

    if (net_init_clients() < 0) {
        return 1;
    }

#ifdef CONFIG_ANDROID
    int dns_count = 0;
    if (android_op_dns_server) {
        if (!qemu_android_emulation_setup_dns_servers(
                android_op_dns_server, &dns_count)) {
            fprintf(stderr, "invalid -dns-server parameter '%s'\n",
                    android_op_dns_server);
            return 1;
        }
        // TODO: Find a way to pass the number of IPv6 DNS servers to
        // the guest system.
        if (dns_count > 1) {
            char* combined = g_strdup_printf("%s ndns=%d",
                                             current_machine->kernel_cmdline,
                                             dns_count);
            g_free(current_machine->kernel_cmdline);
            current_machine->kernel_cmdline = combined;
        }
    }

    qemu_android_emulation_init_slirp();
#endif

    if (qemu_opts_foreach(qemu_find_opts("object"),
                          user_creatable_add_opts_foreach,
                          object_create_delayed, NULL)) {
        return 1;
    }

#ifdef CONFIG_TPM
    if (tpm_init() < 0) {
        return 1;
    }
#endif

    /* init the bluetooth world */
    if (foreach_device_config(DEV_BT, bt_parse))
        return 1;

    if (!xen_enabled()) {
        /* On 32-bit hosts, QEMU is limited by virtual address space */
        if (ram_size > (2047 << 20) && HOST_LONG_BITS == 32) {
            error_report("at most 2047 MB RAM can be simulated");
            return 1;
        }
    }

    blk_mig_init();
    ram_mig_init();

    /* If the currently selected machine wishes to override the units-per-bus
     * property of its default HBA interface type, do so now. */
    if (machine_class->units_per_default_bus) {
        override_max_devs(machine_class->block_default_type,
                          machine_class->units_per_default_bus);
    }

    /* open the virtual block devices */
    while (!QSIMPLEQ_EMPTY(&bdo_queue)) {
        BlockdevOptions_queue *bdo = QSIMPLEQ_FIRST(&bdo_queue);

        QSIMPLEQ_REMOVE_HEAD(&bdo_queue, entry);
        loc_push_restore(&bdo->loc);
        qmp_blockdev_add(bdo->bdo, &error_fatal);
        loc_pop(&bdo->loc);
        qapi_free_BlockdevOptions(bdo->bdo);
        g_free(bdo);
    }
    if (snapshot || replay_mode != REPLAY_MODE_NONE) {
        qemu_opts_foreach(qemu_find_opts("drive"), drive_enable_snapshot,
                          NULL, NULL);
    }
    if (qemu_opts_foreach(qemu_find_opts("drive"), drive_init_func,
                          &machine_class->block_default_type, NULL)) {
        return 1;
    }

    if (!default_drive(default_cdrom, snapshot,
                       machine_class->block_default_type, 2, CDROM_OPTS)) {
        return 1;
    }
    if (!default_drive(default_floppy, snapshot, IF_FLOPPY, 0, FD_OPTS)) {
        return 1;
    }
    if (!default_drive(default_sdcard, snapshot, IF_SD, 0, SD_OPTS)) {
        return 1;
    }

    parse_numa_opts(machine_class);

    if (qemu_opts_foreach(qemu_find_opts("mon"),
                          mon_init_func, NULL, NULL)) {
        return 1;
    }

    if (foreach_device_config(DEV_SERIAL, serial_parse) < 0)
        return 1;
    if (foreach_device_config(DEV_PARALLEL, parallel_parse) < 0)
        return 1;
    if (foreach_device_config(DEV_VIRTCON, virtcon_parse) < 0)
        return 1;
    if (foreach_device_config(DEV_SCLP, sclp_parse) < 0) {
        return 1;
    }
    if (foreach_device_config(DEV_DEBUGCON, debugcon_parse) < 0)
        return 1;

    /* If no default VGA is requested, the default is "none".  */
    if (default_vga) {
        if (machine_class->default_display) {
            vga_model = machine_class->default_display;
        } else if (vga_interface_available(VGA_CIRRUS)) {
            vga_model = "cirrus";
        } else if (vga_interface_available(VGA_STD)) {
            vga_model = "std";
        }
    }
    if (vga_model) {
        if (!select_vgahw(vga_model)) {
            return 1;
        }
    }

    if (watchdog) {
        i = select_watchdog(watchdog);
        if (i > 0)
            return (i == 1 ? 1 : 0);
    }

    machine_register_compat_props(current_machine);

    qemu_opts_foreach(qemu_find_opts("global"),
                      global_init_func, NULL, NULL);

#if defined(CONFIG_ANDROID)
    /* Configure goldfish events device */
    {
        bool have_multitouch = androidHwConfig_isScreenMultiTouch(android_hw);

        /* TODO(digit): Should we set this up as command-line parameters
         * in android-qemu2-glue/main.cpp:main() instead? as in:
         *
         *    -set device.goldfish-events.have-dpad=<value>
         *    -set device.goldfish-events.have-trackball=<value>
         *    ...
         */

        // The GlobalProperty values are directly added to a global linked list
        // so store them in a static array instead of the stack to ensure they
        // have the proper lifecycle. We then initialize the array with
        // values computed dynamically.
#define LIST_GOLDFISH_EVENT_PROPS(X) \
    X("have-dpad", android_hw->hw_dPad) \
    X("have-trackball", android_hw->hw_trackBall) \
    X("have-camera", \
            strcmp(android_hw->hw_camera_back, "none") || \
            strcmp(android_hw->hw_camera_front, "none")) \
    X("have-keyboard", android_hw->hw_keyboard) \
    X("have-lidswitch", android_hw->hw_keyboard_lid) \
    X("have-touch", androidHwConfig_isScreenTouch(android_hw)) \
    X("have-multitouch", have_multitouch)

#define GOLDFISH_DECLARE_PROP(name, value) \
        { \
            .driver = "goldfish-events", \
            .property = name, \
        },

        static GlobalProperty goldfish_events_properties[] = {
            LIST_GOLDFISH_EVENT_PROPS(GOLDFISH_DECLARE_PROP) \
            { /* end of list */ }
        };

        // Then initialize them.
#define GOLDFISH_INIT_PROP(name, val)  \
            goldfish_events_properties[n].value = (val) ? "true" : "false"; \
            VERBOSE_PRINT(init, \
                          "goldfish_events.%s: %s", \
                          goldfish_events_properties[n].property, \
                          goldfish_events_properties[n].value); \
            n++;

        int n = 0;
        LIST_GOLDFISH_EVENT_PROPS(GOLDFISH_INIT_PROP)

#undef GOLDFISH_INIT_PROP
#undef GOLDFISH_DECLARE_PROP

        qdev_prop_register_global_list(goldfish_events_properties);

        if (have_multitouch) {
            // in android-qemu2-glue/qemu-user-event-agent-impl.c
            extern const GoldfishEventMultitouchFuncs
                    qemu2_goldfish_event_multitouch_funcs;

            goldfish_events_enable_multitouch(
                    &qemu2_goldfish_event_multitouch_funcs);
        }
    }

    // Parse the System boot parameters from the command line last,
    // so they take precedence
    process_cmd_properties();

#endif  // CONFIG_ANDROID

    /* This checkpoint is required by replay to separate prior clock
       reading from the other reads, because timer polling functions query
       clock values from the log. */
    replay_checkpoint(CHECKPOINT_INIT);
    qdev_machine_init();

    current_machine->ram_size = ram_size;
    current_machine->maxram_size = maxram_size;
    current_machine->ram_slots = ram_slots;
    current_machine->boot_order = boot_order;
    current_machine->cpu_model = cpu_model;

    machine_class->init(current_machine);
    if (error_during_init != NULL) {
        return 1;
    }

#ifdef CONFIG_ANDROID
    if (!qemu_android_emulation_setup()) {
        return 1;
    }

    extern void android_emulator_set_base_port(int);
    android_emulator_set_base_port(android_base_port);
#endif  // CONFIG_ANDROID

    if (!realtime_init()) {
        return 1;
    }

    if (!audio_init()) {
        return 1;
    }

    if (hax_enabled()) {
        hax_sync_vcpus();
    }

#ifdef CONFIG_HAX
    if (hax_enabled()) {
        if (hax_sync_vcpus() < 0) {
            fprintf(stderr, "Internal error: Initial hax sync failed\n");
            return 1;
        }
    }
#endif  /* CONFIG_HAX */

    if (qemu_opts_foreach(qemu_find_opts("fw_cfg"),
                          parse_fw_cfg, fw_cfg_find(), NULL) != 0) {
        return 1;
    }

    /* init USB devices */
    if (machine_usb(current_machine)) {
        if (foreach_device_config(DEV_USB, usb_parse) < 0)
            return 1;
    }

    /* Check if IGD GFX passthrough. */
    igd_gfx_passthru();

    /* init generic devices */
    rom_set_order_override(FW_CFG_ORDER_OVERRIDE_DEVICE);
    if (qemu_opts_foreach(qemu_find_opts("device"),
                          device_init_func, NULL, NULL)) {
        return 1;
    }

    cpu_synchronize_all_post_init();

    numa_post_machine_init();

    rom_reset_order_override();

    /*
     * Create frontends for -drive if=scsi leftovers.
     * Normally, frontends for -drive get created by machine
     * initialization for onboard SCSI HBAs.  However, we create a few
     * more ever since SCSI qdevification, but this is pretty much an
     * implementation accident, and deprecated.
     */
    scsi_legacy_handle_cmdline();

    /* Did we create any drives that we failed to create a device for? */
    drive_check_orphaned();

    /* Don't warn about the default network setup that you get if
     * no command line -net or -netdev options are specified. There
     * are two cases that we would otherwise complain about:
     * (1) board doesn't support a NIC but the implicit "-net nic"
     * requested one
     * (2) CONFIG_SLIRP not set, in which case the implicit "-net nic"
     * sets up a nic that isn't connected to anything.
     */
    if (!default_net) {
        net_check_clients();
    }


    if (boot_once) {
        qemu_boot_set(boot_once, &error_fatal);
        qemu_register_reset(restore_boot_order, g_strdup(boot_order));
    }

    ds = init_displaystate();

    /* init local displays */
    switch (display_type) {
    case DT_CURSES:
        curses_display_init(ds, full_screen);
        break;
    case DT_SDL:
        sdl_display_init(ds, full_screen, no_frame);
        break;
    case DT_COCOA:
        cocoa_display_init(ds, full_screen);
        break;
    case DT_GTK:
        gtk_display_init(ds, full_screen, grab_on_hover);
        break;
    default:
        break;
    }

    /* must be after terminal init, SDL library changes signal handlers */
    os_setup_signal_handling();

    /* init remote displays */
#ifdef CONFIG_VNC
    qemu_opts_foreach(qemu_find_opts("vnc"),
                      vnc_init_func, NULL, NULL);
#endif

    if (using_spice) {
        qemu_spice_display_init();
    }

    if (foreach_device_config(DEV_GDB, gdbserver_start) < 0) {
        return 1;
    }

    qdev_machine_creation_done();

    /* TODO: once all bus devices are qdevified, this should be done
     * when bus is created by qdev.c */
    qemu_register_reset(qbus_reset_all_fn, sysbus_get_default());
    qemu_run_machine_init_done_notifiers();

    if (rom_check_and_register_reset() != 0) {
        error_report("rom check and register reset failed");
        return 1;
    }

    replay_start();

    /* This checkpoint is required by replay to separate prior clock
       reading from the other reads, because timer polling functions query
       clock values from the log. */
    replay_checkpoint(CHECKPOINT_RESET);
    qemu_system_reset(VMRESET_SILENT);
    register_global_state();
<<<<<<< HEAD

    bool tryDefaultVmLoad = true;
#ifdef CONFIG_ANDROID
    // Initialize reporting right before starting the real VM work (load/boot
    // and the main loop). We want to track performance of a running emulator,
    // ignoring any too early exits as a result of incorrect setup.
    if (!android_reporting_setup()) {
        return 1;
    }

#if SNAPSHOT_PROFILE > 1
    printf("Starting VM at uptime %lld ms\n", (long long)get_uptime_ms());
#endif

    if (androidSnapshot_quickbootLoad(loadvm)) {
        tryDefaultVmLoad = false;
    }
#endif
    if (tryDefaultVmLoad && loadvm) {
=======
    if (replay_mode != REPLAY_MODE_NONE) {
        replay_vmstate_init();
    } else if (loadvm) {
>>>>>>> 359c41ab
        if (load_vmstate(loadvm) < 0) {
            autostart = 0;
        }
    }

    qdev_prop_check_globals();
    if (vmstate_dump_file) {
        /* dump and return */
        dump_vmstate_json_to_file(vmstate_dump_file);
        return 0;
    }

    if (incoming) {
        Error *local_err = NULL;
        qemu_start_incoming_migration(incoming, &local_err);
        if (local_err) {
            error_reportf_err(local_err, "-incoming %s: ", incoming);
            return 1;
        }
    } else if (autostart) {
        vm_start();
    }

    os_setup_post();

    main_loop();
    replay_disable_events();
    iothread_stop_all();

#ifdef CONFIG_ANDROID
    android_report_session_phase(ANDROID_SESSION_PHASE_EXIT);
    crashhandler_exitmode("after main_loop");
    android_wear_agent_stop();
    socket_drainer_stop();
#endif

    bdrv_close_all();
    pause_all_vcpus();

    if (on_main_loop_done) {
        on_main_loop_done();
    }

    res_free();
#ifdef CONFIG_TPM
    tpm_cleanup();
#endif

#ifdef CONFIG_ANDROID
    qemu_android_emulation_teardown();
    android_reporting_teardown();
    android_devices_teardown();
#endif

    /* vhost-user must be cleaned up before chardevs.  */
    net_cleanup();
    audio_cleanup();
    monitor_cleanup();
    qemu_chr_cleanup();

    return 0;
}<|MERGE_RESOLUTION|>--- conflicted
+++ resolved
@@ -98,13 +98,10 @@
 #include "migration/colo.h"
 #include "sysemu/kvm.h"
 #include "sysemu/hax.h"
-<<<<<<< HEAD
 #include "sysemu/hvf.h"
-=======
 #include "qapi/qobject-input-visitor.h"
 #include "qapi/qobject-input-visitor.h"
 #include "qapi-visit.h"
->>>>>>> 359c41ab
 #include "qapi/qmp/qjson.h"
 #include "qemu/option.h"
 #include "qemu/config-file.h"
@@ -633,7 +630,6 @@
     },
 };
 
-<<<<<<< HEAD
 #ifdef CONFIG_LIBISCSI
 static QemuOptsList qemu_iscsi_opts = {
     .name = "iscsi",
@@ -702,8 +698,6 @@
 }
 #endif  // CONFIG_ANDROID
 
-=======
->>>>>>> 359c41ab
 /**
  * Get machine options
  *
@@ -934,7 +928,6 @@
     qemu_notify_event();
 }
 
-<<<<<<< HEAD
 #ifdef CONFIG_ANDROID
 
 static bool read_file_to_buf(const char* file, uint8_t* buf, size_t size){
@@ -1084,36 +1077,7 @@
 }
 #endif  // CONFIG_ANDROID
 
-void vm_start(void)
-{
-    RunState requested;
-
-    qemu_vmstop_requested(&requested);
-    if (runstate_is_running() && requested == RUN_STATE__MAX) {
-        return;
-    }
-
-    /* Ensure that a STOP/RESUME pair of events is emitted if a
-     * vmstop request was pending.  The BLOCK_IO_ERROR event, for
-     * example, according to documentation is always followed by
-     * the STOP event.
-     */
-    if (runstate_is_running()) {
-        qapi_event_send_stop(&error_abort);
-    } else {
-        replay_enable_events();
-        cpu_enable_ticks();
-        runstate_set(RUN_STATE_RUNNING);
-        vm_state_notify(1, RUN_STATE_RUNNING);
-        resume_all_vcpus();
-    }
-
-    qapi_event_send_resume(&error_abort);
-}
-
-
-=======
->>>>>>> 359c41ab
+
 /***********************************************************/
 /* real time host monotonic timer */
 
@@ -1591,14 +1555,6 @@
 
         max_cpus = qemu_opt_get_number(opts, "maxcpus", cpus);
 
-<<<<<<< HEAD
-        if (max_cpus > MAX_CPUMASK_BITS) {
-            error_report("unsupported number of maxcpus");
-            return false;
-        }
-
-=======
->>>>>>> 359c41ab
         if (max_cpus < cpus) {
             error_report("maxcpus must be equal to or greater than smp");
             return false;
@@ -1974,7 +1930,7 @@
 static int64_t s_reset_request_uptime_ms;
 #endif
 
-static void set_shutdown_requested() {
+static void set_shutdown_requested(void) {
     shutdown_requested = 1;
 #ifdef CONFIG_ANDROID
     if (s_shutdown_request_uptime_ms == 0) {
@@ -2270,22 +2226,7 @@
     int64_t ti;
 #endif
 
-#ifdef CONFIG_HAX
-    if (hax_sync_vcpus() < 0) {
-        fprintf(stderr, "Internal error: hax sync failed\n");
-        return;
-    }
-#endif
-
     do {
-<<<<<<< HEAD
-#ifdef CONFIG_HAX
-        nonblocking = !kvm_enabled() && !xen_enabled() && !hax_enabled() && last_io > 0;
-#else
-        nonblocking = !kvm_enabled() && !xen_enabled() && last_io > 0;
-#endif
-=======
->>>>>>> 359c41ab
 #ifdef CONFIG_PROFILER
         ti = profile_getclock();
 #endif
@@ -2862,8 +2803,9 @@
     // undone on crash, and Mac's default terminal is dumb enough to never
     // restore it by itself.
     if (!strcmp(devname, "stdio")) {
-        CharDriverState *stdio = serial_hds[index];
-        stdio->chr_set_echo(stdio, true);
+        Chardev *stdio = serial_hds[index];
+        ChardevClass *cl = CHARDEV_GET_CLASS(stdio);
+        cl->chr_set_echo(stdio, true);
     }
 #endif
     index++;
@@ -3268,19 +3210,6 @@
 
     const int requested_meg = ram_size / (1024 * 1024);
 
-#ifdef CONFIG_HAX
-    if (hax_enabled()) {
-        uint64_t hax_max_ram = 0;
-        if (hax_get_max_ram(&hax_max_ram) == 0 && hax_max_ram > 0) {
-            /* make sure we preserve the alignment if we need to adjust it */
-            hax_max_ram = QEMU_ALIGN_DOWN(hax_max_ram, 8192);
-        }
-        if (ram_size > hax_max_ram) {
-            ram_size = hax_max_ram;
-        }
-    }
-#endif
-
     // Limit max RAM if on 32-bit Windows.
 #if defined(CONFIG_ANDROID) && defined(_WIN32) && !defined(_WIN64) // 32-bit Windows only
 #define WIN32_MAX_RAM 512 * 1024 * 1024 // With 3GB system, 512MB seemed to be most reliable
@@ -3297,10 +3226,6 @@
                         "Reducing to maximum supported size %dM\n",
                         requested_meg, ram_size_meg);
     }
-
-#ifdef CONFIG_HAX
-    if (hax_enabled()) hax_pre_init(ram_size);
-#endif
 
     /* store value for the future use */
     qemu_opt_set_number(opts, "size", ram_size, &error_abort);
@@ -3360,26 +3285,8 @@
     return 0;
 }
 
-<<<<<<< HEAD
 static int main_impl(int argc, char** argv, void (*on_main_loop_done)(void));
 
-#if defined(CONFIG_ANDROID)
-
-static int is_opengl_alive = 1;
-
-static void android_check_for_updates()
-{
-    android_checkForUpdates(QEMU_CORE_VERSION);
-}
-
-static int android_unrealize_goldfish_device(Object *obj, void *opaque)
-{
-    DeviceState *dev =
-        (DeviceState *)object_dynamic_cast(OBJECT(obj), TYPE_DEVICE);
-
-    if (dev != NULL && dev->id && !strcmp(GOLDFISH_PSTORE_DEV_ID, dev->id)) {
-        object_property_set_bool(OBJECT(dev), false, "realized", NULL);
-=======
 static int qemu_read_default_config_file(void)
 {
     int ret;
@@ -3387,13 +3294,32 @@
     ret = qemu_read_config_file(CONFIG_QEMU_CONFDIR "/qemu.conf");
     if (ret < 0 && ret != -ENOENT) {
         return ret;
->>>>>>> 359c41ab
     }
 
     return 0;
 }
 
-<<<<<<< HEAD
+#if defined(CONFIG_ANDROID)
+
+static int is_opengl_alive = 1;
+
+static void android_check_for_updates()
+{
+    android_checkForUpdates(QEMU_CORE_VERSION);
+}
+
+static int android_unrealize_goldfish_device(Object *obj, void *opaque)
+{
+    DeviceState *dev =
+        (DeviceState *)object_dynamic_cast(OBJECT(obj), TYPE_DEVICE);
+
+    if (dev != NULL && dev->id && !strcmp(GOLDFISH_PSTORE_DEV_ID, dev->id)) {
+        object_property_set_bool(OBJECT(dev), false, "realized", NULL);
+    }
+
+    return 0;
+}
+
 static void android_devices_teardown()
 {
     Object* peripheral = container_get(qdev_get_machine(), "/peripheral");
@@ -3451,9 +3377,6 @@
 }
 
 static int main_impl(int argc, char** argv, void (*on_main_loop_done)(void))
-=======
-int main(int argc, char **argv, char **envp)
->>>>>>> 359c41ab
 {
     int i;
     int snapshot, linux_boot;
@@ -3597,17 +3520,9 @@
         }
     }
 
-<<<<<<< HEAD
-    if (defconfig) {
-        int ret;
-        ret = qemu_read_default_config_files(userconfig);
-        if (ret < 0) {
-            return 1;
-=======
     if (defconfig && userconfig) {
         if (qemu_read_default_config_file() < 0) {
-            exit(1);
->>>>>>> 359c41ab
+          return 1;
         }
     }
 
@@ -4246,14 +4161,6 @@
                 olist = qemu_find_opts("machine");
                 qemu_opts_parse_noisily(olist, "accel=kvm", false);
                 break;
-<<<<<<< HEAD
-#ifdef CONFIG_HAX
-            case QEMU_OPTION_enable_hax:
-                olist = qemu_find_opts("machine");
-                qemu_opts_parse_noisily(olist, "accel=hax", false);
-                hax_disable(0);
-                break;
-#endif /* CONFIG_HAX */
 #ifdef CONFIG_HVF
             case QEMU_OPTION_enable_hvf:
                 olist = qemu_find_opts("machine");
@@ -4261,12 +4168,10 @@
                 hvf_disable(0);
                 break;
 #endif /* CONFIG_HVF */
-=======
             case QEMU_OPTION_enable_hax:
                 olist = qemu_find_opts("machine");
                 qemu_opts_parse_noisily(olist, "accel=hax", false);
                 break;
->>>>>>> 359c41ab
             case QEMU_OPTION_M:
             case QEMU_OPTION_machine:
                 olist = qemu_find_opts("machine");
@@ -5227,23 +5132,10 @@
 
     cpu_ticks_init();
     if (icount_opts) {
-<<<<<<< HEAD
-#ifdef CONFIG_HAX
-        if (kvm_enabled() || xen_enabled() || hax_enabled()) {
-            error_report("-icount is not allowed with kvm, hax or xen");
-            return 1;
-        }
-#else
-        if (kvm_enabled() || xen_enabled()) {
-            error_report("-icount is not allowed with kvm or xen");
-            return 1;
-=======
         if (!tcg_enabled()) {
             error_report("-icount is not allowed with hardware virtualization");
-            exit(1);
->>>>>>> 359c41ab
-        }
-#endif
+            return 1;
+        }
         configure_icount(icount_opts, &error_abort);
         qemu_opts_del(icount_opts);
     }
@@ -5507,15 +5399,6 @@
     if (hax_enabled()) {
         hax_sync_vcpus();
     }
-
-#ifdef CONFIG_HAX
-    if (hax_enabled()) {
-        if (hax_sync_vcpus() < 0) {
-            fprintf(stderr, "Internal error: Initial hax sync failed\n");
-            return 1;
-        }
-    }
-#endif  /* CONFIG_HAX */
 
     if (qemu_opts_foreach(qemu_find_opts("fw_cfg"),
                           parse_fw_cfg, fw_cfg_find(), NULL) != 0) {
@@ -5631,7 +5514,6 @@
     replay_checkpoint(CHECKPOINT_RESET);
     qemu_system_reset(VMRESET_SILENT);
     register_global_state();
-<<<<<<< HEAD
 
     bool tryDefaultVmLoad = true;
 #ifdef CONFIG_ANDROID
@@ -5650,12 +5532,9 @@
         tryDefaultVmLoad = false;
     }
 #endif
-    if (tryDefaultVmLoad && loadvm) {
-=======
     if (replay_mode != REPLAY_MODE_NONE) {
         replay_vmstate_init();
-    } else if (loadvm) {
->>>>>>> 359c41ab
+    } else if (tryDefaultVmLoad && loadvm) {
         if (load_vmstate(loadvm) < 0) {
             autostart = 0;
         }
