--- conflicted
+++ resolved
@@ -210,16 +210,10 @@
 
     /* Are we deleting the fd handler? */
     if (!io_read && !io_write) {
-<<<<<<< HEAD
-        if (!node) {
-            return;
-        }
-=======
         if (node == NULL) {
             return;
         }
 
->>>>>>> 0737f32d
         g_source_remove_poll(&ctx->source, &node->pfd);
 
         /* If the lock is held, just mark the node as deleted */
