/*
 * Device model for Cadence UART
 *
 * Copyright (c) 2010 Xilinx Inc.
 * Copyright (c) 2012 Peter A.G. Crosthwaite (peter.crosthwaite@petalogix.com)
 * Copyright (c) 2012 PetaLogix Pty Ltd.
 * Written by Haibing Ma
 *            M.Habib
 *
 * This program is free software; you can redistribute it and/or
 * modify it under the terms of the GNU General Public License
 * as published by the Free Software Foundation; either version
 * 2 of the License, or (at your option) any later version.
 *
 * You should have received a copy of the GNU General Public License along
 * with this program; if not, see <http://www.gnu.org/licenses/>.
 */

#include "qemu/osdep.h"
#include "hw/sysbus.h"
#include "sysemu/char.h"
#include "qemu/timer.h"
#include "qemu/log.h"
#include "hw/char/cadence_uart.h"

#ifdef CADENCE_UART_ERR_DEBUG
#define DB_PRINT(...) do { \
    fprintf(stderr,  ": %s: ", __func__); \
    fprintf(stderr, ## __VA_ARGS__); \
    } while (0);
#else
    #define DB_PRINT(...)
#endif

#define UART_SR_INTR_RTRIG     0x00000001
#define UART_SR_INTR_REMPTY    0x00000002
#define UART_SR_INTR_RFUL      0x00000004
#define UART_SR_INTR_TEMPTY    0x00000008
#define UART_SR_INTR_TFUL      0x00000010
/* somewhat awkwardly, TTRIG is misaligned between SR and ISR */
#define UART_SR_TTRIG          0x00002000
#define UART_INTR_TTRIG        0x00000400
/* bits fields in CSR that correlate to CISR. If any of these bits are set in
 * SR, then the same bit in CISR is set high too */
#define UART_SR_TO_CISR_MASK   0x0000001F

#define UART_INTR_ROVR         0x00000020
#define UART_INTR_FRAME        0x00000040
#define UART_INTR_PARE         0x00000080
#define UART_INTR_TIMEOUT      0x00000100
#define UART_INTR_DMSI         0x00000200
#define UART_INTR_TOVR         0x00001000

#define UART_SR_RACTIVE    0x00000400
#define UART_SR_TACTIVE    0x00000800
#define UART_SR_FDELT      0x00001000

#define UART_CR_RXRST       0x00000001
#define UART_CR_TXRST       0x00000002
#define UART_CR_RX_EN       0x00000004
#define UART_CR_RX_DIS      0x00000008
#define UART_CR_TX_EN       0x00000010
#define UART_CR_TX_DIS      0x00000020
#define UART_CR_RST_TO      0x00000040
#define UART_CR_STARTBRK    0x00000080
#define UART_CR_STOPBRK     0x00000100

#define UART_MR_CLKS            0x00000001
#define UART_MR_CHRL            0x00000006
#define UART_MR_CHRL_SH         1
#define UART_MR_PAR             0x00000038
#define UART_MR_PAR_SH          3
#define UART_MR_NBSTOP          0x000000C0
#define UART_MR_NBSTOP_SH       6
#define UART_MR_CHMODE          0x00000300
#define UART_MR_CHMODE_SH       8
#define UART_MR_UCLKEN          0x00000400
#define UART_MR_IRMODE          0x00000800

#define UART_DATA_BITS_6       (0x3 << UART_MR_CHRL_SH)
#define UART_DATA_BITS_7       (0x2 << UART_MR_CHRL_SH)
#define UART_PARITY_ODD        (0x1 << UART_MR_PAR_SH)
#define UART_PARITY_EVEN       (0x0 << UART_MR_PAR_SH)
#define UART_STOP_BITS_1       (0x3 << UART_MR_NBSTOP_SH)
#define UART_STOP_BITS_2       (0x2 << UART_MR_NBSTOP_SH)
#define NORMAL_MODE            (0x0 << UART_MR_CHMODE_SH)
#define ECHO_MODE              (0x1 << UART_MR_CHMODE_SH)
#define LOCAL_LOOPBACK         (0x2 << UART_MR_CHMODE_SH)
#define REMOTE_LOOPBACK        (0x3 << UART_MR_CHMODE_SH)

#define UART_INPUT_CLK         50000000

#define R_CR       (0x00/4)
#define R_MR       (0x04/4)
#define R_IER      (0x08/4)
#define R_IDR      (0x0C/4)
#define R_IMR      (0x10/4)
#define R_CISR     (0x14/4)
#define R_BRGR     (0x18/4)
#define R_RTOR     (0x1C/4)
#define R_RTRIG    (0x20/4)
#define R_MCR      (0x24/4)
#define R_MSR      (0x28/4)
#define R_SR       (0x2C/4)
#define R_TX_RX    (0x30/4)
#define R_BDIV     (0x34/4)
#define R_FDEL     (0x38/4)
#define R_PMIN     (0x3C/4)
#define R_PWID     (0x40/4)
#define R_TTRIG    (0x44/4)


static void uart_update_status(CadenceUARTState *s)
{
    s->r[R_SR] = 0;

    s->r[R_SR] |= s->rx_count == CADENCE_UART_RX_FIFO_SIZE ? UART_SR_INTR_RFUL
                                                           : 0;
    s->r[R_SR] |= !s->rx_count ? UART_SR_INTR_REMPTY : 0;
    s->r[R_SR] |= s->rx_count >= s->r[R_RTRIG] ? UART_SR_INTR_RTRIG : 0;

    s->r[R_SR] |= s->tx_count == CADENCE_UART_TX_FIFO_SIZE ? UART_SR_INTR_TFUL
                                                           : 0;
    s->r[R_SR] |= !s->tx_count ? UART_SR_INTR_TEMPTY : 0;
    s->r[R_SR] |= s->tx_count >= s->r[R_TTRIG] ? UART_SR_TTRIG : 0;

    s->r[R_CISR] |= s->r[R_SR] & UART_SR_TO_CISR_MASK;
    s->r[R_CISR] |= s->r[R_SR] & UART_SR_TTRIG ? UART_INTR_TTRIG : 0;
    qemu_set_irq(s->irq, !!(s->r[R_IMR] & s->r[R_CISR]));
}

static void fifo_trigger_update(void *opaque)
{
    CadenceUARTState *s = opaque;

    s->r[R_CISR] |= UART_INTR_TIMEOUT;

    uart_update_status(s);
}

static void uart_rx_reset(CadenceUARTState *s)
{
    s->rx_wpos = 0;
    s->rx_count = 0;
    if (s->chr) {
        qemu_chr_accept_input(s->chr);
    }
}

static void uart_tx_reset(CadenceUARTState *s)
{
    s->tx_count = 0;
}

static void uart_send_breaks(CadenceUARTState *s)
{
    int break_enabled = 1;

    if (s->chr) {
        qemu_chr_fe_ioctl(s->chr, CHR_IOCTL_SERIAL_SET_BREAK,
                                   &break_enabled);
    }
}

static void uart_parameters_setup(CadenceUARTState *s)
{
    QEMUSerialSetParams ssp;
    unsigned int baud_rate, packet_size;

    baud_rate = (s->r[R_MR] & UART_MR_CLKS) ?
            UART_INPUT_CLK / 8 : UART_INPUT_CLK;

    ssp.speed = baud_rate / (s->r[R_BRGR] * (s->r[R_BDIV] + 1));
    packet_size = 1;

    switch (s->r[R_MR] & UART_MR_PAR) {
    case UART_PARITY_EVEN:
        ssp.parity = 'E';
        packet_size++;
        break;
    case UART_PARITY_ODD:
        ssp.parity = 'O';
        packet_size++;
        break;
    default:
        ssp.parity = 'N';
        break;
    }

    switch (s->r[R_MR] & UART_MR_CHRL) {
    case UART_DATA_BITS_6:
        ssp.data_bits = 6;
        break;
    case UART_DATA_BITS_7:
        ssp.data_bits = 7;
        break;
    default:
        ssp.data_bits = 8;
        break;
    }

    switch (s->r[R_MR] & UART_MR_NBSTOP) {
    case UART_STOP_BITS_1:
        ssp.stop_bits = 1;
        break;
    default:
        ssp.stop_bits = 2;
        break;
    }

    packet_size += ssp.data_bits + ssp.stop_bits;
    s->char_tx_time = (NANOSECONDS_PER_SECOND / ssp.speed) * packet_size;
    if (s->chr) {
        qemu_chr_fe_ioctl(s->chr, CHR_IOCTL_SERIAL_SET_PARAMS, &ssp);
    }
}

static int uart_can_receive(void *opaque)
{
    CadenceUARTState *s = opaque;
    int ret = MAX(CADENCE_UART_RX_FIFO_SIZE, CADENCE_UART_TX_FIFO_SIZE);
    uint32_t ch_mode = s->r[R_MR] & UART_MR_CHMODE;

    if (ch_mode == NORMAL_MODE || ch_mode == ECHO_MODE) {
        ret = MIN(ret, CADENCE_UART_RX_FIFO_SIZE - s->rx_count);
    }
    if (ch_mode == REMOTE_LOOPBACK || ch_mode == ECHO_MODE) {
        ret = MIN(ret, CADENCE_UART_TX_FIFO_SIZE - s->tx_count);
    }
    return ret;
}

static void uart_ctrl_update(CadenceUARTState *s)
{
    if (s->r[R_CR] & UART_CR_TXRST) {
        uart_tx_reset(s);
    }

    if (s->r[R_CR] & UART_CR_RXRST) {
        uart_rx_reset(s);
    }

    s->r[R_CR] &= ~(UART_CR_TXRST | UART_CR_RXRST);

    if (s->r[R_CR] & UART_CR_STARTBRK && !(s->r[R_CR] & UART_CR_STOPBRK)) {
        uart_send_breaks(s);
    }
}

static void uart_write_rx_fifo(void *opaque, const uint8_t *buf, int size)
{
    CadenceUARTState *s = opaque;
    uint64_t new_rx_time = qemu_clock_get_ns(QEMU_CLOCK_VIRTUAL);
    int i;

    if ((s->r[R_CR] & UART_CR_RX_DIS) || !(s->r[R_CR] & UART_CR_RX_EN)) {
        return;
    }

    if (s->rx_count == CADENCE_UART_RX_FIFO_SIZE) {
        s->r[R_CISR] |= UART_INTR_ROVR;
    } else {
        for (i = 0; i < size; i++) {
            s->rx_fifo[s->rx_wpos] = buf[i];
            s->rx_wpos = (s->rx_wpos + 1) % CADENCE_UART_RX_FIFO_SIZE;
            s->rx_count++;
        }
        timer_mod(s->fifo_trigger_handle, new_rx_time +
                                                (s->char_tx_time * 4));
    }
    uart_update_status(s);
}

static gboolean cadence_uart_xmit(GIOChannel *chan, GIOCondition cond,
                                  void *opaque)
{
    CadenceUARTState *s = opaque;
    int ret;

    /* instant drain the fifo when there's no back-end */
    if (!s->chr) {
        s->tx_count = 0;
        return FALSE;
    }

    if (!s->tx_count) {
        return FALSE;
    }

    ret = qemu_chr_fe_write(s->chr, s->tx_fifo, s->tx_count);

    if (ret >= 0) {
        s->tx_count -= ret;
        memmove(s->tx_fifo, s->tx_fifo + ret, s->tx_count);
    }

    if (s->tx_count) {
<<<<<<< HEAD
        int r = qemu_chr_fe_add_watch(s->chr, G_IO_OUT|G_IO_HUP,
                                      cadence_uart_xmit, s);
        assert(r);
=======
        guint r = qemu_chr_fe_add_watch(s->chr, G_IO_OUT|G_IO_HUP,
                                        cadence_uart_xmit, s);
        if (!r) {
            s->tx_count = 0;
            return FALSE;
        }
>>>>>>> b01ff82c
        (void)r;
    }

    uart_update_status(s);
    return FALSE;
}

static void uart_write_tx_fifo(CadenceUARTState *s, const uint8_t *buf,
                               int size)
{
    if ((s->r[R_CR] & UART_CR_TX_DIS) || !(s->r[R_CR] & UART_CR_TX_EN)) {
        return;
    }

    if (size > CADENCE_UART_TX_FIFO_SIZE - s->tx_count) {
        size = CADENCE_UART_TX_FIFO_SIZE - s->tx_count;
        /*
         * This can only be a guest error via a bad tx fifo register push,
         * as can_receive() should stop remote loop and echo modes ever getting
         * us to here.
         */
        qemu_log_mask(LOG_GUEST_ERROR, "cadence_uart: TxFIFO overflow");
        s->r[R_CISR] |= UART_INTR_ROVR;
    }

    memcpy(s->tx_fifo + s->tx_count, buf, size);
    s->tx_count += size;

    cadence_uart_xmit(NULL, G_IO_OUT, s);
}

static void uart_receive(void *opaque, const uint8_t *buf, int size)
{
    CadenceUARTState *s = opaque;
    uint32_t ch_mode = s->r[R_MR] & UART_MR_CHMODE;

    if (ch_mode == NORMAL_MODE || ch_mode == ECHO_MODE) {
        uart_write_rx_fifo(opaque, buf, size);
    }
    if (ch_mode == REMOTE_LOOPBACK || ch_mode == ECHO_MODE) {
        uart_write_tx_fifo(s, buf, size);
    }
}

static void uart_event(void *opaque, int event)
{
    CadenceUARTState *s = opaque;
    uint8_t buf = '\0';

    if (event == CHR_EVENT_BREAK) {
        uart_write_rx_fifo(opaque, &buf, 1);
    }

    uart_update_status(s);
}

static void uart_read_rx_fifo(CadenceUARTState *s, uint32_t *c)
{
    if ((s->r[R_CR] & UART_CR_RX_DIS) || !(s->r[R_CR] & UART_CR_RX_EN)) {
        return;
    }

    if (s->rx_count) {
        uint32_t rx_rpos = (CADENCE_UART_RX_FIFO_SIZE + s->rx_wpos -
                            s->rx_count) % CADENCE_UART_RX_FIFO_SIZE;
        *c = s->rx_fifo[rx_rpos];
        s->rx_count--;

        if (s->chr) {
            qemu_chr_accept_input(s->chr);
        }
    } else {
        *c = 0;
    }

    uart_update_status(s);
}

static void uart_write(void *opaque, hwaddr offset,
                          uint64_t value, unsigned size)
{
    CadenceUARTState *s = opaque;

    DB_PRINT(" offset:%x data:%08x\n", (unsigned)offset, (unsigned)value);
    offset >>= 2;
    if (offset >= CADENCE_UART_R_MAX) {
        return;
    }
    switch (offset) {
    case R_IER: /* ier (wts imr) */
        s->r[R_IMR] |= value;
        break;
    case R_IDR: /* idr (wtc imr) */
        s->r[R_IMR] &= ~value;
        break;
    case R_IMR: /* imr (read only) */
        break;
    case R_CISR: /* cisr (wtc) */
        s->r[R_CISR] &= ~value;
        break;
    case R_TX_RX: /* UARTDR */
        switch (s->r[R_MR] & UART_MR_CHMODE) {
        case NORMAL_MODE:
            uart_write_tx_fifo(s, (uint8_t *) &value, 1);
            break;
        case LOCAL_LOOPBACK:
            uart_write_rx_fifo(opaque, (uint8_t *) &value, 1);
            break;
        }
        break;
    default:
        s->r[offset] = value;
    }

    switch (offset) {
    case R_CR:
        uart_ctrl_update(s);
        break;
    case R_MR:
        uart_parameters_setup(s);
        break;
    }
    uart_update_status(s);
}

static uint64_t uart_read(void *opaque, hwaddr offset,
        unsigned size)
{
    CadenceUARTState *s = opaque;
    uint32_t c = 0;

    offset >>= 2;
    if (offset >= CADENCE_UART_R_MAX) {
        c = 0;
    } else if (offset == R_TX_RX) {
        uart_read_rx_fifo(s, &c);
    } else {
       c = s->r[offset];
    }

    DB_PRINT(" offset:%x data:%08x\n", (unsigned)(offset << 2), (unsigned)c);
    return c;
}

static const MemoryRegionOps uart_ops = {
    .read = uart_read,
    .write = uart_write,
    .endianness = DEVICE_NATIVE_ENDIAN,
};

static void cadence_uart_reset(DeviceState *dev)
{
    CadenceUARTState *s = CADENCE_UART(dev);

    s->r[R_CR] = 0x00000128;
    s->r[R_IMR] = 0;
    s->r[R_CISR] = 0;
    s->r[R_RTRIG] = 0x00000020;
    s->r[R_BRGR] = 0x0000000F;
    s->r[R_TTRIG] = 0x00000020;

    uart_rx_reset(s);
    uart_tx_reset(s);

    uart_update_status(s);
}

static void cadence_uart_realize(DeviceState *dev, Error **errp)
{
    CadenceUARTState *s = CADENCE_UART(dev);

    s->fifo_trigger_handle = timer_new_ns(QEMU_CLOCK_VIRTUAL,
                                          fifo_trigger_update, s);

    if (s->chr) {
        qemu_chr_add_handlers(s->chr, uart_can_receive, uart_receive,
                              uart_event, s);
    }
}

static void cadence_uart_init(Object *obj)
{
    SysBusDevice *sbd = SYS_BUS_DEVICE(obj);
    CadenceUARTState *s = CADENCE_UART(obj);

    memory_region_init_io(&s->iomem, obj, &uart_ops, s, "uart", 0x1000);
    sysbus_init_mmio(sbd, &s->iomem);
    sysbus_init_irq(sbd, &s->irq);

    s->char_tx_time = (NANOSECONDS_PER_SECOND / 9600) * 10;
}

static int cadence_uart_post_load(void *opaque, int version_id)
{
    CadenceUARTState *s = opaque;

    uart_parameters_setup(s);
    uart_update_status(s);
    return 0;
}

static const VMStateDescription vmstate_cadence_uart = {
    .name = "cadence_uart",
    .version_id = 2,
    .minimum_version_id = 2,
    .post_load = cadence_uart_post_load,
    .fields = (VMStateField[]) {
        VMSTATE_UINT32_ARRAY(r, CadenceUARTState, CADENCE_UART_R_MAX),
        VMSTATE_UINT8_ARRAY(rx_fifo, CadenceUARTState,
                            CADENCE_UART_RX_FIFO_SIZE),
        VMSTATE_UINT8_ARRAY(tx_fifo, CadenceUARTState,
                            CADENCE_UART_TX_FIFO_SIZE),
        VMSTATE_UINT32(rx_count, CadenceUARTState),
        VMSTATE_UINT32(tx_count, CadenceUARTState),
        VMSTATE_UINT32(rx_wpos, CadenceUARTState),
        VMSTATE_TIMER_PTR(fifo_trigger_handle, CadenceUARTState),
        VMSTATE_END_OF_LIST()
    }
};

static Property cadence_uart_properties[] = {
    DEFINE_PROP_CHR("chardev", CadenceUARTState, chr),
    DEFINE_PROP_END_OF_LIST(),
};

static void cadence_uart_class_init(ObjectClass *klass, void *data)
{
    DeviceClass *dc = DEVICE_CLASS(klass);

    dc->realize = cadence_uart_realize;
    dc->vmsd = &vmstate_cadence_uart;
    dc->reset = cadence_uart_reset;
    dc->props = cadence_uart_properties;
  }

static const TypeInfo cadence_uart_info = {
    .name          = TYPE_CADENCE_UART,
    .parent        = TYPE_SYS_BUS_DEVICE,
    .instance_size = sizeof(CadenceUARTState),
    .instance_init = cadence_uart_init,
    .class_init    = cadence_uart_class_init,
};

static void cadence_uart_register_types(void)
{
    type_register_static(&cadence_uart_info);
}

type_init(cadence_uart_register_types)<|MERGE_RESOLUTION|>--- conflicted
+++ resolved
@@ -295,18 +295,12 @@
     }
 
     if (s->tx_count) {
-<<<<<<< HEAD
-        int r = qemu_chr_fe_add_watch(s->chr, G_IO_OUT|G_IO_HUP,
-                                      cadence_uart_xmit, s);
-        assert(r);
-=======
         guint r = qemu_chr_fe_add_watch(s->chr, G_IO_OUT|G_IO_HUP,
                                         cadence_uart_xmit, s);
         if (!r) {
             s->tx_count = 0;
             return FALSE;
         }
->>>>>>> b01ff82c
         (void)r;
     }
 
