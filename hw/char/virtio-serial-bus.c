--- conflicted
+++ resolved
@@ -493,15 +493,11 @@
      * writable again -- i.e. if a vq had stuff queued up and the
      * guest wasn't reading at all, the host would not be able to
      * write to the vq anymore.  Once the guest reads off something,
-<<<<<<< HEAD
-     * we can start queueing things up again.
-=======
      * we can start queueing things up again.  However, this call is
      * made for each buffer addition by the guest -- even though free
      * buffers existed prior to the current buffer addition.  This is
      * done so as not to maintain previous state, which will need
      * additional live-migration-related changes.
->>>>>>> b01ff82c
      */
     VirtIOSerial *vser;
     VirtIOSerialPort *port;
@@ -519,11 +515,7 @@
      * If guest_connected is false, this call is being made by the
      * early-boot queueing up of descriptors, which is just noise for
      * the host apps -- don't disturb them in that case.
-<<<<<<< HEAD
-    */
-=======
      */
->>>>>>> b01ff82c
     if (port->guest_connected && port->host_connected && vsc->guest_writable) {
         vsc->guest_writable(port);
     }
