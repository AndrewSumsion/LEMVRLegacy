/*
 * Virtio PCI Bindings
 *
 * Copyright IBM, Corp. 2007
 * Copyright (c) 2009 CodeSourcery
 *
 * Authors:
 *  Anthony Liguori   <aliguori@us.ibm.com>
 *  Paul Brook        <paul@codesourcery.com>
 *
 * This work is licensed under the terms of the GNU GPL, version 2.  See
 * the COPYING file in the top-level directory.
 *
 * Contributions after 2012-01-13 are licensed under the terms of the
 * GNU GPL, version 2 or (at your option) any later version.
 */

#include "qemu/osdep.h"

#include "standard-headers/linux/virtio_pci.h"
#include "hw/virtio/virtio.h"
#include "hw/virtio/virtio-blk.h"
#include "hw/virtio/virtio-net.h"
#include "hw/virtio/virtio-serial.h"
#include "hw/virtio/virtio-scsi.h"
#include "hw/virtio/virtio-balloon.h"
#include "hw/virtio/virtio-input.h"
#include "hw/pci/pci.h"
#include "qapi/error.h"
#include "qemu/error-report.h"
#include "hw/pci/msi.h"
#include "hw/pci/msix.h"
#include "hw/loader.h"
#include "sysemu/kvm.h"
#include "sysemu/block-backend.h"
#include "virtio-pci.h"
#include "qemu/range.h"
#include "hw/virtio/virtio-bus.h"
#include "qapi/visitor.h"

#define VIRTIO_PCI_REGION_SIZE(dev)     VIRTIO_PCI_CONFIG_OFF(msix_present(dev))

#undef VIRTIO_PCI_CONFIG

/* The remaining space is defined by each driver as the per-driver
 * configuration space */
#define VIRTIO_PCI_CONFIG_SIZE(dev)     VIRTIO_PCI_CONFIG_OFF(msix_enabled(dev))

static void virtio_pci_bus_new(VirtioBusState *bus, size_t bus_size,
                               VirtIOPCIProxy *dev);
static void virtio_pci_reset(DeviceState *qdev);

/* virtio device */
/* DeviceState to VirtIOPCIProxy. For use off data-path. TODO: use QOM. */
static inline VirtIOPCIProxy *to_virtio_pci_proxy(DeviceState *d)
{
    return container_of(d, VirtIOPCIProxy, pci_dev.qdev);
}

/* DeviceState to VirtIOPCIProxy. Note: used on datapath,
 * be careful and test performance if you change this.
 */
static inline VirtIOPCIProxy *to_virtio_pci_proxy_fast(DeviceState *d)
{
    return container_of(d, VirtIOPCIProxy, pci_dev.qdev);
}

static void virtio_pci_notify(DeviceState *d, uint16_t vector)
{
    VirtIOPCIProxy *proxy = to_virtio_pci_proxy_fast(d);

    if (msix_enabled(&proxy->pci_dev))
        msix_notify(&proxy->pci_dev, vector);
    else {
        VirtIODevice *vdev = virtio_bus_get_device(&proxy->bus);
        pci_set_irq(&proxy->pci_dev, vdev->isr & 1);
    }
}

static void virtio_pci_save_config(DeviceState *d, QEMUFile *f)
{
    VirtIOPCIProxy *proxy = to_virtio_pci_proxy(d);
    VirtIODevice *vdev = virtio_bus_get_device(&proxy->bus);

    pci_device_save(&proxy->pci_dev, f);
    msix_save(&proxy->pci_dev, f);
    if (msix_present(&proxy->pci_dev))
        qemu_put_be16(f, vdev->config_vector);
}

static void virtio_pci_load_modern_queue_state(VirtIOPCIQueue *vq,
                                               QEMUFile *f)
{
    vq->num = qemu_get_be16(f);
    vq->enabled = qemu_get_be16(f);
    vq->desc[0] = qemu_get_be32(f);
    vq->desc[1] = qemu_get_be32(f);
    vq->avail[0] = qemu_get_be32(f);
    vq->avail[1] = qemu_get_be32(f);
    vq->used[0] = qemu_get_be32(f);
    vq->used[1] = qemu_get_be32(f);
}

static bool virtio_pci_has_extra_state(DeviceState *d)
{
    VirtIOPCIProxy *proxy = to_virtio_pci_proxy(d);

    return proxy->flags & VIRTIO_PCI_FLAG_MIGRATE_EXTRA;
}

static int get_virtio_pci_modern_state(QEMUFile *f, void *pv, size_t size)
{
    VirtIOPCIProxy *proxy = pv;
    int i;

    proxy->dfselect = qemu_get_be32(f);
    proxy->gfselect = qemu_get_be32(f);
    proxy->guest_features[0] = qemu_get_be32(f);
    proxy->guest_features[1] = qemu_get_be32(f);
    for (i = 0; i < VIRTIO_QUEUE_MAX; i++) {
        virtio_pci_load_modern_queue_state(&proxy->vqs[i], f);
    }

    return 0;
}

static void virtio_pci_save_modern_queue_state(VirtIOPCIQueue *vq,
                                               QEMUFile *f)
{
    qemu_put_be16(f, vq->num);
    qemu_put_be16(f, vq->enabled);
    qemu_put_be32(f, vq->desc[0]);
    qemu_put_be32(f, vq->desc[1]);
    qemu_put_be32(f, vq->avail[0]);
    qemu_put_be32(f, vq->avail[1]);
    qemu_put_be32(f, vq->used[0]);
    qemu_put_be32(f, vq->used[1]);
}

static void put_virtio_pci_modern_state(QEMUFile *f, void *pv, size_t size)
{
    VirtIOPCIProxy *proxy = pv;
    int i;

    qemu_put_be32(f, proxy->dfselect);
    qemu_put_be32(f, proxy->gfselect);
    qemu_put_be32(f, proxy->guest_features[0]);
    qemu_put_be32(f, proxy->guest_features[1]);
    for (i = 0; i < VIRTIO_QUEUE_MAX; i++) {
        virtio_pci_save_modern_queue_state(&proxy->vqs[i], f);
    }
}

static const VMStateInfo vmstate_info_virtio_pci_modern_state = {
    .name = "virtqueue_state",
    .get = get_virtio_pci_modern_state,
    .put = put_virtio_pci_modern_state,
};

static bool virtio_pci_modern_state_needed(void *opaque)
{
    VirtIOPCIProxy *proxy = opaque;

    return virtio_pci_modern(proxy);
}

static const VMStateDescription vmstate_virtio_pci_modern_state = {
    .name = "virtio_pci/modern_state",
    .version_id = 1,
    .minimum_version_id = 1,
    .needed = &virtio_pci_modern_state_needed,
    .fields = (VMStateField[]) {
        {
            .name         = "modern_state",
            .version_id   = 0,
            .field_exists = NULL,
            .size         = 0,
            .info         = &vmstate_info_virtio_pci_modern_state,
            .flags        = VMS_SINGLE,
            .offset       = 0,
        },
        VMSTATE_END_OF_LIST()
    }
};

static const VMStateDescription vmstate_virtio_pci = {
    .name = "virtio_pci",
    .version_id = 1,
    .minimum_version_id = 1,
    .minimum_version_id_old = 1,
    .fields = (VMStateField[]) {
        VMSTATE_END_OF_LIST()
    },
    .subsections = (const VMStateDescription*[]) {
        &vmstate_virtio_pci_modern_state,
        NULL
    }
};

static void virtio_pci_save_extra_state(DeviceState *d, QEMUFile *f)
{
    VirtIOPCIProxy *proxy = to_virtio_pci_proxy(d);

    vmstate_save_state(f, &vmstate_virtio_pci, proxy, NULL);
}

static int virtio_pci_load_extra_state(DeviceState *d, QEMUFile *f)
{
    VirtIOPCIProxy *proxy = to_virtio_pci_proxy(d);

    return vmstate_load_state(f, &vmstate_virtio_pci, proxy, 1);
}

static void virtio_pci_save_queue(DeviceState *d, int n, QEMUFile *f)
{
    VirtIOPCIProxy *proxy = to_virtio_pci_proxy(d);
    VirtIODevice *vdev = virtio_bus_get_device(&proxy->bus);

    if (msix_present(&proxy->pci_dev))
        qemu_put_be16(f, virtio_queue_vector(vdev, n));
}

static int virtio_pci_load_config(DeviceState *d, QEMUFile *f)
{
    VirtIOPCIProxy *proxy = to_virtio_pci_proxy(d);
    VirtIODevice *vdev = virtio_bus_get_device(&proxy->bus);

    int ret;
    ret = pci_device_load(&proxy->pci_dev, f);
    if (ret) {
        return ret;
    }
    msix_unuse_all_vectors(&proxy->pci_dev);
    msix_load(&proxy->pci_dev, f);
    if (msix_present(&proxy->pci_dev)) {
        qemu_get_be16s(f, &vdev->config_vector);
    } else {
        vdev->config_vector = VIRTIO_NO_VECTOR;
    }
    if (vdev->config_vector != VIRTIO_NO_VECTOR) {
        return msix_vector_use(&proxy->pci_dev, vdev->config_vector);
    }
    return 0;
}

static int virtio_pci_load_queue(DeviceState *d, int n, QEMUFile *f)
{
    VirtIOPCIProxy *proxy = to_virtio_pci_proxy(d);
    VirtIODevice *vdev = virtio_bus_get_device(&proxy->bus);

    uint16_t vector;
    if (msix_present(&proxy->pci_dev)) {
        qemu_get_be16s(f, &vector);
    } else {
        vector = VIRTIO_NO_VECTOR;
    }
    virtio_queue_set_vector(vdev, n, vector);
    if (vector != VIRTIO_NO_VECTOR) {
        return msix_vector_use(&proxy->pci_dev, vector);
    }

    return 0;
}

static bool virtio_pci_ioeventfd_started(DeviceState *d)
{
    VirtIOPCIProxy *proxy = to_virtio_pci_proxy(d);

    return proxy->ioeventfd_started;
}

static void virtio_pci_ioeventfd_set_started(DeviceState *d, bool started,
                                             bool err)
{
    VirtIOPCIProxy *proxy = to_virtio_pci_proxy(d);

    proxy->ioeventfd_started = started;
}

static bool virtio_pci_ioeventfd_disabled(DeviceState *d)
{
    VirtIOPCIProxy *proxy = to_virtio_pci_proxy(d);

    return proxy->ioeventfd_disabled ||
        !(proxy->flags & VIRTIO_PCI_FLAG_USE_IOEVENTFD);
}

static void virtio_pci_ioeventfd_set_disabled(DeviceState *d, bool disabled)
{
    VirtIOPCIProxy *proxy = to_virtio_pci_proxy(d);

    proxy->ioeventfd_disabled = disabled;
}

#define QEMU_VIRTIO_PCI_QUEUE_MEM_MULT 0x1000

static int virtio_pci_ioeventfd_assign(DeviceState *d, EventNotifier *notifier,
                                       int n, bool assign)
{
    VirtIOPCIProxy *proxy = to_virtio_pci_proxy(d);
    VirtIODevice *vdev = virtio_bus_get_device(&proxy->bus);
    VirtQueue *vq = virtio_get_queue(vdev, n);
    bool legacy = virtio_pci_legacy(proxy);
    bool modern = virtio_pci_modern(proxy);
    bool fast_mmio = kvm_ioeventfd_any_length_enabled();
    bool modern_pio = proxy->flags & VIRTIO_PCI_FLAG_MODERN_PIO_NOTIFY;
    MemoryRegion *modern_mr = &proxy->notify.mr;
    MemoryRegion *modern_notify_mr = &proxy->notify_pio.mr;
    MemoryRegion *legacy_mr = &proxy->bar;
    hwaddr modern_addr = QEMU_VIRTIO_PCI_QUEUE_MEM_MULT *
                         virtio_get_queue_index(vq);
    hwaddr legacy_addr = VIRTIO_PCI_QUEUE_NOTIFY;

    if (assign) {
        if (modern) {
            if (fast_mmio) {
                memory_region_add_eventfd(modern_mr, modern_addr, 0,
                                          false, n, notifier);
            } else {
                memory_region_add_eventfd(modern_mr, modern_addr, 2,
                                          false, n, notifier);
            }
            if (modern_pio) {
                memory_region_add_eventfd(modern_notify_mr, 0, 2,
                                              true, n, notifier);
            }
        }
        if (legacy) {
            memory_region_add_eventfd(legacy_mr, legacy_addr, 2,
                                      true, n, notifier);
        }
    } else {
        if (modern) {
            if (fast_mmio) {
                memory_region_del_eventfd(modern_mr, modern_addr, 0,
                                          false, n, notifier);
            } else {
                memory_region_del_eventfd(modern_mr, modern_addr, 2,
                                          false, n, notifier);
            }
            if (modern_pio) {
                memory_region_del_eventfd(modern_notify_mr, 0, 2,
                                          true, n, notifier);
            }
        }
        if (legacy) {
            memory_region_del_eventfd(legacy_mr, legacy_addr, 2,
                                      true, n, notifier);
        }
    }
    return 0;
}

static void virtio_pci_start_ioeventfd(VirtIOPCIProxy *proxy)
{
    virtio_bus_start_ioeventfd(&proxy->bus);
}

<<<<<<< HEAD
        r = virtio_pci_set_host_notifier_internal(proxy, n, false, false);
        assert(r >= 0);
        (void)r;
    }
    proxy->ioeventfd_started = false;
=======
static void virtio_pci_stop_ioeventfd(VirtIOPCIProxy *proxy)
{
    virtio_bus_stop_ioeventfd(&proxy->bus);
>>>>>>> b01ff82c
}

static void virtio_ioport_write(void *opaque, uint32_t addr, uint32_t val)
{
    VirtIOPCIProxy *proxy = opaque;
    VirtIODevice *vdev = virtio_bus_get_device(&proxy->bus);
    hwaddr pa;

    switch (addr) {
    case VIRTIO_PCI_GUEST_FEATURES:
        /* Guest does not negotiate properly?  We have to assume nothing. */
        if (val & (1 << VIRTIO_F_BAD_FEATURE)) {
            val = virtio_bus_get_vdev_bad_features(&proxy->bus);
        }
        virtio_set_features(vdev, val);
        break;
    case VIRTIO_PCI_QUEUE_PFN:
        pa = (hwaddr)val << VIRTIO_PCI_QUEUE_ADDR_SHIFT;
        if (pa == 0) {
            virtio_pci_reset(DEVICE(proxy));
        }
        else
            virtio_queue_set_addr(vdev, vdev->queue_sel, pa);
        break;
    case VIRTIO_PCI_QUEUE_SEL:
        if (val < VIRTIO_QUEUE_MAX)
            vdev->queue_sel = val;
        break;
    case VIRTIO_PCI_QUEUE_NOTIFY:
        if (val < VIRTIO_QUEUE_MAX) {
            virtio_queue_notify(vdev, val);
        }
        break;
    case VIRTIO_PCI_STATUS:
        if (!(val & VIRTIO_CONFIG_S_DRIVER_OK)) {
            virtio_pci_stop_ioeventfd(proxy);
        }

        virtio_set_status(vdev, val & 0xFF);

        if (val & VIRTIO_CONFIG_S_DRIVER_OK) {
            virtio_pci_start_ioeventfd(proxy);
        }

        if (vdev->status == 0) {
            virtio_pci_reset(DEVICE(proxy));
        }

        /* Linux before 2.6.34 drives the device without enabling
           the PCI device bus master bit. Enable it automatically
           for the guest. This is a PCI spec violation but so is
           initiating DMA with bus master bit clear. */
        if (val == (VIRTIO_CONFIG_S_ACKNOWLEDGE | VIRTIO_CONFIG_S_DRIVER)) {
            pci_default_write_config(&proxy->pci_dev, PCI_COMMAND,
                                     proxy->pci_dev.config[PCI_COMMAND] |
                                     PCI_COMMAND_MASTER, 1);
        }
        break;
    case VIRTIO_MSI_CONFIG_VECTOR:
        msix_vector_unuse(&proxy->pci_dev, vdev->config_vector);
        /* Make it possible for guest to discover an error took place. */
        if (msix_vector_use(&proxy->pci_dev, val) < 0)
            val = VIRTIO_NO_VECTOR;
        vdev->config_vector = val;
        break;
    case VIRTIO_MSI_QUEUE_VECTOR:
        msix_vector_unuse(&proxy->pci_dev,
                          virtio_queue_vector(vdev, vdev->queue_sel));
        /* Make it possible for guest to discover an error took place. */
        if (msix_vector_use(&proxy->pci_dev, val) < 0)
            val = VIRTIO_NO_VECTOR;
        virtio_queue_set_vector(vdev, vdev->queue_sel, val);
        break;
    default:
        error_report("%s: unexpected address 0x%x value 0x%x",
                     __func__, addr, val);
        break;
    }
}

static uint32_t virtio_ioport_read(VirtIOPCIProxy *proxy, uint32_t addr)
{
    VirtIODevice *vdev = virtio_bus_get_device(&proxy->bus);
    uint32_t ret = 0xFFFFFFFF;

    switch (addr) {
    case VIRTIO_PCI_HOST_FEATURES:
        ret = vdev->host_features;
        break;
    case VIRTIO_PCI_GUEST_FEATURES:
        ret = vdev->guest_features;
        break;
    case VIRTIO_PCI_QUEUE_PFN:
        ret = virtio_queue_get_addr(vdev, vdev->queue_sel)
              >> VIRTIO_PCI_QUEUE_ADDR_SHIFT;
        break;
    case VIRTIO_PCI_QUEUE_NUM:
        ret = virtio_queue_get_num(vdev, vdev->queue_sel);
        break;
    case VIRTIO_PCI_QUEUE_SEL:
        ret = vdev->queue_sel;
        break;
    case VIRTIO_PCI_STATUS:
        ret = vdev->status;
        break;
    case VIRTIO_PCI_ISR:
        /* reading from the ISR also clears it. */
        ret = vdev->isr;
        vdev->isr = 0;
        pci_irq_deassert(&proxy->pci_dev);
        break;
    case VIRTIO_MSI_CONFIG_VECTOR:
        ret = vdev->config_vector;
        break;
    case VIRTIO_MSI_QUEUE_VECTOR:
        ret = virtio_queue_vector(vdev, vdev->queue_sel);
        break;
    default:
        break;
    }

    return ret;
}

static uint64_t virtio_pci_config_read(void *opaque, hwaddr addr,
                                       unsigned size)
{
    VirtIOPCIProxy *proxy = opaque;
    VirtIODevice *vdev = virtio_bus_get_device(&proxy->bus);
    uint32_t config = VIRTIO_PCI_CONFIG_SIZE(&proxy->pci_dev);
    uint64_t val = 0;
    if (addr < config) {
        return virtio_ioport_read(proxy, addr);
    }
    addr -= config;

    switch (size) {
    case 1:
        val = virtio_config_readb(vdev, addr);
        break;
    case 2:
        val = virtio_config_readw(vdev, addr);
        if (virtio_is_big_endian(vdev)) {
            val = bswap16(val);
        }
        break;
    case 4:
        val = virtio_config_readl(vdev, addr);
        if (virtio_is_big_endian(vdev)) {
            val = bswap32(val);
        }
        break;
    }
    return val;
}

static void virtio_pci_config_write(void *opaque, hwaddr addr,
                                    uint64_t val, unsigned size)
{
    VirtIOPCIProxy *proxy = opaque;
    uint32_t config = VIRTIO_PCI_CONFIG_SIZE(&proxy->pci_dev);
    VirtIODevice *vdev = virtio_bus_get_device(&proxy->bus);
    if (addr < config) {
        virtio_ioport_write(proxy, addr, val);
        return;
    }
    addr -= config;
    /*
     * Virtio-PCI is odd. Ioports are LE but config space is target native
     * endian.
     */
    switch (size) {
    case 1:
        virtio_config_writeb(vdev, addr, val);
        break;
    case 2:
        if (virtio_is_big_endian(vdev)) {
            val = bswap16(val);
        }
        virtio_config_writew(vdev, addr, val);
        break;
    case 4:
        if (virtio_is_big_endian(vdev)) {
            val = bswap32(val);
        }
        virtio_config_writel(vdev, addr, val);
        break;
    }
}

static const MemoryRegionOps virtio_pci_config_ops = {
    .read = virtio_pci_config_read,
    .write = virtio_pci_config_write,
    .impl = {
        .min_access_size = 1,
        .max_access_size = 4,
    },
    .endianness = DEVICE_LITTLE_ENDIAN,
};

/* Below are generic functions to do memcpy from/to an address space,
 * without byteswaps, with input validation.
 *
 * As regular address_space_* APIs all do some kind of byteswap at least for
 * some host/target combinations, we are forced to explicitly convert to a
 * known-endianness integer value.
 * It doesn't really matter which endian format to go through, so the code
 * below selects the endian that causes the least amount of work on the given
 * host.
 *
 * Note: host pointer must be aligned.
 */
static
void virtio_address_space_write(AddressSpace *as, hwaddr addr,
                                const uint8_t *buf, int len)
{
    uint32_t val;

    /* address_space_* APIs assume an aligned address.
     * As address is under guest control, handle illegal values.
     */
    addr &= ~(len - 1);

    /* Make sure caller aligned buf properly */
    assert(!(((uintptr_t)buf) & (len - 1)));

    switch (len) {
    case 1:
        val = pci_get_byte(buf);
        address_space_stb(as, addr, val, MEMTXATTRS_UNSPECIFIED, NULL);
        break;
    case 2:
        val = pci_get_word(buf);
        address_space_stw_le(as, addr, val, MEMTXATTRS_UNSPECIFIED, NULL);
        break;
    case 4:
        val = pci_get_long(buf);
        address_space_stl_le(as, addr, val, MEMTXATTRS_UNSPECIFIED, NULL);
        break;
    default:
        /* As length is under guest control, handle illegal values. */
        break;
    }
}

static void
virtio_address_space_read(AddressSpace *as, hwaddr addr, uint8_t *buf, int len)
{
    uint32_t val;

    /* address_space_* APIs assume an aligned address.
     * As address is under guest control, handle illegal values.
     */
    addr &= ~(len - 1);

    /* Make sure caller aligned buf properly */
    assert(!(((uintptr_t)buf) & (len - 1)));

    switch (len) {
    case 1:
        val = address_space_ldub(as, addr, MEMTXATTRS_UNSPECIFIED, NULL);
        pci_set_byte(buf, val);
        break;
    case 2:
        val = address_space_lduw_le(as, addr, MEMTXATTRS_UNSPECIFIED, NULL);
        pci_set_word(buf, val);
        break;
    case 4:
        val = address_space_ldl_le(as, addr, MEMTXATTRS_UNSPECIFIED, NULL);
        pci_set_long(buf, val);
        break;
    default:
        /* As length is under guest control, handle illegal values. */
        break;
    }
}

static void virtio_write_config(PCIDevice *pci_dev, uint32_t address,
                                uint32_t val, int len)
{
    VirtIOPCIProxy *proxy = DO_UPCAST(VirtIOPCIProxy, pci_dev, pci_dev);
    VirtIODevice *vdev = virtio_bus_get_device(&proxy->bus);
    struct virtio_pci_cfg_cap *cfg;

    pci_default_write_config(pci_dev, address, val, len);

    if (range_covers_byte(address, len, PCI_COMMAND) &&
        !(pci_dev->config[PCI_COMMAND] & PCI_COMMAND_MASTER)) {
        virtio_pci_stop_ioeventfd(proxy);
        virtio_set_status(vdev, vdev->status & ~VIRTIO_CONFIG_S_DRIVER_OK);
    }

    if (proxy->config_cap &&
        ranges_overlap(address, len, proxy->config_cap + offsetof(struct virtio_pci_cfg_cap,
                                                                  pci_cfg_data),
                       sizeof cfg->pci_cfg_data)) {
        uint32_t off;
        uint32_t len;

        cfg = (void *)(proxy->pci_dev.config + proxy->config_cap);
        off = le32_to_cpu(cfg->cap.offset);
        len = le32_to_cpu(cfg->cap.length);

        if (len == 1 || len == 2 || len == 4) {
            assert(len <= sizeof cfg->pci_cfg_data);
            virtio_address_space_write(&proxy->modern_as, off,
                                       cfg->pci_cfg_data, len);
        }
    }
}

static uint32_t virtio_read_config(PCIDevice *pci_dev,
                                   uint32_t address, int len)
{
    VirtIOPCIProxy *proxy = DO_UPCAST(VirtIOPCIProxy, pci_dev, pci_dev);
    struct virtio_pci_cfg_cap *cfg;

    if (proxy->config_cap &&
        ranges_overlap(address, len, proxy->config_cap + offsetof(struct virtio_pci_cfg_cap,
                                                                  pci_cfg_data),
                       sizeof cfg->pci_cfg_data)) {
        uint32_t off;
        uint32_t len;

        cfg = (void *)(proxy->pci_dev.config + proxy->config_cap);
        off = le32_to_cpu(cfg->cap.offset);
        len = le32_to_cpu(cfg->cap.length);

        if (len == 1 || len == 2 || len == 4) {
            assert(len <= sizeof cfg->pci_cfg_data);
            virtio_address_space_read(&proxy->modern_as, off,
                                      cfg->pci_cfg_data, len);
        }
    }

    return pci_default_read_config(pci_dev, address, len);
}

static int kvm_virtio_pci_vq_vector_use(VirtIOPCIProxy *proxy,
                                        unsigned int queue_no,
                                        unsigned int vector)
{
    VirtIOIRQFD *irqfd = &proxy->vector_irqfd[vector];
    int ret;

    if (irqfd->users == 0) {
        ret = kvm_irqchip_add_msi_route(kvm_state, vector, &proxy->pci_dev);
        if (ret < 0) {
            return ret;
        }
        irqfd->virq = ret;
    }
    irqfd->users++;
    return 0;
}

static void kvm_virtio_pci_vq_vector_release(VirtIOPCIProxy *proxy,
                                             unsigned int vector)
{
    VirtIOIRQFD *irqfd = &proxy->vector_irqfd[vector];
    if (--irqfd->users == 0) {
        kvm_irqchip_release_virq(kvm_state, irqfd->virq);
    }
}

static int kvm_virtio_pci_irqfd_use(VirtIOPCIProxy *proxy,
                                 unsigned int queue_no,
                                 unsigned int vector)
{
    VirtIOIRQFD *irqfd = &proxy->vector_irqfd[vector];
    VirtIODevice *vdev = virtio_bus_get_device(&proxy->bus);
    VirtQueue *vq = virtio_get_queue(vdev, queue_no);
    EventNotifier *n = virtio_queue_get_guest_notifier(vq);
    return kvm_irqchip_add_irqfd_notifier_gsi(kvm_state, n, NULL, irqfd->virq);
}

static void kvm_virtio_pci_irqfd_release(VirtIOPCIProxy *proxy,
                                      unsigned int queue_no,
                                      unsigned int vector)
{
    VirtIODevice *vdev = virtio_bus_get_device(&proxy->bus);
    VirtQueue *vq = virtio_get_queue(vdev, queue_no);
    EventNotifier *n = virtio_queue_get_guest_notifier(vq);
    VirtIOIRQFD *irqfd = &proxy->vector_irqfd[vector];
    int ret;

    ret = kvm_irqchip_remove_irqfd_notifier_gsi(kvm_state, n, irqfd->virq);
    assert(ret == 0);
    (void)ret;
}

static int kvm_virtio_pci_vector_use(VirtIOPCIProxy *proxy, int nvqs)
{
    PCIDevice *dev = &proxy->pci_dev;
    VirtIODevice *vdev = virtio_bus_get_device(&proxy->bus);
    VirtioDeviceClass *k = VIRTIO_DEVICE_GET_CLASS(vdev);
    unsigned int vector;
    int ret, queue_no;

    for (queue_no = 0; queue_no < nvqs; queue_no++) {
        if (!virtio_queue_get_num(vdev, queue_no)) {
            break;
        }
        vector = virtio_queue_vector(vdev, queue_no);
        if (vector >= msix_nr_vectors_allocated(dev)) {
            continue;
        }
        ret = kvm_virtio_pci_vq_vector_use(proxy, queue_no, vector);
        if (ret < 0) {
            goto undo;
        }
        /* If guest supports masking, set up irqfd now.
         * Otherwise, delay until unmasked in the frontend.
         */
        if (vdev->use_guest_notifier_mask && k->guest_notifier_mask) {
            ret = kvm_virtio_pci_irqfd_use(proxy, queue_no, vector);
            if (ret < 0) {
                kvm_virtio_pci_vq_vector_release(proxy, vector);
                goto undo;
            }
        }
    }
    return 0;

undo:
    while (--queue_no >= 0) {
        vector = virtio_queue_vector(vdev, queue_no);
        if (vector >= msix_nr_vectors_allocated(dev)) {
            continue;
        }
        if (vdev->use_guest_notifier_mask && k->guest_notifier_mask) {
            kvm_virtio_pci_irqfd_release(proxy, queue_no, vector);
        }
        kvm_virtio_pci_vq_vector_release(proxy, vector);
    }
    return ret;
}

static void kvm_virtio_pci_vector_release(VirtIOPCIProxy *proxy, int nvqs)
{
    PCIDevice *dev = &proxy->pci_dev;
    VirtIODevice *vdev = virtio_bus_get_device(&proxy->bus);
    unsigned int vector;
    int queue_no;
    VirtioDeviceClass *k = VIRTIO_DEVICE_GET_CLASS(vdev);

    for (queue_no = 0; queue_no < nvqs; queue_no++) {
        if (!virtio_queue_get_num(vdev, queue_no)) {
            break;
        }
        vector = virtio_queue_vector(vdev, queue_no);
        if (vector >= msix_nr_vectors_allocated(dev)) {
            continue;
        }
        /* If guest supports masking, clean up irqfd now.
         * Otherwise, it was cleaned when masked in the frontend.
         */
        if (vdev->use_guest_notifier_mask && k->guest_notifier_mask) {
            kvm_virtio_pci_irqfd_release(proxy, queue_no, vector);
        }
        kvm_virtio_pci_vq_vector_release(proxy, vector);
    }
}

static int virtio_pci_vq_vector_unmask(VirtIOPCIProxy *proxy,
                                       unsigned int queue_no,
                                       unsigned int vector,
                                       MSIMessage msg)
{
    VirtIODevice *vdev = virtio_bus_get_device(&proxy->bus);
    VirtioDeviceClass *k = VIRTIO_DEVICE_GET_CLASS(vdev);
    VirtQueue *vq = virtio_get_queue(vdev, queue_no);
    EventNotifier *n = virtio_queue_get_guest_notifier(vq);
    VirtIOIRQFD *irqfd;
    int ret = 0;

    if (proxy->vector_irqfd) {
        irqfd = &proxy->vector_irqfd[vector];
        if (irqfd->msg.data != msg.data || irqfd->msg.address != msg.address) {
            ret = kvm_irqchip_update_msi_route(kvm_state, irqfd->virq, msg,
                                               &proxy->pci_dev);
            if (ret < 0) {
                return ret;
            }
            kvm_irqchip_commit_routes(kvm_state);
        }
    }

    /* If guest supports masking, irqfd is already setup, unmask it.
     * Otherwise, set it up now.
     */
    if (vdev->use_guest_notifier_mask && k->guest_notifier_mask) {
        k->guest_notifier_mask(vdev, queue_no, false);
        /* Test after unmasking to avoid losing events. */
        if (k->guest_notifier_pending &&
            k->guest_notifier_pending(vdev, queue_no)) {
            event_notifier_set(n);
        }
    } else {
        ret = kvm_virtio_pci_irqfd_use(proxy, queue_no, vector);
    }
    return ret;
}

static void virtio_pci_vq_vector_mask(VirtIOPCIProxy *proxy,
                                             unsigned int queue_no,
                                             unsigned int vector)
{
    VirtIODevice *vdev = virtio_bus_get_device(&proxy->bus);
    VirtioDeviceClass *k = VIRTIO_DEVICE_GET_CLASS(vdev);

    /* If guest supports masking, keep irqfd but mask it.
     * Otherwise, clean it up now.
     */ 
    if (vdev->use_guest_notifier_mask && k->guest_notifier_mask) {
        k->guest_notifier_mask(vdev, queue_no, true);
    } else {
        kvm_virtio_pci_irqfd_release(proxy, queue_no, vector);
    }
}

static int virtio_pci_vector_unmask(PCIDevice *dev, unsigned vector,
                                    MSIMessage msg)
{
    VirtIOPCIProxy *proxy = container_of(dev, VirtIOPCIProxy, pci_dev);
    VirtIODevice *vdev = virtio_bus_get_device(&proxy->bus);
    VirtQueue *vq = virtio_vector_first_queue(vdev, vector);
    int ret, index, unmasked = 0;

    while (vq) {
        index = virtio_get_queue_index(vq);
        if (!virtio_queue_get_num(vdev, index)) {
            break;
        }
        if (index < proxy->nvqs_with_notifiers) {
            ret = virtio_pci_vq_vector_unmask(proxy, index, vector, msg);
            if (ret < 0) {
                goto undo;
            }
            ++unmasked;
        }
        vq = virtio_vector_next_queue(vq);
    }

    return 0;

undo:
    vq = virtio_vector_first_queue(vdev, vector);
    while (vq && unmasked >= 0) {
        index = virtio_get_queue_index(vq);
        if (index < proxy->nvqs_with_notifiers) {
            virtio_pci_vq_vector_mask(proxy, index, vector);
            --unmasked;
        }
        vq = virtio_vector_next_queue(vq);
    }
    return ret;
}

static void virtio_pci_vector_mask(PCIDevice *dev, unsigned vector)
{
    VirtIOPCIProxy *proxy = container_of(dev, VirtIOPCIProxy, pci_dev);
    VirtIODevice *vdev = virtio_bus_get_device(&proxy->bus);
    VirtQueue *vq = virtio_vector_first_queue(vdev, vector);
    int index;

    while (vq) {
        index = virtio_get_queue_index(vq);
        if (!virtio_queue_get_num(vdev, index)) {
            break;
        }
        if (index < proxy->nvqs_with_notifiers) {
            virtio_pci_vq_vector_mask(proxy, index, vector);
        }
        vq = virtio_vector_next_queue(vq);
    }
}

static void virtio_pci_vector_poll(PCIDevice *dev,
                                   unsigned int vector_start,
                                   unsigned int vector_end)
{
    VirtIOPCIProxy *proxy = container_of(dev, VirtIOPCIProxy, pci_dev);
    VirtIODevice *vdev = virtio_bus_get_device(&proxy->bus);
    VirtioDeviceClass *k = VIRTIO_DEVICE_GET_CLASS(vdev);
    int queue_no;
    unsigned int vector;
    EventNotifier *notifier;
    VirtQueue *vq;

    for (queue_no = 0; queue_no < proxy->nvqs_with_notifiers; queue_no++) {
        if (!virtio_queue_get_num(vdev, queue_no)) {
            break;
        }
        vector = virtio_queue_vector(vdev, queue_no);
        if (vector < vector_start || vector >= vector_end ||
            !msix_is_masked(dev, vector)) {
            continue;
        }
        vq = virtio_get_queue(vdev, queue_no);
        notifier = virtio_queue_get_guest_notifier(vq);
        if (k->guest_notifier_pending) {
            if (k->guest_notifier_pending(vdev, queue_no)) {
                msix_set_pending(dev, vector);
            }
        } else if (event_notifier_test_and_clear(notifier)) {
            msix_set_pending(dev, vector);
        }
    }
}

static int virtio_pci_set_guest_notifier(DeviceState *d, int n, bool assign,
                                         bool with_irqfd)
{
    VirtIOPCIProxy *proxy = to_virtio_pci_proxy(d);
    VirtIODevice *vdev = virtio_bus_get_device(&proxy->bus);
    VirtioDeviceClass *vdc = VIRTIO_DEVICE_GET_CLASS(vdev);
    VirtQueue *vq = virtio_get_queue(vdev, n);
    EventNotifier *notifier = virtio_queue_get_guest_notifier(vq);

    if (assign) {
        int r = event_notifier_init(notifier, 0);
        if (r < 0) {
            return r;
        }
        virtio_queue_set_guest_notifier_fd_handler(vq, true, with_irqfd);
    } else {
        virtio_queue_set_guest_notifier_fd_handler(vq, false, with_irqfd);
        event_notifier_cleanup(notifier);
    }

    if (!msix_enabled(&proxy->pci_dev) &&
        vdev->use_guest_notifier_mask &&
        vdc->guest_notifier_mask) {
        vdc->guest_notifier_mask(vdev, n, !assign);
    }

    return 0;
}

static bool virtio_pci_query_guest_notifiers(DeviceState *d)
{
    VirtIOPCIProxy *proxy = to_virtio_pci_proxy(d);
    return msix_enabled(&proxy->pci_dev);
}

static int virtio_pci_set_guest_notifiers(DeviceState *d, int nvqs, bool assign)
{
    VirtIOPCIProxy *proxy = to_virtio_pci_proxy(d);
    VirtIODevice *vdev = virtio_bus_get_device(&proxy->bus);
    VirtioDeviceClass *k = VIRTIO_DEVICE_GET_CLASS(vdev);
    int r, n;
    bool with_irqfd = msix_enabled(&proxy->pci_dev) &&
        kvm_msi_via_irqfd_enabled();

    nvqs = MIN(nvqs, VIRTIO_QUEUE_MAX);

    /* When deassigning, pass a consistent nvqs value
     * to avoid leaking notifiers.
     */
    assert(assign || nvqs == proxy->nvqs_with_notifiers);

    proxy->nvqs_with_notifiers = nvqs;

    /* Must unset vector notifier while guest notifier is still assigned */
    if ((proxy->vector_irqfd || k->guest_notifier_mask) && !assign) {
        msix_unset_vector_notifiers(&proxy->pci_dev);
        if (proxy->vector_irqfd) {
            kvm_virtio_pci_vector_release(proxy, nvqs);
            g_free(proxy->vector_irqfd);
            proxy->vector_irqfd = NULL;
        }
    }

    for (n = 0; n < nvqs; n++) {
        if (!virtio_queue_get_num(vdev, n)) {
            break;
        }

        r = virtio_pci_set_guest_notifier(d, n, assign, with_irqfd);
        if (r < 0) {
            goto assign_error;
        }
    }

    /* Must set vector notifier after guest notifier has been assigned */
    if ((with_irqfd || k->guest_notifier_mask) && assign) {
        if (with_irqfd) {
            proxy->vector_irqfd =
                g_malloc0(sizeof(*proxy->vector_irqfd) *
                          msix_nr_vectors_allocated(&proxy->pci_dev));
            r = kvm_virtio_pci_vector_use(proxy, nvqs);
            if (r < 0) {
                goto assign_error;
            }
        }
        r = msix_set_vector_notifiers(&proxy->pci_dev,
                                      virtio_pci_vector_unmask,
                                      virtio_pci_vector_mask,
                                      virtio_pci_vector_poll);
        if (r < 0) {
            goto notifiers_error;
        }
    }

    return 0;

notifiers_error:
    if (with_irqfd) {
        assert(assign);
        kvm_virtio_pci_vector_release(proxy, nvqs);
    }

assign_error:
    /* We get here on assignment failure. Recover by undoing for VQs 0 .. n. */
    assert(assign);
    while (--n >= 0) {
        virtio_pci_set_guest_notifier(d, n, !assign, with_irqfd);
    }
    return r;
}

static void virtio_pci_vmstate_change(DeviceState *d, bool running)
{
    VirtIOPCIProxy *proxy = to_virtio_pci_proxy(d);
    VirtIODevice *vdev = virtio_bus_get_device(&proxy->bus);

    if (running) {
        /* Old QEMU versions did not set bus master enable on status write.
         * Detect DRIVER set and enable it.
         */
        if ((proxy->flags & VIRTIO_PCI_FLAG_BUS_MASTER_BUG_MIGRATION) &&
            (vdev->status & VIRTIO_CONFIG_S_DRIVER) &&
            !(proxy->pci_dev.config[PCI_COMMAND] & PCI_COMMAND_MASTER)) {
            pci_default_write_config(&proxy->pci_dev, PCI_COMMAND,
                                     proxy->pci_dev.config[PCI_COMMAND] |
                                     PCI_COMMAND_MASTER, 1);
        }
        virtio_pci_start_ioeventfd(proxy);
    } else {
        virtio_pci_stop_ioeventfd(proxy);
    }
}

#ifdef CONFIG_VIRTFS
static void virtio_9p_pci_realize(VirtIOPCIProxy *vpci_dev, Error **errp)
{
    V9fsPCIState *dev = VIRTIO_9P_PCI(vpci_dev);
    DeviceState *vdev = DEVICE(&dev->vdev);

    qdev_set_parent_bus(vdev, BUS(&vpci_dev->bus));
    object_property_set_bool(OBJECT(vdev), true, "realized", errp);
}

static Property virtio_9p_pci_properties[] = {
    DEFINE_PROP_BIT("ioeventfd", VirtIOPCIProxy, flags,
                    VIRTIO_PCI_FLAG_USE_IOEVENTFD_BIT, true),
    DEFINE_PROP_UINT32("vectors", VirtIOPCIProxy, nvectors, 2),
    DEFINE_PROP_END_OF_LIST(),
};

static void virtio_9p_pci_class_init(ObjectClass *klass, void *data)
{
    DeviceClass *dc = DEVICE_CLASS(klass);
    PCIDeviceClass *pcidev_k = PCI_DEVICE_CLASS(klass);
    VirtioPCIClass *k = VIRTIO_PCI_CLASS(klass);

    k->realize = virtio_9p_pci_realize;
    pcidev_k->vendor_id = PCI_VENDOR_ID_REDHAT_QUMRANET;
    pcidev_k->device_id = PCI_DEVICE_ID_VIRTIO_9P;
    pcidev_k->revision = VIRTIO_PCI_ABI_VERSION;
    pcidev_k->class_id = 0x2;
    set_bit(DEVICE_CATEGORY_STORAGE, dc->categories);
    dc->props = virtio_9p_pci_properties;
}

static void virtio_9p_pci_instance_init(Object *obj)
{
    V9fsPCIState *dev = VIRTIO_9P_PCI(obj);

    virtio_instance_init_common(obj, &dev->vdev, sizeof(dev->vdev),
                                TYPE_VIRTIO_9P);
}

static const TypeInfo virtio_9p_pci_info = {
    .name          = TYPE_VIRTIO_9P_PCI,
    .parent        = TYPE_VIRTIO_PCI,
    .instance_size = sizeof(V9fsPCIState),
    .instance_init = virtio_9p_pci_instance_init,
    .class_init    = virtio_9p_pci_class_init,
};
#endif /* CONFIG_VIRTFS */

/*
 * virtio-pci: This is the PCIDevice which has a virtio-pci-bus.
 */

static int virtio_pci_query_nvectors(DeviceState *d)
{
    VirtIOPCIProxy *proxy = VIRTIO_PCI(d);

    return proxy->nvectors;
}

static int virtio_pci_add_mem_cap(VirtIOPCIProxy *proxy,
                                   struct virtio_pci_cap *cap)
{
    PCIDevice *dev = &proxy->pci_dev;
    int offset;

    offset = pci_add_capability(dev, PCI_CAP_ID_VNDR, 0, cap->cap_len);
    assert(offset > 0);

    assert(cap->cap_len >= sizeof *cap);
    memcpy(dev->config + offset + PCI_CAP_FLAGS, &cap->cap_len,
           cap->cap_len - PCI_CAP_FLAGS);

    return offset;
}

static uint64_t virtio_pci_common_read(void *opaque, hwaddr addr,
                                       unsigned size)
{
    VirtIOPCIProxy *proxy = opaque;
    VirtIODevice *vdev = virtio_bus_get_device(&proxy->bus);
    uint32_t val = 0;
    int i;

    switch (addr) {
    case VIRTIO_PCI_COMMON_DFSELECT:
        val = proxy->dfselect;
        break;
    case VIRTIO_PCI_COMMON_DF:
        if (proxy->dfselect <= 1) {
            val = (vdev->host_features & ~VIRTIO_LEGACY_FEATURES) >>
                (32 * proxy->dfselect);
        }
        break;
    case VIRTIO_PCI_COMMON_GFSELECT:
        val = proxy->gfselect;
        break;
    case VIRTIO_PCI_COMMON_GF:
        if (proxy->gfselect < ARRAY_SIZE(proxy->guest_features)) {
            val = proxy->guest_features[proxy->gfselect];
        }
        break;
    case VIRTIO_PCI_COMMON_MSIX:
        val = vdev->config_vector;
        break;
    case VIRTIO_PCI_COMMON_NUMQ:
        for (i = 0; i < VIRTIO_QUEUE_MAX; ++i) {
            if (virtio_queue_get_num(vdev, i)) {
                val = i + 1;
            }
        }
        break;
    case VIRTIO_PCI_COMMON_STATUS:
        val = vdev->status;
        break;
    case VIRTIO_PCI_COMMON_CFGGENERATION:
        val = vdev->generation;
        break;
    case VIRTIO_PCI_COMMON_Q_SELECT:
        val = vdev->queue_sel;
        break;
    case VIRTIO_PCI_COMMON_Q_SIZE:
        val = virtio_queue_get_num(vdev, vdev->queue_sel);
        break;
    case VIRTIO_PCI_COMMON_Q_MSIX:
        val = virtio_queue_vector(vdev, vdev->queue_sel);
        break;
    case VIRTIO_PCI_COMMON_Q_ENABLE:
        val = proxy->vqs[vdev->queue_sel].enabled;
        break;
    case VIRTIO_PCI_COMMON_Q_NOFF:
        /* Simply map queues in order */
        val = vdev->queue_sel;
        break;
    case VIRTIO_PCI_COMMON_Q_DESCLO:
        val = proxy->vqs[vdev->queue_sel].desc[0];
        break;
    case VIRTIO_PCI_COMMON_Q_DESCHI:
        val = proxy->vqs[vdev->queue_sel].desc[1];
        break;
    case VIRTIO_PCI_COMMON_Q_AVAILLO:
        val = proxy->vqs[vdev->queue_sel].avail[0];
        break;
    case VIRTIO_PCI_COMMON_Q_AVAILHI:
        val = proxy->vqs[vdev->queue_sel].avail[1];
        break;
    case VIRTIO_PCI_COMMON_Q_USEDLO:
        val = proxy->vqs[vdev->queue_sel].used[0];
        break;
    case VIRTIO_PCI_COMMON_Q_USEDHI:
        val = proxy->vqs[vdev->queue_sel].used[1];
        break;
    default:
        val = 0;
    }

    return val;
}

static void virtio_pci_common_write(void *opaque, hwaddr addr,
                                    uint64_t val, unsigned size)
{
    VirtIOPCIProxy *proxy = opaque;
    VirtIODevice *vdev = virtio_bus_get_device(&proxy->bus);

    switch (addr) {
    case VIRTIO_PCI_COMMON_DFSELECT:
        proxy->dfselect = val;
        break;
    case VIRTIO_PCI_COMMON_GFSELECT:
        proxy->gfselect = val;
        break;
    case VIRTIO_PCI_COMMON_GF:
        if (proxy->gfselect < ARRAY_SIZE(proxy->guest_features)) {
            proxy->guest_features[proxy->gfselect] = val;
            virtio_set_features(vdev,
                                (((uint64_t)proxy->guest_features[1]) << 32) |
                                proxy->guest_features[0]);
        }
        break;
    case VIRTIO_PCI_COMMON_MSIX:
        msix_vector_unuse(&proxy->pci_dev, vdev->config_vector);
        /* Make it possible for guest to discover an error took place. */
        if (msix_vector_use(&proxy->pci_dev, val) < 0) {
            val = VIRTIO_NO_VECTOR;
        }
        vdev->config_vector = val;
        break;
    case VIRTIO_PCI_COMMON_STATUS:
        if (!(val & VIRTIO_CONFIG_S_DRIVER_OK)) {
            virtio_pci_stop_ioeventfd(proxy);
        }

        virtio_set_status(vdev, val & 0xFF);

        if (val & VIRTIO_CONFIG_S_DRIVER_OK) {
            virtio_pci_start_ioeventfd(proxy);
        }

        if (vdev->status == 0) {
            virtio_pci_reset(DEVICE(proxy));
        }

        break;
    case VIRTIO_PCI_COMMON_Q_SELECT:
        if (val < VIRTIO_QUEUE_MAX) {
            vdev->queue_sel = val;
        }
        break;
    case VIRTIO_PCI_COMMON_Q_SIZE:
        proxy->vqs[vdev->queue_sel].num = val;
        break;
    case VIRTIO_PCI_COMMON_Q_MSIX:
        msix_vector_unuse(&proxy->pci_dev,
                          virtio_queue_vector(vdev, vdev->queue_sel));
        /* Make it possible for guest to discover an error took place. */
        if (msix_vector_use(&proxy->pci_dev, val) < 0) {
            val = VIRTIO_NO_VECTOR;
        }
        virtio_queue_set_vector(vdev, vdev->queue_sel, val);
        break;
    case VIRTIO_PCI_COMMON_Q_ENABLE:
        /* TODO: need a way to put num back on reset. */
        virtio_queue_set_num(vdev, vdev->queue_sel,
                             proxy->vqs[vdev->queue_sel].num);
        virtio_queue_set_rings(vdev, vdev->queue_sel,
                       ((uint64_t)proxy->vqs[vdev->queue_sel].desc[1]) << 32 |
                       proxy->vqs[vdev->queue_sel].desc[0],
                       ((uint64_t)proxy->vqs[vdev->queue_sel].avail[1]) << 32 |
                       proxy->vqs[vdev->queue_sel].avail[0],
                       ((uint64_t)proxy->vqs[vdev->queue_sel].used[1]) << 32 |
                       proxy->vqs[vdev->queue_sel].used[0]);
        proxy->vqs[vdev->queue_sel].enabled = 1;
        break;
    case VIRTIO_PCI_COMMON_Q_DESCLO:
        proxy->vqs[vdev->queue_sel].desc[0] = val;
        break;
    case VIRTIO_PCI_COMMON_Q_DESCHI:
        proxy->vqs[vdev->queue_sel].desc[1] = val;
        break;
    case VIRTIO_PCI_COMMON_Q_AVAILLO:
        proxy->vqs[vdev->queue_sel].avail[0] = val;
        break;
    case VIRTIO_PCI_COMMON_Q_AVAILHI:
        proxy->vqs[vdev->queue_sel].avail[1] = val;
        break;
    case VIRTIO_PCI_COMMON_Q_USEDLO:
        proxy->vqs[vdev->queue_sel].used[0] = val;
        break;
    case VIRTIO_PCI_COMMON_Q_USEDHI:
        proxy->vqs[vdev->queue_sel].used[1] = val;
        break;
    default:
        break;
    }
}


static uint64_t virtio_pci_notify_read(void *opaque, hwaddr addr,
                                       unsigned size)
{
    return 0;
}

static void virtio_pci_notify_write(void *opaque, hwaddr addr,
                                    uint64_t val, unsigned size)
{
    VirtIODevice *vdev = opaque;
    unsigned queue = addr / QEMU_VIRTIO_PCI_QUEUE_MEM_MULT;

    if (queue < VIRTIO_QUEUE_MAX) {
        virtio_queue_notify(vdev, queue);
    }
}

static void virtio_pci_notify_write_pio(void *opaque, hwaddr addr,
                                        uint64_t val, unsigned size)
{
    VirtIODevice *vdev = opaque;
    unsigned queue = val;

    if (queue < VIRTIO_QUEUE_MAX) {
        virtio_queue_notify(vdev, queue);
    }
}

static uint64_t virtio_pci_isr_read(void *opaque, hwaddr addr,
                                    unsigned size)
{
    VirtIOPCIProxy *proxy = opaque;
    VirtIODevice *vdev = virtio_bus_get_device(&proxy->bus);
    uint64_t val = vdev->isr;

    vdev->isr = 0;
    pci_irq_deassert(&proxy->pci_dev);

    return val;
}

static void virtio_pci_isr_write(void *opaque, hwaddr addr,
                                 uint64_t val, unsigned size)
{
}

static uint64_t virtio_pci_device_read(void *opaque, hwaddr addr,
                                       unsigned size)
{
    VirtIODevice *vdev = opaque;
    uint64_t val = 0;

    switch (size) {
    case 1:
        val = virtio_config_modern_readb(vdev, addr);
        break;
    case 2:
        val = virtio_config_modern_readw(vdev, addr);
        break;
    case 4:
        val = virtio_config_modern_readl(vdev, addr);
        break;
    }
    return val;
}

static void virtio_pci_device_write(void *opaque, hwaddr addr,
                                    uint64_t val, unsigned size)
{
    VirtIODevice *vdev = opaque;
    switch (size) {
    case 1:
        virtio_config_modern_writeb(vdev, addr, val);
        break;
    case 2:
        virtio_config_modern_writew(vdev, addr, val);
        break;
    case 4:
        virtio_config_modern_writel(vdev, addr, val);
        break;
    }
}

static void virtio_pci_modern_regions_init(VirtIOPCIProxy *proxy)
{
    static const MemoryRegionOps common_ops = {
        .read = virtio_pci_common_read,
        .write = virtio_pci_common_write,
        .impl = {
            .min_access_size = 1,
            .max_access_size = 4,
        },
        .endianness = DEVICE_LITTLE_ENDIAN,
    };
    static const MemoryRegionOps isr_ops = {
        .read = virtio_pci_isr_read,
        .write = virtio_pci_isr_write,
        .impl = {
            .min_access_size = 1,
            .max_access_size = 4,
        },
        .endianness = DEVICE_LITTLE_ENDIAN,
    };
    static const MemoryRegionOps device_ops = {
        .read = virtio_pci_device_read,
        .write = virtio_pci_device_write,
        .impl = {
            .min_access_size = 1,
            .max_access_size = 4,
        },
        .endianness = DEVICE_LITTLE_ENDIAN,
    };
    static const MemoryRegionOps notify_ops = {
        .read = virtio_pci_notify_read,
        .write = virtio_pci_notify_write,
        .impl = {
            .min_access_size = 1,
            .max_access_size = 4,
        },
        .endianness = DEVICE_LITTLE_ENDIAN,
    };
    static const MemoryRegionOps notify_pio_ops = {
        .read = virtio_pci_notify_read,
        .write = virtio_pci_notify_write_pio,
        .impl = {
            .min_access_size = 1,
            .max_access_size = 4,
        },
        .endianness = DEVICE_LITTLE_ENDIAN,
    };


    memory_region_init_io(&proxy->common.mr, OBJECT(proxy),
                          &common_ops,
                          proxy,
                          "virtio-pci-common",
                          proxy->common.size);

    memory_region_init_io(&proxy->isr.mr, OBJECT(proxy),
                          &isr_ops,
                          proxy,
                          "virtio-pci-isr",
                          proxy->isr.size);

    memory_region_init_io(&proxy->device.mr, OBJECT(proxy),
                          &device_ops,
                          virtio_bus_get_device(&proxy->bus),
                          "virtio-pci-device",
                          proxy->device.size);

    memory_region_init_io(&proxy->notify.mr, OBJECT(proxy),
                          &notify_ops,
                          virtio_bus_get_device(&proxy->bus),
                          "virtio-pci-notify",
                          proxy->notify.size);

    memory_region_init_io(&proxy->notify_pio.mr, OBJECT(proxy),
                          &notify_pio_ops,
                          virtio_bus_get_device(&proxy->bus),
                          "virtio-pci-notify-pio",
                          proxy->notify.size);
}

static void virtio_pci_modern_region_map(VirtIOPCIProxy *proxy,
                                         VirtIOPCIRegion *region,
                                         struct virtio_pci_cap *cap,
                                         MemoryRegion *mr,
                                         uint8_t bar)
{
    memory_region_add_subregion(mr, region->offset, &region->mr);

    cap->cfg_type = region->type;
    cap->bar = bar;
    cap->offset = cpu_to_le32(region->offset);
    cap->length = cpu_to_le32(region->size);
    virtio_pci_add_mem_cap(proxy, cap);

}

static void virtio_pci_modern_mem_region_map(VirtIOPCIProxy *proxy,
                                             VirtIOPCIRegion *region,
                                             struct virtio_pci_cap *cap)
{
    virtio_pci_modern_region_map(proxy, region, cap,
                                 &proxy->modern_bar, proxy->modern_mem_bar);
}

static void virtio_pci_modern_io_region_map(VirtIOPCIProxy *proxy,
                                            VirtIOPCIRegion *region,
                                            struct virtio_pci_cap *cap)
{
    virtio_pci_modern_region_map(proxy, region, cap,
                                 &proxy->io_bar, proxy->modern_io_bar);
}

static void virtio_pci_modern_mem_region_unmap(VirtIOPCIProxy *proxy,
                                               VirtIOPCIRegion *region)
{
    memory_region_del_subregion(&proxy->modern_bar,
                                &region->mr);
}

static void virtio_pci_modern_io_region_unmap(VirtIOPCIProxy *proxy,
                                              VirtIOPCIRegion *region)
{
    memory_region_del_subregion(&proxy->io_bar,
                                &region->mr);
}

/* This is called by virtio-bus just after the device is plugged. */
static void virtio_pci_device_plugged(DeviceState *d, Error **errp)
{
    VirtIOPCIProxy *proxy = VIRTIO_PCI(d);
    VirtioBusState *bus = &proxy->bus;
    bool legacy = virtio_pci_legacy(proxy);
    bool modern = virtio_pci_modern(proxy);
    bool modern_pio = proxy->flags & VIRTIO_PCI_FLAG_MODERN_PIO_NOTIFY;
    uint8_t *config;
    uint32_t size;
    VirtIODevice *vdev = virtio_bus_get_device(&proxy->bus);

    config = proxy->pci_dev.config;
    if (proxy->class_code) {
        pci_config_set_class(config, proxy->class_code);
    }

    if (legacy) {
        /* legacy and transitional */
        pci_set_word(config + PCI_SUBSYSTEM_VENDOR_ID,
                     pci_get_word(config + PCI_VENDOR_ID));
        pci_set_word(config + PCI_SUBSYSTEM_ID, virtio_bus_get_vdev_id(bus));
    } else {
        /* pure virtio-1.0 */
        pci_set_word(config + PCI_VENDOR_ID,
                     PCI_VENDOR_ID_REDHAT_QUMRANET);
        pci_set_word(config + PCI_DEVICE_ID,
                     0x1040 + virtio_bus_get_vdev_id(bus));
        pci_config_set_revision(config, 1);
    }
    config[PCI_INTERRUPT_PIN] = 1;


    if (modern) {
        struct virtio_pci_cap cap = {
            .cap_len = sizeof cap,
        };
        struct virtio_pci_notify_cap notify = {
            .cap.cap_len = sizeof notify,
            .notify_off_multiplier =
                cpu_to_le32(QEMU_VIRTIO_PCI_QUEUE_MEM_MULT),
        };
        struct virtio_pci_cfg_cap cfg = {
            .cap.cap_len = sizeof cfg,
            .cap.cfg_type = VIRTIO_PCI_CAP_PCI_CFG,
        };
        struct virtio_pci_notify_cap notify_pio = {
            .cap.cap_len = sizeof notify,
            .notify_off_multiplier = cpu_to_le32(0x0),
        };

        struct virtio_pci_cfg_cap *cfg_mask;

        virtio_add_feature(&vdev->host_features, VIRTIO_F_VERSION_1);
        virtio_pci_modern_regions_init(proxy);

        virtio_pci_modern_mem_region_map(proxy, &proxy->common, &cap);
        virtio_pci_modern_mem_region_map(proxy, &proxy->isr, &cap);
        virtio_pci_modern_mem_region_map(proxy, &proxy->device, &cap);
        virtio_pci_modern_mem_region_map(proxy, &proxy->notify, &notify.cap);

        if (modern_pio) {
            memory_region_init(&proxy->io_bar, OBJECT(proxy),
                               "virtio-pci-io", 0x4);

            pci_register_bar(&proxy->pci_dev, proxy->modern_io_bar,
                             PCI_BASE_ADDRESS_SPACE_IO, &proxy->io_bar);

            virtio_pci_modern_io_region_map(proxy, &proxy->notify_pio,
                                            &notify_pio.cap);
        }

        pci_register_bar(&proxy->pci_dev, proxy->modern_mem_bar,
                         PCI_BASE_ADDRESS_SPACE_MEMORY |
                         PCI_BASE_ADDRESS_MEM_PREFETCH |
                         PCI_BASE_ADDRESS_MEM_TYPE_64,
                         &proxy->modern_bar);

        proxy->config_cap = virtio_pci_add_mem_cap(proxy, &cfg.cap);
        cfg_mask = (void *)(proxy->pci_dev.wmask + proxy->config_cap);
        pci_set_byte(&cfg_mask->cap.bar, ~0x0);
        pci_set_long((uint8_t *)&cfg_mask->cap.offset, ~0x0);
        pci_set_long((uint8_t *)&cfg_mask->cap.length, ~0x0);
        pci_set_long(cfg_mask->pci_cfg_data, ~0x0);
    }

    if (proxy->nvectors) {
        int err = msix_init_exclusive_bar(&proxy->pci_dev, proxy->nvectors,
                                          proxy->msix_bar);
        if (err) {
            /* Notice when a system that supports MSIx can't initialize it.  */
            if (err != -ENOTSUP) {
                error_report("unable to init msix vectors to %" PRIu32,
                             proxy->nvectors);
            }
            proxy->nvectors = 0;
        }
    }

    proxy->pci_dev.config_write = virtio_write_config;
    proxy->pci_dev.config_read = virtio_read_config;

    if (legacy) {
        size = VIRTIO_PCI_REGION_SIZE(&proxy->pci_dev)
            + virtio_bus_get_vdev_config_len(bus);
        size = pow2ceil(size);

        memory_region_init_io(&proxy->bar, OBJECT(proxy),
                              &virtio_pci_config_ops,
                              proxy, "virtio-pci", size);

        pci_register_bar(&proxy->pci_dev, proxy->legacy_io_bar,
                         PCI_BASE_ADDRESS_SPACE_IO, &proxy->bar);
    }

    if (!kvm_has_many_ioeventfds()) {
        proxy->flags &= ~VIRTIO_PCI_FLAG_USE_IOEVENTFD;
    }

    virtio_add_feature(&vdev->host_features, VIRTIO_F_BAD_FEATURE);
}

static void virtio_pci_device_unplugged(DeviceState *d)
{
    VirtIOPCIProxy *proxy = VIRTIO_PCI(d);
    bool modern = virtio_pci_modern(proxy);
    bool modern_pio = proxy->flags & VIRTIO_PCI_FLAG_MODERN_PIO_NOTIFY;

    virtio_pci_stop_ioeventfd(proxy);

    if (modern) {
        virtio_pci_modern_mem_region_unmap(proxy, &proxy->common);
        virtio_pci_modern_mem_region_unmap(proxy, &proxy->isr);
        virtio_pci_modern_mem_region_unmap(proxy, &proxy->device);
        virtio_pci_modern_mem_region_unmap(proxy, &proxy->notify);
        if (modern_pio) {
            virtio_pci_modern_io_region_unmap(proxy, &proxy->notify_pio);
        }
    }
}

static void virtio_pci_realize(PCIDevice *pci_dev, Error **errp)
{
    VirtIOPCIProxy *proxy = VIRTIO_PCI(pci_dev);
    VirtioPCIClass *k = VIRTIO_PCI_GET_CLASS(pci_dev);
    bool pcie_port = pci_bus_is_express(pci_dev->bus) &&
                     !pci_bus_is_root(pci_dev->bus);

    /*
     * virtio pci bar layout used by default.
     * subclasses can re-arrange things if needed.
     *
     *   region 0   --  virtio legacy io bar
     *   region 1   --  msi-x bar
     *   region 4+5 --  virtio modern memory (64bit) bar
     *
     */
    proxy->legacy_io_bar  = 0;
    proxy->msix_bar       = 1;
    proxy->modern_io_bar  = 2;
    proxy->modern_mem_bar = 4;

    proxy->common.offset = 0x0;
    proxy->common.size = 0x1000;
    proxy->common.type = VIRTIO_PCI_CAP_COMMON_CFG;

    proxy->isr.offset = 0x1000;
    proxy->isr.size = 0x1000;
    proxy->isr.type = VIRTIO_PCI_CAP_ISR_CFG;

    proxy->device.offset = 0x2000;
    proxy->device.size = 0x1000;
    proxy->device.type = VIRTIO_PCI_CAP_DEVICE_CFG;

    proxy->notify.offset = 0x3000;
    proxy->notify.size =
        QEMU_VIRTIO_PCI_QUEUE_MEM_MULT * VIRTIO_QUEUE_MAX;
    proxy->notify.type = VIRTIO_PCI_CAP_NOTIFY_CFG;

    proxy->notify_pio.offset = 0x0;
    proxy->notify_pio.size = 0x4;
    proxy->notify_pio.type = VIRTIO_PCI_CAP_NOTIFY_CFG;

    /* subclasses can enforce modern, so do this unconditionally */
    memory_region_init(&proxy->modern_bar, OBJECT(proxy), "virtio-pci",
                       2 * QEMU_VIRTIO_PCI_QUEUE_MEM_MULT *
                       VIRTIO_QUEUE_MAX);

    memory_region_init_alias(&proxy->modern_cfg,
                             OBJECT(proxy),
                             "virtio-pci-cfg",
                             &proxy->modern_bar,
                             0,
                             memory_region_size(&proxy->modern_bar));

    address_space_init(&proxy->modern_as, &proxy->modern_cfg, "virtio-pci-cfg-as");

    if (proxy->disable_legacy == ON_OFF_AUTO_AUTO) {
        proxy->disable_legacy = pcie_port ? ON_OFF_AUTO_ON : ON_OFF_AUTO_OFF;
    }

    if (pcie_port && pci_is_express(pci_dev)) {
        int pos;

        pos = pcie_endpoint_cap_init(pci_dev, 0);
        assert(pos > 0);

        pos = pci_add_capability(pci_dev, PCI_CAP_ID_PM, 0, PCI_PM_SIZEOF);
        assert(pos > 0);

        /*
         * Indicates that this function complies with revision 1.2 of the
         * PCI Power Management Interface Specification.
         */
        pci_set_word(pci_dev->config + pos + PCI_PM_PMC, 0x3);
    } else {
        /*
         * make future invocations of pci_is_express() return false
         * and pci_config_size() return PCI_CONFIG_SPACE_SIZE.
         */
        pci_dev->cap_present &= ~QEMU_PCI_CAP_EXPRESS;
    }

    virtio_pci_bus_new(&proxy->bus, sizeof(proxy->bus), proxy);
    if (k->realize) {
        k->realize(proxy, errp);
    }
}

static void virtio_pci_exit(PCIDevice *pci_dev)
{
    VirtIOPCIProxy *proxy = VIRTIO_PCI(pci_dev);

    msix_uninit_exclusive_bar(pci_dev);
    address_space_destroy(&proxy->modern_as);
}

static void virtio_pci_reset(DeviceState *qdev)
{
    VirtIOPCIProxy *proxy = VIRTIO_PCI(qdev);
    VirtioBusState *bus = VIRTIO_BUS(&proxy->bus);
    int i;

    virtio_pci_stop_ioeventfd(proxy);
    virtio_bus_reset(bus);
    msix_unuse_all_vectors(&proxy->pci_dev);

    for (i = 0; i < VIRTIO_QUEUE_MAX; i++) {
        proxy->vqs[i].enabled = 0;
    }
}

static Property virtio_pci_properties[] = {
    DEFINE_PROP_BIT("virtio-pci-bus-master-bug-migration", VirtIOPCIProxy, flags,
                    VIRTIO_PCI_FLAG_BUS_MASTER_BUG_MIGRATION_BIT, false),
    DEFINE_PROP_ON_OFF_AUTO("disable-legacy", VirtIOPCIProxy, disable_legacy,
                            ON_OFF_AUTO_AUTO),
    DEFINE_PROP_BOOL("disable-modern", VirtIOPCIProxy, disable_modern, false),
    DEFINE_PROP_BIT("migrate-extra", VirtIOPCIProxy, flags,
                    VIRTIO_PCI_FLAG_MIGRATE_EXTRA_BIT, true),
    DEFINE_PROP_BIT("modern-pio-notify", VirtIOPCIProxy, flags,
                    VIRTIO_PCI_FLAG_MODERN_PIO_NOTIFY_BIT, false),
    DEFINE_PROP_BIT("x-disable-pcie", VirtIOPCIProxy, flags,
                    VIRTIO_PCI_FLAG_DISABLE_PCIE_BIT, false),
    DEFINE_PROP_END_OF_LIST(),
};

static void virtio_pci_dc_realize(DeviceState *qdev, Error **errp)
{
    VirtioPCIClass *vpciklass = VIRTIO_PCI_GET_CLASS(qdev);
    VirtIOPCIProxy *proxy = VIRTIO_PCI(qdev);
    PCIDevice *pci_dev = &proxy->pci_dev;

    if (!(proxy->flags & VIRTIO_PCI_FLAG_DISABLE_PCIE) &&
        virtio_pci_modern(proxy)) {
        pci_dev->cap_present |= QEMU_PCI_CAP_EXPRESS;
    }

    vpciklass->parent_dc_realize(qdev, errp);
}

static void virtio_pci_class_init(ObjectClass *klass, void *data)
{
    DeviceClass *dc = DEVICE_CLASS(klass);
    PCIDeviceClass *k = PCI_DEVICE_CLASS(klass);
    VirtioPCIClass *vpciklass = VIRTIO_PCI_CLASS(klass);

    dc->props = virtio_pci_properties;
    k->realize = virtio_pci_realize;
    k->exit = virtio_pci_exit;
    k->vendor_id = PCI_VENDOR_ID_REDHAT_QUMRANET;
    k->revision = VIRTIO_PCI_ABI_VERSION;
    k->class_id = PCI_CLASS_OTHERS;
    vpciklass->parent_dc_realize = dc->realize;
    dc->realize = virtio_pci_dc_realize;
    dc->reset = virtio_pci_reset;
}

static const TypeInfo virtio_pci_info = {
    .name          = TYPE_VIRTIO_PCI,
    .parent        = TYPE_PCI_DEVICE,
    .instance_size = sizeof(VirtIOPCIProxy),
    .class_init    = virtio_pci_class_init,
    .class_size    = sizeof(VirtioPCIClass),
    .abstract      = true,
};

/* virtio-blk-pci */

static Property virtio_blk_pci_properties[] = {
    DEFINE_PROP_UINT32("class", VirtIOPCIProxy, class_code, 0),
    DEFINE_PROP_BIT("ioeventfd", VirtIOPCIProxy, flags,
                    VIRTIO_PCI_FLAG_USE_IOEVENTFD_BIT, true),
    DEFINE_PROP_UINT32("vectors", VirtIOPCIProxy, nvectors, 2),
    DEFINE_PROP_END_OF_LIST(),
};

static void virtio_blk_pci_realize(VirtIOPCIProxy *vpci_dev, Error **errp)
{
    VirtIOBlkPCI *dev = VIRTIO_BLK_PCI(vpci_dev);
    DeviceState *vdev = DEVICE(&dev->vdev);

    qdev_set_parent_bus(vdev, BUS(&vpci_dev->bus));
    object_property_set_bool(OBJECT(vdev), true, "realized", errp);
}

static void virtio_blk_pci_class_init(ObjectClass *klass, void *data)
{
    DeviceClass *dc = DEVICE_CLASS(klass);
    VirtioPCIClass *k = VIRTIO_PCI_CLASS(klass);
    PCIDeviceClass *pcidev_k = PCI_DEVICE_CLASS(klass);

    set_bit(DEVICE_CATEGORY_STORAGE, dc->categories);
    dc->props = virtio_blk_pci_properties;
    k->realize = virtio_blk_pci_realize;
    pcidev_k->vendor_id = PCI_VENDOR_ID_REDHAT_QUMRANET;
    pcidev_k->device_id = PCI_DEVICE_ID_VIRTIO_BLOCK;
    pcidev_k->revision = VIRTIO_PCI_ABI_VERSION;
    pcidev_k->class_id = PCI_CLASS_STORAGE_SCSI;
}

static void virtio_blk_pci_instance_init(Object *obj)
{
    VirtIOBlkPCI *dev = VIRTIO_BLK_PCI(obj);

    virtio_instance_init_common(obj, &dev->vdev, sizeof(dev->vdev),
                                TYPE_VIRTIO_BLK);
    object_property_add_alias(obj, "iothread", OBJECT(&dev->vdev),"iothread",
                              &error_abort);
    object_property_add_alias(obj, "bootindex", OBJECT(&dev->vdev),
                              "bootindex", &error_abort);
}

static const TypeInfo virtio_blk_pci_info = {
    .name          = TYPE_VIRTIO_BLK_PCI,
    .parent        = TYPE_VIRTIO_PCI,
    .instance_size = sizeof(VirtIOBlkPCI),
    .instance_init = virtio_blk_pci_instance_init,
    .class_init    = virtio_blk_pci_class_init,
};

/* virtio-scsi-pci */

static Property virtio_scsi_pci_properties[] = {
    DEFINE_PROP_BIT("ioeventfd", VirtIOPCIProxy, flags,
                    VIRTIO_PCI_FLAG_USE_IOEVENTFD_BIT, true),
    DEFINE_PROP_UINT32("vectors", VirtIOPCIProxy, nvectors,
                       DEV_NVECTORS_UNSPECIFIED),
    DEFINE_PROP_END_OF_LIST(),
};

static void virtio_scsi_pci_realize(VirtIOPCIProxy *vpci_dev, Error **errp)
{
    VirtIOSCSIPCI *dev = VIRTIO_SCSI_PCI(vpci_dev);
    DeviceState *vdev = DEVICE(&dev->vdev);
    VirtIOSCSICommon *vs = VIRTIO_SCSI_COMMON(vdev);
    DeviceState *proxy = DEVICE(vpci_dev);
    char *bus_name;

    if (vpci_dev->nvectors == DEV_NVECTORS_UNSPECIFIED) {
        vpci_dev->nvectors = vs->conf.num_queues + 3;
    }

    /*
     * For command line compatibility, this sets the virtio-scsi-device bus
     * name as before.
     */
    if (proxy->id) {
        bus_name = g_strdup_printf("%s.0", proxy->id);
        virtio_device_set_child_bus_name(VIRTIO_DEVICE(vdev), bus_name);
        g_free(bus_name);
    }

    qdev_set_parent_bus(vdev, BUS(&vpci_dev->bus));
    object_property_set_bool(OBJECT(vdev), true, "realized", errp);
}

static void virtio_scsi_pci_class_init(ObjectClass *klass, void *data)
{
    DeviceClass *dc = DEVICE_CLASS(klass);
    VirtioPCIClass *k = VIRTIO_PCI_CLASS(klass);
    PCIDeviceClass *pcidev_k = PCI_DEVICE_CLASS(klass);

    k->realize = virtio_scsi_pci_realize;
    set_bit(DEVICE_CATEGORY_STORAGE, dc->categories);
    dc->props = virtio_scsi_pci_properties;
    pcidev_k->vendor_id = PCI_VENDOR_ID_REDHAT_QUMRANET;
    pcidev_k->device_id = PCI_DEVICE_ID_VIRTIO_SCSI;
    pcidev_k->revision = 0x00;
    pcidev_k->class_id = PCI_CLASS_STORAGE_SCSI;
}

static void virtio_scsi_pci_instance_init(Object *obj)
{
    VirtIOSCSIPCI *dev = VIRTIO_SCSI_PCI(obj);

    virtio_instance_init_common(obj, &dev->vdev, sizeof(dev->vdev),
                                TYPE_VIRTIO_SCSI);
    object_property_add_alias(obj, "iothread", OBJECT(&dev->vdev), "iothread",
                              &error_abort);
}

static const TypeInfo virtio_scsi_pci_info = {
    .name          = TYPE_VIRTIO_SCSI_PCI,
    .parent        = TYPE_VIRTIO_PCI,
    .instance_size = sizeof(VirtIOSCSIPCI),
    .instance_init = virtio_scsi_pci_instance_init,
    .class_init    = virtio_scsi_pci_class_init,
};

/* vhost-scsi-pci */

#ifdef CONFIG_VHOST_SCSI
static Property vhost_scsi_pci_properties[] = {
    DEFINE_PROP_UINT32("vectors", VirtIOPCIProxy, nvectors,
                       DEV_NVECTORS_UNSPECIFIED),
    DEFINE_PROP_END_OF_LIST(),
};

static void vhost_scsi_pci_realize(VirtIOPCIProxy *vpci_dev, Error **errp)
{
    VHostSCSIPCI *dev = VHOST_SCSI_PCI(vpci_dev);
    DeviceState *vdev = DEVICE(&dev->vdev);
    VirtIOSCSICommon *vs = VIRTIO_SCSI_COMMON(vdev);

    if (vpci_dev->nvectors == DEV_NVECTORS_UNSPECIFIED) {
        vpci_dev->nvectors = vs->conf.num_queues + 3;
    }

    qdev_set_parent_bus(vdev, BUS(&vpci_dev->bus));
    object_property_set_bool(OBJECT(vdev), true, "realized", errp);
}

static void vhost_scsi_pci_class_init(ObjectClass *klass, void *data)
{
    DeviceClass *dc = DEVICE_CLASS(klass);
    VirtioPCIClass *k = VIRTIO_PCI_CLASS(klass);
    PCIDeviceClass *pcidev_k = PCI_DEVICE_CLASS(klass);
    k->realize = vhost_scsi_pci_realize;
    set_bit(DEVICE_CATEGORY_STORAGE, dc->categories);
    dc->props = vhost_scsi_pci_properties;
    pcidev_k->vendor_id = PCI_VENDOR_ID_REDHAT_QUMRANET;
    pcidev_k->device_id = PCI_DEVICE_ID_VIRTIO_SCSI;
    pcidev_k->revision = 0x00;
    pcidev_k->class_id = PCI_CLASS_STORAGE_SCSI;
}

static void vhost_scsi_pci_instance_init(Object *obj)
{
    VHostSCSIPCI *dev = VHOST_SCSI_PCI(obj);

    virtio_instance_init_common(obj, &dev->vdev, sizeof(dev->vdev),
                                TYPE_VHOST_SCSI);
    object_property_add_alias(obj, "bootindex", OBJECT(&dev->vdev),
                              "bootindex", &error_abort);
}

static const TypeInfo vhost_scsi_pci_info = {
    .name          = TYPE_VHOST_SCSI_PCI,
    .parent        = TYPE_VIRTIO_PCI,
    .instance_size = sizeof(VHostSCSIPCI),
    .instance_init = vhost_scsi_pci_instance_init,
    .class_init    = vhost_scsi_pci_class_init,
};
#endif

/* virtio-balloon-pci */

static Property virtio_balloon_pci_properties[] = {
    DEFINE_PROP_UINT32("class", VirtIOPCIProxy, class_code, 0),
    DEFINE_PROP_END_OF_LIST(),
};

static void virtio_balloon_pci_realize(VirtIOPCIProxy *vpci_dev, Error **errp)
{
    VirtIOBalloonPCI *dev = VIRTIO_BALLOON_PCI(vpci_dev);
    DeviceState *vdev = DEVICE(&dev->vdev);

    if (vpci_dev->class_code != PCI_CLASS_OTHERS &&
        vpci_dev->class_code != PCI_CLASS_MEMORY_RAM) { /* qemu < 1.1 */
        vpci_dev->class_code = PCI_CLASS_OTHERS;
    }

    qdev_set_parent_bus(vdev, BUS(&vpci_dev->bus));
    object_property_set_bool(OBJECT(vdev), true, "realized", errp);
}

static void virtio_balloon_pci_class_init(ObjectClass *klass, void *data)
{
    DeviceClass *dc = DEVICE_CLASS(klass);
    VirtioPCIClass *k = VIRTIO_PCI_CLASS(klass);
    PCIDeviceClass *pcidev_k = PCI_DEVICE_CLASS(klass);
    k->realize = virtio_balloon_pci_realize;
    set_bit(DEVICE_CATEGORY_MISC, dc->categories);
    dc->props = virtio_balloon_pci_properties;
    pcidev_k->vendor_id = PCI_VENDOR_ID_REDHAT_QUMRANET;
    pcidev_k->device_id = PCI_DEVICE_ID_VIRTIO_BALLOON;
    pcidev_k->revision = VIRTIO_PCI_ABI_VERSION;
    pcidev_k->class_id = PCI_CLASS_OTHERS;
}

static void virtio_balloon_pci_instance_init(Object *obj)
{
    VirtIOBalloonPCI *dev = VIRTIO_BALLOON_PCI(obj);

    virtio_instance_init_common(obj, &dev->vdev, sizeof(dev->vdev),
                                TYPE_VIRTIO_BALLOON);
    object_property_add_alias(obj, "guest-stats", OBJECT(&dev->vdev),
                                  "guest-stats", &error_abort);
    object_property_add_alias(obj, "guest-stats-polling-interval",
                              OBJECT(&dev->vdev),
                              "guest-stats-polling-interval", &error_abort);
}

static const TypeInfo virtio_balloon_pci_info = {
    .name          = TYPE_VIRTIO_BALLOON_PCI,
    .parent        = TYPE_VIRTIO_PCI,
    .instance_size = sizeof(VirtIOBalloonPCI),
    .instance_init = virtio_balloon_pci_instance_init,
    .class_init    = virtio_balloon_pci_class_init,
};

/* virtio-serial-pci */

static void virtio_serial_pci_realize(VirtIOPCIProxy *vpci_dev, Error **errp)
{
    VirtIOSerialPCI *dev = VIRTIO_SERIAL_PCI(vpci_dev);
    DeviceState *vdev = DEVICE(&dev->vdev);
    DeviceState *proxy = DEVICE(vpci_dev);
    char *bus_name;

    if (vpci_dev->class_code != PCI_CLASS_COMMUNICATION_OTHER &&
        vpci_dev->class_code != PCI_CLASS_DISPLAY_OTHER && /* qemu 0.10 */
        vpci_dev->class_code != PCI_CLASS_OTHERS) {        /* qemu-kvm  */
            vpci_dev->class_code = PCI_CLASS_COMMUNICATION_OTHER;
    }

    /* backwards-compatibility with machines that were created with
       DEV_NVECTORS_UNSPECIFIED */
    if (vpci_dev->nvectors == DEV_NVECTORS_UNSPECIFIED) {
        vpci_dev->nvectors = dev->vdev.serial.max_virtserial_ports + 1;
    }

    /*
     * For command line compatibility, this sets the virtio-serial-device bus
     * name as before.
     */
    if (proxy->id) {
        bus_name = g_strdup_printf("%s.0", proxy->id);
        virtio_device_set_child_bus_name(VIRTIO_DEVICE(vdev), bus_name);
        g_free(bus_name);
    }

    qdev_set_parent_bus(vdev, BUS(&vpci_dev->bus));
    object_property_set_bool(OBJECT(vdev), true, "realized", errp);
}

static Property virtio_serial_pci_properties[] = {
    DEFINE_PROP_BIT("ioeventfd", VirtIOPCIProxy, flags,
                    VIRTIO_PCI_FLAG_USE_IOEVENTFD_BIT, true),
    DEFINE_PROP_UINT32("vectors", VirtIOPCIProxy, nvectors, 2),
    DEFINE_PROP_UINT32("class", VirtIOPCIProxy, class_code, 0),
    DEFINE_PROP_END_OF_LIST(),
};

static void virtio_serial_pci_class_init(ObjectClass *klass, void *data)
{
    DeviceClass *dc = DEVICE_CLASS(klass);
    VirtioPCIClass *k = VIRTIO_PCI_CLASS(klass);
    PCIDeviceClass *pcidev_k = PCI_DEVICE_CLASS(klass);
    k->realize = virtio_serial_pci_realize;
    set_bit(DEVICE_CATEGORY_INPUT, dc->categories);
    dc->props = virtio_serial_pci_properties;
    pcidev_k->vendor_id = PCI_VENDOR_ID_REDHAT_QUMRANET;
    pcidev_k->device_id = PCI_DEVICE_ID_VIRTIO_CONSOLE;
    pcidev_k->revision = VIRTIO_PCI_ABI_VERSION;
    pcidev_k->class_id = PCI_CLASS_COMMUNICATION_OTHER;
}

static void virtio_serial_pci_instance_init(Object *obj)
{
    VirtIOSerialPCI *dev = VIRTIO_SERIAL_PCI(obj);

    virtio_instance_init_common(obj, &dev->vdev, sizeof(dev->vdev),
                                TYPE_VIRTIO_SERIAL);
}

static const TypeInfo virtio_serial_pci_info = {
    .name          = TYPE_VIRTIO_SERIAL_PCI,
    .parent        = TYPE_VIRTIO_PCI,
    .instance_size = sizeof(VirtIOSerialPCI),
    .instance_init = virtio_serial_pci_instance_init,
    .class_init    = virtio_serial_pci_class_init,
};

/* virtio-net-pci */

static Property virtio_net_properties[] = {
    DEFINE_PROP_BIT("ioeventfd", VirtIOPCIProxy, flags,
                    VIRTIO_PCI_FLAG_USE_IOEVENTFD_BIT, false),
    DEFINE_PROP_UINT32("vectors", VirtIOPCIProxy, nvectors, 3),
    DEFINE_PROP_END_OF_LIST(),
};

static void virtio_net_pci_realize(VirtIOPCIProxy *vpci_dev, Error **errp)
{
    DeviceState *qdev = DEVICE(vpci_dev);
    VirtIONetPCI *dev = VIRTIO_NET_PCI(vpci_dev);
    DeviceState *vdev = DEVICE(&dev->vdev);

    virtio_net_set_netclient_name(&dev->vdev, qdev->id,
                                  object_get_typename(OBJECT(qdev)));
    qdev_set_parent_bus(vdev, BUS(&vpci_dev->bus));
    object_property_set_bool(OBJECT(vdev), true, "realized", errp);
}

static void virtio_net_pci_class_init(ObjectClass *klass, void *data)
{
    DeviceClass *dc = DEVICE_CLASS(klass);
    PCIDeviceClass *k = PCI_DEVICE_CLASS(klass);
    VirtioPCIClass *vpciklass = VIRTIO_PCI_CLASS(klass);

    k->romfile = "efi-virtio.rom";
    k->vendor_id = PCI_VENDOR_ID_REDHAT_QUMRANET;
    k->device_id = PCI_DEVICE_ID_VIRTIO_NET;
    k->revision = VIRTIO_PCI_ABI_VERSION;
    k->class_id = PCI_CLASS_NETWORK_ETHERNET;
    set_bit(DEVICE_CATEGORY_NETWORK, dc->categories);
    dc->props = virtio_net_properties;
    vpciklass->realize = virtio_net_pci_realize;
}

static void virtio_net_pci_instance_init(Object *obj)
{
    VirtIONetPCI *dev = VIRTIO_NET_PCI(obj);

    virtio_instance_init_common(obj, &dev->vdev, sizeof(dev->vdev),
                                TYPE_VIRTIO_NET);
    object_property_add_alias(obj, "bootindex", OBJECT(&dev->vdev),
                              "bootindex", &error_abort);
}

static const TypeInfo virtio_net_pci_info = {
    .name          = TYPE_VIRTIO_NET_PCI,
    .parent        = TYPE_VIRTIO_PCI,
    .instance_size = sizeof(VirtIONetPCI),
    .instance_init = virtio_net_pci_instance_init,
    .class_init    = virtio_net_pci_class_init,
};

/* virtio-rng-pci */

static void virtio_rng_pci_realize(VirtIOPCIProxy *vpci_dev, Error **errp)
{
    VirtIORngPCI *vrng = VIRTIO_RNG_PCI(vpci_dev);
    DeviceState *vdev = DEVICE(&vrng->vdev);
    Error *err = NULL;

    qdev_set_parent_bus(vdev, BUS(&vpci_dev->bus));
    object_property_set_bool(OBJECT(vdev), true, "realized", &err);
    if (err) {
        error_propagate(errp, err);
        return;
    }

    object_property_set_link(OBJECT(vrng),
                             OBJECT(vrng->vdev.conf.rng), "rng",
                             NULL);
}

static void virtio_rng_pci_class_init(ObjectClass *klass, void *data)
{
    DeviceClass *dc = DEVICE_CLASS(klass);
    VirtioPCIClass *k = VIRTIO_PCI_CLASS(klass);
    PCIDeviceClass *pcidev_k = PCI_DEVICE_CLASS(klass);

    k->realize = virtio_rng_pci_realize;
    set_bit(DEVICE_CATEGORY_MISC, dc->categories);

    pcidev_k->vendor_id = PCI_VENDOR_ID_REDHAT_QUMRANET;
    pcidev_k->device_id = PCI_DEVICE_ID_VIRTIO_RNG;
    pcidev_k->revision = VIRTIO_PCI_ABI_VERSION;
    pcidev_k->class_id = PCI_CLASS_OTHERS;
}

static void virtio_rng_initfn(Object *obj)
{
    VirtIORngPCI *dev = VIRTIO_RNG_PCI(obj);

    virtio_instance_init_common(obj, &dev->vdev, sizeof(dev->vdev),
                                TYPE_VIRTIO_RNG);
    object_property_add_alias(obj, "rng", OBJECT(&dev->vdev), "rng",
                              &error_abort);
}

static const TypeInfo virtio_rng_pci_info = {
    .name          = TYPE_VIRTIO_RNG_PCI,
    .parent        = TYPE_VIRTIO_PCI,
    .instance_size = sizeof(VirtIORngPCI),
    .instance_init = virtio_rng_initfn,
    .class_init    = virtio_rng_pci_class_init,
};

/* virtio-input-pci */

static Property virtio_input_pci_properties[] = {
    DEFINE_PROP_UINT32("vectors", VirtIOPCIProxy, nvectors, 2),
    DEFINE_PROP_END_OF_LIST(),
};

static void virtio_input_pci_realize(VirtIOPCIProxy *vpci_dev, Error **errp)
{
    VirtIOInputPCI *vinput = VIRTIO_INPUT_PCI(vpci_dev);
    DeviceState *vdev = DEVICE(&vinput->vdev);

    qdev_set_parent_bus(vdev, BUS(&vpci_dev->bus));
    virtio_pci_force_virtio_1(vpci_dev);
    object_property_set_bool(OBJECT(vdev), true, "realized", errp);
}

static void virtio_input_pci_class_init(ObjectClass *klass, void *data)
{
    DeviceClass *dc = DEVICE_CLASS(klass);
    VirtioPCIClass *k = VIRTIO_PCI_CLASS(klass);
    PCIDeviceClass *pcidev_k = PCI_DEVICE_CLASS(klass);

    dc->props = virtio_input_pci_properties;
    k->realize = virtio_input_pci_realize;
    set_bit(DEVICE_CATEGORY_INPUT, dc->categories);

    pcidev_k->class_id = PCI_CLASS_INPUT_OTHER;
}

static void virtio_input_hid_kbd_pci_class_init(ObjectClass *klass, void *data)
{
    PCIDeviceClass *pcidev_k = PCI_DEVICE_CLASS(klass);

    pcidev_k->class_id = PCI_CLASS_INPUT_KEYBOARD;
}

static void virtio_input_hid_mouse_pci_class_init(ObjectClass *klass,
                                                  void *data)
{
    PCIDeviceClass *pcidev_k = PCI_DEVICE_CLASS(klass);

    pcidev_k->class_id = PCI_CLASS_INPUT_MOUSE;
}

static void virtio_keyboard_initfn(Object *obj)
{
    VirtIOInputHIDPCI *dev = VIRTIO_INPUT_HID_PCI(obj);

    virtio_instance_init_common(obj, &dev->vdev, sizeof(dev->vdev),
                                TYPE_VIRTIO_KEYBOARD);
}

static void virtio_mouse_initfn(Object *obj)
{
    VirtIOInputHIDPCI *dev = VIRTIO_INPUT_HID_PCI(obj);

    virtio_instance_init_common(obj, &dev->vdev, sizeof(dev->vdev),
                                TYPE_VIRTIO_MOUSE);
}

static void virtio_tablet_initfn(Object *obj)
{
    VirtIOInputHIDPCI *dev = VIRTIO_INPUT_HID_PCI(obj);

    virtio_instance_init_common(obj, &dev->vdev, sizeof(dev->vdev),
                                TYPE_VIRTIO_TABLET);
}

static const TypeInfo virtio_input_pci_info = {
    .name          = TYPE_VIRTIO_INPUT_PCI,
    .parent        = TYPE_VIRTIO_PCI,
    .instance_size = sizeof(VirtIOInputPCI),
    .class_init    = virtio_input_pci_class_init,
    .abstract      = true,
};

static const TypeInfo virtio_input_hid_pci_info = {
    .name          = TYPE_VIRTIO_INPUT_HID_PCI,
    .parent        = TYPE_VIRTIO_INPUT_PCI,
    .instance_size = sizeof(VirtIOInputHIDPCI),
    .abstract      = true,
};

static const TypeInfo virtio_keyboard_pci_info = {
    .name          = TYPE_VIRTIO_KEYBOARD_PCI,
    .parent        = TYPE_VIRTIO_INPUT_HID_PCI,
    .class_init    = virtio_input_hid_kbd_pci_class_init,
    .instance_size = sizeof(VirtIOInputHIDPCI),
    .instance_init = virtio_keyboard_initfn,
};

static const TypeInfo virtio_mouse_pci_info = {
    .name          = TYPE_VIRTIO_MOUSE_PCI,
    .parent        = TYPE_VIRTIO_INPUT_HID_PCI,
    .class_init    = virtio_input_hid_mouse_pci_class_init,
    .instance_size = sizeof(VirtIOInputHIDPCI),
    .instance_init = virtio_mouse_initfn,
};

static const TypeInfo virtio_tablet_pci_info = {
    .name          = TYPE_VIRTIO_TABLET_PCI,
    .parent        = TYPE_VIRTIO_INPUT_HID_PCI,
    .instance_size = sizeof(VirtIOInputHIDPCI),
    .instance_init = virtio_tablet_initfn,
};

#ifdef CONFIG_LINUX
static void virtio_host_initfn(Object *obj)
{
    VirtIOInputHostPCI *dev = VIRTIO_INPUT_HOST_PCI(obj);

    virtio_instance_init_common(obj, &dev->vdev, sizeof(dev->vdev),
                                TYPE_VIRTIO_INPUT_HOST);
}

static const TypeInfo virtio_host_pci_info = {
    .name          = TYPE_VIRTIO_INPUT_HOST_PCI,
    .parent        = TYPE_VIRTIO_INPUT_PCI,
    .instance_size = sizeof(VirtIOInputHostPCI),
    .instance_init = virtio_host_initfn,
};
#endif

/* virtio-pci-bus */

static void virtio_pci_bus_new(VirtioBusState *bus, size_t bus_size,
                               VirtIOPCIProxy *dev)
{
    DeviceState *qdev = DEVICE(dev);
    char virtio_bus_name[] = "virtio-bus";

    qbus_create_inplace(bus, bus_size, TYPE_VIRTIO_PCI_BUS, qdev,
                        virtio_bus_name);
}

static void virtio_pci_bus_class_init(ObjectClass *klass, void *data)
{
    BusClass *bus_class = BUS_CLASS(klass);
    VirtioBusClass *k = VIRTIO_BUS_CLASS(klass);
    bus_class->max_dev = 1;
    k->notify = virtio_pci_notify;
    k->save_config = virtio_pci_save_config;
    k->load_config = virtio_pci_load_config;
    k->save_queue = virtio_pci_save_queue;
    k->load_queue = virtio_pci_load_queue;
    k->save_extra_state = virtio_pci_save_extra_state;
    k->load_extra_state = virtio_pci_load_extra_state;
    k->has_extra_state = virtio_pci_has_extra_state;
    k->query_guest_notifiers = virtio_pci_query_guest_notifiers;
    k->set_guest_notifiers = virtio_pci_set_guest_notifiers;
    k->vmstate_change = virtio_pci_vmstate_change;
    k->device_plugged = virtio_pci_device_plugged;
    k->device_unplugged = virtio_pci_device_unplugged;
    k->query_nvectors = virtio_pci_query_nvectors;
    k->ioeventfd_started = virtio_pci_ioeventfd_started;
    k->ioeventfd_set_started = virtio_pci_ioeventfd_set_started;
    k->ioeventfd_disabled = virtio_pci_ioeventfd_disabled;
    k->ioeventfd_set_disabled = virtio_pci_ioeventfd_set_disabled;
    k->ioeventfd_assign = virtio_pci_ioeventfd_assign;
}

static const TypeInfo virtio_pci_bus_info = {
    .name          = TYPE_VIRTIO_PCI_BUS,
    .parent        = TYPE_VIRTIO_BUS,
    .instance_size = sizeof(VirtioPCIBusState),
    .class_init    = virtio_pci_bus_class_init,
};

static void virtio_pci_register_types(void)
{
    type_register_static(&virtio_rng_pci_info);
    type_register_static(&virtio_input_pci_info);
    type_register_static(&virtio_input_hid_pci_info);
    type_register_static(&virtio_keyboard_pci_info);
    type_register_static(&virtio_mouse_pci_info);
    type_register_static(&virtio_tablet_pci_info);
#ifdef CONFIG_LINUX
    type_register_static(&virtio_host_pci_info);
#endif
    type_register_static(&virtio_pci_bus_info);
    type_register_static(&virtio_pci_info);
#ifdef CONFIG_VIRTFS
    type_register_static(&virtio_9p_pci_info);
#endif
    type_register_static(&virtio_blk_pci_info);
    type_register_static(&virtio_scsi_pci_info);
    type_register_static(&virtio_balloon_pci_info);
    type_register_static(&virtio_serial_pci_info);
    type_register_static(&virtio_net_pci_info);
#ifdef CONFIG_VHOST_SCSI
    type_register_static(&vhost_scsi_pci_info);
#endif
}

type_init(virtio_pci_register_types)<|MERGE_RESOLUTION|>--- conflicted
+++ resolved
@@ -356,17 +356,9 @@
     virtio_bus_start_ioeventfd(&proxy->bus);
 }
 
-<<<<<<< HEAD
-        r = virtio_pci_set_host_notifier_internal(proxy, n, false, false);
-        assert(r >= 0);
-        (void)r;
-    }
-    proxy->ioeventfd_started = false;
-=======
 static void virtio_pci_stop_ioeventfd(VirtIOPCIProxy *proxy)
 {
     virtio_bus_stop_ioeventfd(&proxy->bus);
->>>>>>> b01ff82c
 }
 
 static void virtio_ioport_write(void *opaque, uint32_t addr, uint32_t val)
