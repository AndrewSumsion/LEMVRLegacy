--- conflicted
+++ resolved
@@ -4,14 +4,9 @@
 #include "hw/mem/pc-dimm.h"
 #include "hw/boards.h"
 #include "hw/qdev-core.h"
-<<<<<<< HEAD
-#include "hw/acpi/trace.h"
-#include "qapi-event.h"
-=======
 #include "trace.h"
 #include "qapi/error.h"
 #include "qapi/qapi-events-misc.h"
->>>>>>> 4743c235
 
 #define MEMORY_SLOTS_NUMBER          "MDNR"
 #define MEMORY_HOTPLUG_IO_REGION     "HPMR"
