/*
 * QEMU PC System Emulator
 *
 * Copyright (c) 2003-2004 Fabrice Bellard
 *
 * Permission is hereby granted, free of charge, to any person obtaining a copy
 * of this software and associated documentation files (the "Software"), to deal
 * in the Software without restriction, including without limitation the rights
 * to use, copy, modify, merge, publish, distribute, sublicense, and/or sell
 * copies of the Software, and to permit persons to whom the Software is
 * furnished to do so, subject to the following conditions:
 *
 * The above copyright notice and this permission notice shall be included in
 * all copies or substantial portions of the Software.
 *
 * THE SOFTWARE IS PROVIDED "AS IS", WITHOUT WARRANTY OF ANY KIND, EXPRESS OR
 * IMPLIED, INCLUDING BUT NOT LIMITED TO THE WARRANTIES OF MERCHANTABILITY,
 * FITNESS FOR A PARTICULAR PURPOSE AND NONINFRINGEMENT. IN NO EVENT SHALL
 * THE AUTHORS OR COPYRIGHT HOLDERS BE LIABLE FOR ANY CLAIM, DAMAGES OR OTHER
 * LIABILITY, WHETHER IN AN ACTION OF CONTRACT, TORT OR OTHERWISE, ARISING FROM,
 * OUT OF OR IN CONNECTION WITH THE SOFTWARE OR THE USE OR OTHER DEALINGS IN
 * THE SOFTWARE.
 */
#include "qemu/osdep.h"
#include "hw/hw.h"
#include "hw/i386/pc.h"
#include "hw/char/serial.h"
#include "hw/i386/apic.h"
#include "hw/i386/topology.h"
#include "sysemu/cpus.h"
#include "hw/block/fdc.h"
#include "hw/ide.h"
#include "hw/pci/pci.h"
#include "hw/pci/pci_bus.h"
#include "hw/nvram/fw_cfg.h"
#include "hw/timer/hpet.h"
#include "hw/smbios/smbios.h"
#include "hw/loader.h"
#include "elf.h"
#include "multiboot.h"
#include "hw/timer/mc146818rtc.h"
#include "hw/timer/i8254.h"
#include "hw/audio/pcspk.h"
#include "hw/pci/msi.h"
#include "hw/sysbus.h"
#include "sysemu/sysemu.h"
#include "sysemu/numa.h"
#include "sysemu/kvm.h"
#ifdef CONFIG_HAX
#include "sysemu/hax.h"
#endif
#include "sysemu/qtest.h"
#include "kvm_i386.h"
#include "hw/xen/xen.h"
#include "sysemu/block-backend.h"
#include "hw/block/block.h"
#include "ui/qemu-spice.h"
#include "exec/memory.h"
#include "exec/address-spaces.h"
#include "sysemu/arch_init.h"
#include "qemu/bitmap.h"
#include "qemu/config-file.h"
#include "qemu/error-report.h"
#include "hw/acpi/acpi.h"
#include "hw/acpi/cpu_hotplug.h"
#include "hw/boards.h"
#include "hw/pci/pci_host.h"
#include "acpi-build.h"
#include "hw/mem/pc-dimm.h"
#include "qapi/visitor.h"
#include "qapi-visit.h"
#include "qom/cpu.h"
#include "hw/nmi.h"

#ifdef CONFIG_ANDROID
#include "android/error-messages.h"
#endif  // CONFIG_ANDROID

/* debug PC/ISA interrupts */
//#define DEBUG_IRQ

#ifdef DEBUG_IRQ
#define DPRINTF(fmt, ...)                                       \
    do { printf("CPUIRQ: " fmt , ## __VA_ARGS__); } while (0)
#else
#define DPRINTF(fmt, ...)
#endif

#define FW_CFG_ACPI_TABLES (FW_CFG_ARCH_LOCAL + 0)
#define FW_CFG_SMBIOS_ENTRIES (FW_CFG_ARCH_LOCAL + 1)
#define FW_CFG_IRQ0_OVERRIDE (FW_CFG_ARCH_LOCAL + 2)
#define FW_CFG_E820_TABLE (FW_CFG_ARCH_LOCAL + 3)
#define FW_CFG_HPET (FW_CFG_ARCH_LOCAL + 4)

#define E820_NR_ENTRIES		16

struct e820_entry {
    uint64_t address;
    uint64_t length;
    uint32_t type;
} QEMU_PACKED __attribute((__aligned__(4)));

struct e820_table {
    uint32_t count;
    struct e820_entry entry[E820_NR_ENTRIES];
} QEMU_PACKED __attribute((__aligned__(4)));

static struct e820_table e820_reserve;
static struct e820_entry *e820_table;
static unsigned e820_entries;
struct hpet_fw_config hpet_cfg = {.count = UINT8_MAX};

void gsi_handler(void *opaque, int n, int level)
{
    GSIState *s = opaque;

    DPRINTF("pc: %s GSI %d\n", level ? "raising" : "lowering", n);
    if (n < ISA_NUM_IRQS) {
        qemu_set_irq(s->i8259_irq[n], level);
    }
    qemu_set_irq(s->ioapic_irq[n], level);
}

static void ioport80_write(void *opaque, hwaddr addr, uint64_t data,
                           unsigned size)
{
}

static uint64_t ioport80_read(void *opaque, hwaddr addr, unsigned size)
{
    return 0xffffffffffffffffULL;
}

/* MSDOS compatibility mode FPU exception support */
static qemu_irq ferr_irq;

void pc_register_ferr_irq(qemu_irq irq)
{
    ferr_irq = irq;
}

/* XXX: add IGNNE support */
void cpu_set_ferr(CPUX86State *s)
{
    qemu_irq_raise(ferr_irq);
}

static void ioportF0_write(void *opaque, hwaddr addr, uint64_t data,
                           unsigned size)
{
    qemu_irq_lower(ferr_irq);
}

static uint64_t ioportF0_read(void *opaque, hwaddr addr, unsigned size)
{
    return 0xffffffffffffffffULL;
}

/* TSC handling */
uint64_t cpu_get_tsc(CPUX86State *env)
{
    return cpu_get_ticks();
}

/* IRQ handling */
int cpu_get_pic_interrupt(CPUX86State *env)
{
    X86CPU *cpu = x86_env_get_cpu(env);
    int intno;

    intno = apic_get_interrupt(cpu->apic_state);
    if (intno >= 0) {
        return intno;
    }
    /* read the irq from the PIC */
    if (!apic_accept_pic_intr(cpu->apic_state)) {
        return -1;
    }

    intno = pic_read_irq(isa_pic);
    return intno;
}

static void pic_irq_request(void *opaque, int irq, int level)
{
    CPUState *cs = first_cpu;
    X86CPU *cpu = X86_CPU(cs);

    DPRINTF("pic_irqs: %s irq %d\n", level? "raise" : "lower", irq);
    if (cpu->apic_state) {
        CPU_FOREACH(cs) {
            cpu = X86_CPU(cs);
            if (apic_accept_pic_intr(cpu->apic_state)) {
                apic_deliver_pic_intr(cpu->apic_state, level);
            }
        }
    } else {
        if (level) {
            cpu_interrupt(cs, CPU_INTERRUPT_HARD);
        } else {
            cpu_reset_interrupt(cs, CPU_INTERRUPT_HARD);
        }
    }
}

/* PC cmos mappings */

#define REG_EQUIPMENT_BYTE          0x14

int cmos_get_fd_drive_type(FloppyDriveType fd0)
{
    int val;

    switch (fd0) {
    case FLOPPY_DRIVE_TYPE_144:
        /* 1.44 Mb 3"5 drive */
        val = 4;
        break;
    case FLOPPY_DRIVE_TYPE_288:
        /* 2.88 Mb 3"5 drive */
        val = 5;
        break;
    case FLOPPY_DRIVE_TYPE_120:
        /* 1.2 Mb 5"5 drive */
        val = 2;
        break;
    case FLOPPY_DRIVE_TYPE_NONE:
    default:
        val = 0;
        break;
    }
    return val;
}

static void cmos_init_hd(ISADevice *s, int type_ofs, int info_ofs,
                         int16_t cylinders, int8_t heads, int8_t sectors)
{
    rtc_set_memory(s, type_ofs, 47);
    rtc_set_memory(s, info_ofs, cylinders);
    rtc_set_memory(s, info_ofs + 1, cylinders >> 8);
    rtc_set_memory(s, info_ofs + 2, heads);
    rtc_set_memory(s, info_ofs + 3, 0xff);
    rtc_set_memory(s, info_ofs + 4, 0xff);
    rtc_set_memory(s, info_ofs + 5, 0xc0 | ((heads > 8) << 3));
    rtc_set_memory(s, info_ofs + 6, cylinders);
    rtc_set_memory(s, info_ofs + 7, cylinders >> 8);
    rtc_set_memory(s, info_ofs + 8, sectors);
}

/* convert boot_device letter to something recognizable by the bios */
static int boot_device2nibble(char boot_device)
{
    switch(boot_device) {
    case 'a':
    case 'b':
        return 0x01; /* floppy boot */
    case 'c':
        return 0x02; /* hard drive boot */
    case 'd':
        return 0x03; /* CD-ROM boot */
    case 'n':
        return 0x04; /* Network boot */
    }
    return 0;
}

static void set_boot_dev(ISADevice *s, const char *boot_device, Error **errp)
{
#define PC_MAX_BOOT_DEVICES 3
    int nbds, bds[3] = { 0, };
    int i;

    nbds = strlen(boot_device);
    if (nbds > PC_MAX_BOOT_DEVICES) {
        error_setg(errp, "Too many boot devices for PC");
        return;
    }
    for (i = 0; i < nbds; i++) {
        bds[i] = boot_device2nibble(boot_device[i]);
        if (bds[i] == 0) {
            error_setg(errp, "Invalid boot device for PC: '%c'",
                       boot_device[i]);
            return;
        }
    }
    rtc_set_memory(s, 0x3d, (bds[1] << 4) | bds[0]);
    rtc_set_memory(s, 0x38, (bds[2] << 4) | (fd_bootchk ? 0x0 : 0x1));
}

static void pc_boot_set(void *opaque, const char *boot_device, Error **errp)
{
    set_boot_dev(opaque, boot_device, errp);
}

static void pc_cmos_init_floppy(ISADevice *rtc_state, ISADevice *floppy)
{
    int val, nb, i;
    FloppyDriveType fd_type[2] = { FLOPPY_DRIVE_TYPE_NONE,
                                   FLOPPY_DRIVE_TYPE_NONE };

    /* floppy type */
    if (floppy) {
        for (i = 0; i < 2; i++) {
            fd_type[i] = isa_fdc_get_drive_type(floppy, i);
        }
    }
    val = (cmos_get_fd_drive_type(fd_type[0]) << 4) |
        cmos_get_fd_drive_type(fd_type[1]);
    rtc_set_memory(rtc_state, 0x10, val);

    val = rtc_get_memory(rtc_state, REG_EQUIPMENT_BYTE);
    nb = 0;
    if (fd_type[0] != FLOPPY_DRIVE_TYPE_NONE) {
        nb++;
    }
    if (fd_type[1] != FLOPPY_DRIVE_TYPE_NONE) {
        nb++;
    }
    switch (nb) {
    case 0:
        break;
    case 1:
        val |= 0x01; /* 1 drive, ready for boot */
        break;
    case 2:
        val |= 0x41; /* 2 drives, ready for boot */
        break;
    }
    rtc_set_memory(rtc_state, REG_EQUIPMENT_BYTE, val);
}

typedef struct pc_cmos_init_late_arg {
    ISADevice *rtc_state;
    BusState *idebus[2];
} pc_cmos_init_late_arg;

typedef struct check_fdc_state {
    ISADevice *floppy;
    bool multiple;
} CheckFdcState;

static int check_fdc(Object *obj, void *opaque)
{
    CheckFdcState *state = opaque;
    Object *fdc;
    uint32_t iobase;
    Error *local_err = NULL;

    fdc = object_dynamic_cast(obj, TYPE_ISA_FDC);
    if (!fdc) {
        return 0;
    }

    iobase = object_property_get_int(obj, "iobase", &local_err);
    if (local_err || iobase != 0x3f0) {
        error_free(local_err);
        return 0;
    }

    if (state->floppy) {
        state->multiple = true;
    } else {
        state->floppy = ISA_DEVICE(obj);
    }
    return 0;
}

static const char * const fdc_container_path[] = {
    "/unattached", "/peripheral", "/peripheral-anon"
};

/*
 * Locate the FDC at IO address 0x3f0, in order to configure the CMOS registers
 * and ACPI objects.
 */
ISADevice *pc_find_fdc0(void)
{
    int i;
    Object *container;
    CheckFdcState state = { 0 };

    for (i = 0; i < ARRAY_SIZE(fdc_container_path); i++) {
        container = container_get(qdev_get_machine(), fdc_container_path[i]);
        object_child_foreach(container, check_fdc, &state);
    }

    if (state.multiple) {
        error_report("warning: multiple floppy disk controllers with "
                     "iobase=0x3f0 have been found");
        error_printf("the one being picked for CMOS setup might not reflect "
                     "your intent\n");
    }

    return state.floppy;
}

static void pc_cmos_init_late(void *opaque)
{
    pc_cmos_init_late_arg *arg = opaque;
    ISADevice *s = arg->rtc_state;
    int16_t cylinders;
    int8_t heads, sectors;
    int val;
    int i, trans;

    val = 0;
    if (ide_get_geometry(arg->idebus[0], 0,
                         &cylinders, &heads, &sectors) >= 0) {
        cmos_init_hd(s, 0x19, 0x1b, cylinders, heads, sectors);
        val |= 0xf0;
    }
    if (ide_get_geometry(arg->idebus[0], 1,
                         &cylinders, &heads, &sectors) >= 0) {
        cmos_init_hd(s, 0x1a, 0x24, cylinders, heads, sectors);
        val |= 0x0f;
    }
    rtc_set_memory(s, 0x12, val);

    val = 0;
    for (i = 0; i < 4; i++) {
        /* NOTE: ide_get_geometry() returns the physical
           geometry.  It is always such that: 1 <= sects <= 63, 1
           <= heads <= 16, 1 <= cylinders <= 16383. The BIOS
           geometry can be different if a translation is done. */
        if (ide_get_geometry(arg->idebus[i / 2], i % 2,
                             &cylinders, &heads, &sectors) >= 0) {
            trans = ide_get_bios_chs_trans(arg->idebus[i / 2], i % 2) - 1;
            assert((trans & ~3) == 0);
            val |= trans << (i * 2);
        }
    }
    rtc_set_memory(s, 0x39, val);

    pc_cmos_init_floppy(s, pc_find_fdc0());

    qemu_unregister_reset(pc_cmos_init_late, opaque);
}

void pc_cmos_init(PCMachineState *pcms,
                  BusState *idebus0, BusState *idebus1,
                  ISADevice *s)
{
    int val;
    static pc_cmos_init_late_arg arg;

    /* various important CMOS locations needed by PC/Bochs bios */

    /* memory size */
    /* base memory (first MiB) */
    val = MIN(pcms->below_4g_mem_size / 1024, 640);
    rtc_set_memory(s, 0x15, val);
    rtc_set_memory(s, 0x16, val >> 8);
    /* extended memory (next 64MiB) */
    if (pcms->below_4g_mem_size > 1024 * 1024) {
        val = (pcms->below_4g_mem_size - 1024 * 1024) / 1024;
    } else {
        val = 0;
    }
    if (val > 65535)
        val = 65535;
    rtc_set_memory(s, 0x17, val);
    rtc_set_memory(s, 0x18, val >> 8);
    rtc_set_memory(s, 0x30, val);
    rtc_set_memory(s, 0x31, val >> 8);
    /* memory between 16MiB and 4GiB */
    if (pcms->below_4g_mem_size > 16 * 1024 * 1024) {
        val = (pcms->below_4g_mem_size - 16 * 1024 * 1024) / 65536;
    } else {
        val = 0;
    }
    if (val > 65535)
        val = 65535;
    rtc_set_memory(s, 0x34, val);
    rtc_set_memory(s, 0x35, val >> 8);
    /* memory above 4GiB */
    val = pcms->above_4g_mem_size / 65536;
    rtc_set_memory(s, 0x5b, val);
    rtc_set_memory(s, 0x5c, val >> 8);
    rtc_set_memory(s, 0x5d, val >> 16);

    object_property_add_link(OBJECT(pcms), "rtc_state",
                             TYPE_ISA_DEVICE,
                             (Object **)&pcms->rtc,
                             object_property_allow_set_link,
                             OBJ_PROP_LINK_UNREF_ON_RELEASE, &error_abort);
    object_property_set_link(OBJECT(pcms), OBJECT(s),
                             "rtc_state", &error_abort);

    set_boot_dev(s, MACHINE(pcms)->boot_order, &error_fatal);

    val = 0;
    val |= 0x02; /* FPU is there */
    val |= 0x04; /* PS/2 mouse installed */
    rtc_set_memory(s, REG_EQUIPMENT_BYTE, val);

    /* hard drives and FDC */
    arg.rtc_state = s;
    arg.idebus[0] = idebus0;
    arg.idebus[1] = idebus1;
    qemu_register_reset(pc_cmos_init_late, &arg);
}

#define TYPE_PORT92 "port92"
#define PORT92(obj) OBJECT_CHECK(Port92State, (obj), TYPE_PORT92)

/* port 92 stuff: could be split off */
typedef struct Port92State {
    ISADevice parent_obj;

    MemoryRegion io;
    uint8_t outport;
    qemu_irq a20_out;
} Port92State;

static void port92_write(void *opaque, hwaddr addr, uint64_t val,
                         unsigned size)
{
    Port92State *s = opaque;
    int oldval = s->outport;

    DPRINTF("port92: write 0x%02" PRIx64 "\n", val);
    s->outport = val;
    qemu_set_irq(s->a20_out, (val >> 1) & 1);
    if ((val & 1) && !(oldval & 1)) {
        qemu_system_reset_request();
    }
}

static uint64_t port92_read(void *opaque, hwaddr addr,
                            unsigned size)
{
    Port92State *s = opaque;
    uint32_t ret;

    ret = s->outport;
    DPRINTF("port92: read 0x%02x\n", ret);
    return ret;
}

static void port92_init(ISADevice *dev, qemu_irq *a20_out)
{
    qdev_connect_gpio_out_named(DEVICE(dev), PORT92_A20_LINE, 0, *a20_out);
}

static const VMStateDescription vmstate_port92_isa = {
    .name = "port92",
    .version_id = 1,
    .minimum_version_id = 1,
    .fields = (VMStateField[]) {
        VMSTATE_UINT8(outport, Port92State),
        VMSTATE_END_OF_LIST()
    }
};

static void port92_reset(DeviceState *d)
{
    Port92State *s = PORT92(d);

    s->outport &= ~1;
}

static const MemoryRegionOps port92_ops = {
    .read = port92_read,
    .write = port92_write,
    .impl = {
        .min_access_size = 1,
        .max_access_size = 1,
    },
    .endianness = DEVICE_LITTLE_ENDIAN,
};

static void port92_initfn(Object *obj)
{
    Port92State *s = PORT92(obj);

    memory_region_init_io(&s->io, OBJECT(s), &port92_ops, s, "port92", 1);

    s->outport = 0;

    qdev_init_gpio_out_named(DEVICE(obj), &s->a20_out, PORT92_A20_LINE, 1);
}

static void port92_realizefn(DeviceState *dev, Error **errp)
{
    ISADevice *isadev = ISA_DEVICE(dev);
    Port92State *s = PORT92(dev);

    isa_register_ioport(isadev, &s->io, 0x92);
}

static void port92_class_initfn(ObjectClass *klass, void *data)
{
    DeviceClass *dc = DEVICE_CLASS(klass);

    dc->realize = port92_realizefn;
    dc->reset = port92_reset;
    dc->vmsd = &vmstate_port92_isa;
    /*
     * Reason: unlike ordinary ISA devices, this one needs additional
     * wiring: its A20 output line needs to be wired up by
     * port92_init().
     */
    dc->cannot_instantiate_with_device_add_yet = true;
}

static const TypeInfo port92_info = {
    .name          = TYPE_PORT92,
    .parent        = TYPE_ISA_DEVICE,
    .instance_size = sizeof(Port92State),
    .instance_init = port92_initfn,
    .class_init    = port92_class_initfn,
};

static void port92_register_types(void)
{
    type_register_static(&port92_info);
}

type_init(port92_register_types)

static void handle_a20_line_change(void *opaque, int irq, int level)
{
    X86CPU *cpu = opaque;

    /* XXX: send to all CPUs ? */
    /* XXX: add logic to handle multiple A20 line sources */
    x86_cpu_set_a20(cpu, level);
}

int e820_add_entry(uint64_t address, uint64_t length, uint32_t type)
{
    int index = le32_to_cpu(e820_reserve.count);
    struct e820_entry *entry;

    if (type != E820_RAM) {
        /* old FW_CFG_E820_TABLE entry -- reservations only */
        if (index >= E820_NR_ENTRIES) {
            return -EBUSY;
        }
        entry = &e820_reserve.entry[index++];

        entry->address = cpu_to_le64(address);
        entry->length = cpu_to_le64(length);
        entry->type = cpu_to_le32(type);

        e820_reserve.count = cpu_to_le32(index);
    }

    /* new "etc/e820" file -- include ram too */
    e820_table = g_renew(struct e820_entry, e820_table, e820_entries + 1);
    e820_table[e820_entries].address = cpu_to_le64(address);
    e820_table[e820_entries].length = cpu_to_le64(length);
    e820_table[e820_entries].type = cpu_to_le32(type);
    e820_entries++;

    return e820_entries;
}

int e820_get_num_entries(void)
{
    return e820_entries;
}

bool e820_get_entry(int idx, uint32_t type, uint64_t *address, uint64_t *length)
{
    if (idx < e820_entries && e820_table[idx].type == cpu_to_le32(type)) {
        *address = le64_to_cpu(e820_table[idx].address);
        *length = le64_to_cpu(e820_table[idx].length);
        return true;
    }
    return false;
}

/* Enables contiguous-apic-ID mode, for compatibility */
static bool compat_apic_id_mode;

void enable_compat_apic_id_mode(void)
{
    compat_apic_id_mode = true;
}

/* Calculates initial APIC ID for a specific CPU index
 *
 * Currently we need to be able to calculate the APIC ID from the CPU index
 * alone (without requiring a CPU object), as the QEMU<->Seabios interfaces have
 * no concept of "CPU index", and the NUMA tables on fw_cfg need the APIC ID of
 * all CPUs up to max_cpus.
 */
static uint32_t x86_cpu_apic_id_from_index(unsigned int cpu_index)
{
    uint32_t correct_id;
    static bool warned;

    correct_id = x86_apicid_from_cpu_idx(smp_cores, smp_threads, cpu_index);
    if (compat_apic_id_mode) {
        if (cpu_index != correct_id && !warned && !qtest_enabled()) {
            error_report("APIC IDs set in compatibility mode, "
                         "CPU topology won't match the configuration");
            warned = true;
        }
        return cpu_index;
    } else {
        return correct_id;
    }
}

static void pc_build_smbios(FWCfgState *fw_cfg)
{
    uint8_t *smbios_tables, *smbios_anchor;
    size_t smbios_tables_len, smbios_anchor_len;
    struct smbios_phys_mem_area *mem_array;
    unsigned i, array_count;

    smbios_tables = smbios_get_table_legacy(&smbios_tables_len);
    if (smbios_tables) {
        fw_cfg_add_bytes(fw_cfg, FW_CFG_SMBIOS_ENTRIES,
                         smbios_tables, smbios_tables_len);
    }

    /* build the array of physical mem area from e820 table */
    mem_array = g_malloc0(sizeof(*mem_array) * e820_get_num_entries());
    for (i = 0, array_count = 0; i < e820_get_num_entries(); i++) {
        uint64_t addr, len;

        if (e820_get_entry(i, E820_RAM, &addr, &len)) {
            mem_array[array_count].address = addr;
            mem_array[array_count].length = len;
            array_count++;
        }
    }
    smbios_get_tables(mem_array, array_count,
                      &smbios_tables, &smbios_tables_len,
                      &smbios_anchor, &smbios_anchor_len);
    g_free(mem_array);

    if (smbios_anchor) {
        fw_cfg_add_file(fw_cfg, "etc/smbios/smbios-tables",
                        smbios_tables, smbios_tables_len);
        fw_cfg_add_file(fw_cfg, "etc/smbios/smbios-anchor",
                        smbios_anchor, smbios_anchor_len);
    }
}

static FWCfgState *bochs_bios_init(AddressSpace *as, PCMachineState *pcms)
{
    FWCfgState *fw_cfg;
    uint64_t *numa_fw_cfg;
    int i, j;

    fw_cfg = fw_cfg_init_io_dma(FW_CFG_IO_BASE, FW_CFG_IO_BASE + 4, as);

    /* FW_CFG_MAX_CPUS is a bit confusing/problematic on x86:
     *
     * SeaBIOS needs FW_CFG_MAX_CPUS for CPU hotplug, but the CPU hotplug
     * QEMU<->SeaBIOS interface is not based on the "CPU index", but on the APIC
     * ID of hotplugged CPUs[1]. This means that FW_CFG_MAX_CPUS is not the
     * "maximum number of CPUs", but the "limit to the APIC ID values SeaBIOS
     * may see".
     *
     * So, this means we must not use max_cpus, here, but the maximum possible
     * APIC ID value, plus one.
     *
     * [1] The only kind of "CPU identifier" used between SeaBIOS and QEMU is
     *     the APIC ID, not the "CPU index"
     */
    fw_cfg_add_i16(fw_cfg, FW_CFG_MAX_CPUS, (uint16_t)pcms->apic_id_limit);
    fw_cfg_add_i64(fw_cfg, FW_CFG_RAM_SIZE, (uint64_t)ram_size);
    fw_cfg_add_bytes(fw_cfg, FW_CFG_ACPI_TABLES,
                     acpi_tables, acpi_tables_len);
    fw_cfg_add_i32(fw_cfg, FW_CFG_IRQ0_OVERRIDE, kvm_allows_irq0_override());

    fw_cfg_add_bytes(fw_cfg, FW_CFG_E820_TABLE,
                     &e820_reserve, sizeof(e820_reserve));
    fw_cfg_add_file(fw_cfg, "etc/e820", e820_table,
                    sizeof(struct e820_entry) * e820_entries);

    fw_cfg_add_bytes(fw_cfg, FW_CFG_HPET, &hpet_cfg, sizeof(hpet_cfg));
    /* allocate memory for the NUMA channel: one (64bit) word for the number
     * of nodes, one word for each VCPU->node and one word for each node to
     * hold the amount of memory.
     */
    numa_fw_cfg = g_new0(uint64_t, 1 + pcms->apic_id_limit + nb_numa_nodes);
    numa_fw_cfg[0] = cpu_to_le64(nb_numa_nodes);
    for (i = 0; i < max_cpus; i++) {
        unsigned int apic_id = x86_cpu_apic_id_from_index(i);
        assert(apic_id < pcms->apic_id_limit);
        for (j = 0; j < nb_numa_nodes; j++) {
            if (test_bit(i, numa_info[j].node_cpu)) {
                numa_fw_cfg[apic_id + 1] = cpu_to_le64(j);
                break;
            }
        }
    }
    for (i = 0; i < nb_numa_nodes; i++) {
        numa_fw_cfg[pcms->apic_id_limit + 1 + i] =
            cpu_to_le64(numa_info[i].node_mem);
    }
    fw_cfg_add_bytes(fw_cfg, FW_CFG_NUMA, numa_fw_cfg,
                     (1 + pcms->apic_id_limit + nb_numa_nodes) *
                     sizeof(*numa_fw_cfg));

    return fw_cfg;
}

static long get_file_size(FILE *f)
{
    long where, size;

    /* XXX: on Unix systems, using fstat() probably makes more sense */

    where = ftell(f);
    fseek(f, 0, SEEK_END);
    size = ftell(f);
    fseek(f, where, SEEK_SET);

    return size;
}

/* setup_data types */
#define SETUP_NONE     0
#define SETUP_E820_EXT 1
#define SETUP_DTB      2
#define SETUP_PCI      3
#define SETUP_EFI      4

struct setup_data {
    uint64_t next;
    uint32_t type;
    uint32_t len;
    uint8_t data[0];
} __attribute__((packed));

static void load_linux(PCMachineState *pcms,
                       FWCfgState *fw_cfg)
{
    uint16_t protocol;
    int setup_size, kernel_size, initrd_size = 0, cmdline_size;
    int dtb_size, setup_data_offset;
    uint32_t initrd_max;
    uint8_t header[8192], *setup, *kernel, *initrd_data;
    hwaddr real_addr, prot_addr, cmdline_addr, initrd_addr = 0;
    FILE *f;
    char *vmode;
    MachineState *machine = MACHINE(pcms);
    PCMachineClass *pcmc = PC_MACHINE_GET_CLASS(pcms);
    struct setup_data *setup_data;
    const char *kernel_filename = machine->kernel_filename;
    const char *initrd_filename = machine->initrd_filename;
    const char *dtb_filename = machine->dtb;
    const char *kernel_cmdline = machine->kernel_cmdline;

    /* Align to 16 bytes as a paranoia measure */
    cmdline_size = (strlen(kernel_cmdline)+16) & ~15;

    /* load the kernel header */
    f = fopen(kernel_filename, "rb");
    if (!f || !(kernel_size = get_file_size(f)) ||
        fread(header, 1, MIN(ARRAY_SIZE(header), kernel_size), f) !=
        MIN(ARRAY_SIZE(header), kernel_size)) {
        fprintf(stderr, "qemu: could not load kernel '%s': %s\n",
                kernel_filename, strerror(errno));
        exit(1);
    }

    /* kernel protocol version */
#if 0
    fprintf(stderr, "header magic: %#x\n", ldl_p(header+0x202));
#endif
    if (ldl_p(header+0x202) == 0x53726448) {
        protocol = lduw_p(header+0x206);
    } else {
        /* This looks like a multiboot kernel. If it is, let's stop
           treating it like a Linux kernel. */
        if (load_multiboot(fw_cfg, f, kernel_filename, initrd_filename,
                           kernel_cmdline, kernel_size, header)) {
            return;
        }
        protocol = 0;
    }

    if (protocol < 0x200 || !(header[0x211] & 0x01)) {
        /* Low kernel */
        real_addr    = 0x90000;
        cmdline_addr = 0x9a000 - cmdline_size;
        prot_addr    = 0x10000;
    } else if (protocol < 0x202) {
        /* High but ancient kernel */
        real_addr    = 0x90000;
        cmdline_addr = 0x9a000 - cmdline_size;
        prot_addr    = 0x100000;
    } else {
        /* High and recent kernel */
        real_addr    = 0x10000;
        cmdline_addr = 0x20000;
        prot_addr    = 0x100000;
    }

#if 0
    fprintf(stderr,
            "qemu: real_addr     = 0x" TARGET_FMT_plx "\n"
            "qemu: cmdline_addr  = 0x" TARGET_FMT_plx "\n"
            "qemu: prot_addr     = 0x" TARGET_FMT_plx "\n",
            real_addr,
            cmdline_addr,
            prot_addr);
#endif

    /* highest address for loading the initrd */
    if (protocol >= 0x203) {
        initrd_max = ldl_p(header+0x22c);
    } else {
        initrd_max = 0x37ffffff;
    }

    if (initrd_max >= pcms->below_4g_mem_size - pcmc->acpi_data_size) {
        initrd_max = pcms->below_4g_mem_size - pcmc->acpi_data_size - 1;
    }

    fw_cfg_add_i32(fw_cfg, FW_CFG_CMDLINE_ADDR, cmdline_addr);
    fw_cfg_add_i32(fw_cfg, FW_CFG_CMDLINE_SIZE, strlen(kernel_cmdline)+1);
    fw_cfg_add_string(fw_cfg, FW_CFG_CMDLINE_DATA, kernel_cmdline);

    if (protocol >= 0x202) {
        stl_p(header+0x228, cmdline_addr);
    } else {
        stw_p(header+0x20, 0xA33F);
        stw_p(header+0x22, cmdline_addr-real_addr);
    }

    /* handle vga= parameter */
    vmode = strstr(kernel_cmdline, "vga=");
    if (vmode) {
        unsigned int video_mode;
        /* skip "vga=" */
        vmode += 4;
        if (!strncmp(vmode, "normal", 6)) {
            video_mode = 0xffff;
        } else if (!strncmp(vmode, "ext", 3)) {
            video_mode = 0xfffe;
        } else if (!strncmp(vmode, "ask", 3)) {
            video_mode = 0xfffd;
        } else {
            video_mode = strtol(vmode, NULL, 0);
        }
        stw_p(header+0x1fa, video_mode);
    }

    /* loader type */
    /* High nybble = B reserved for QEMU; low nybble is revision number.
       If this code is substantially changed, you may want to consider
       incrementing the revision. */
    if (protocol >= 0x200) {
        header[0x210] = 0xB0;
    }
    /* heap */
    if (protocol >= 0x201) {
        header[0x211] |= 0x80;	/* CAN_USE_HEAP */
        stw_p(header+0x224, cmdline_addr-real_addr-0x200);
    }

    /* load initrd */
    if (initrd_filename) {
        if (protocol < 0x200) {
            fprintf(stderr, "qemu: linux kernel too old to load a ram disk\n");
            exit(1);
        }

        initrd_size = get_image_size(initrd_filename);
        if (initrd_size < 0) {
            fprintf(stderr, "qemu: error reading initrd %s: %s\n",
                    initrd_filename, strerror(errno));
            exit(1);
        }

        initrd_addr = (initrd_max-initrd_size) & ~4095;

        initrd_data = g_malloc(initrd_size);
        load_image(initrd_filename, initrd_data);

        fw_cfg_add_i32(fw_cfg, FW_CFG_INITRD_ADDR, initrd_addr);
        fw_cfg_add_i32(fw_cfg, FW_CFG_INITRD_SIZE, initrd_size);
        fw_cfg_add_bytes(fw_cfg, FW_CFG_INITRD_DATA, initrd_data, initrd_size);

        stl_p(header+0x218, initrd_addr);
        stl_p(header+0x21c, initrd_size);
    }

    /* load kernel and setup */
    setup_size = header[0x1f1];
    if (setup_size == 0) {
        setup_size = 4;
    }
    setup_size = (setup_size+1)*512;
    if (setup_size > kernel_size) {
        fprintf(stderr, "qemu: invalid kernel header\n");
        exit(1);
    }
    kernel_size -= setup_size;

    setup  = g_malloc(setup_size);
    kernel = g_malloc(kernel_size);
    fseek(f, 0, SEEK_SET);
    if (fread(setup, 1, setup_size, f) != setup_size) {
        fprintf(stderr, "fread() failed\n");
        exit(1);
    }
    if (fread(kernel, 1, kernel_size, f) != kernel_size) {
        fprintf(stderr, "fread() failed\n");
        exit(1);
    }
    fclose(f);

    /* append dtb to kernel */
    if (dtb_filename) {
        if (protocol < 0x209) {
            fprintf(stderr, "qemu: Linux kernel too old to load a dtb\n");
            exit(1);
        }

        dtb_size = get_image_size(dtb_filename);
        if (dtb_size <= 0) {
            fprintf(stderr, "qemu: error reading dtb %s: %s\n",
                    dtb_filename, strerror(errno));
            exit(1);
        }

        setup_data_offset = QEMU_ALIGN_UP(kernel_size, 16);
        kernel_size = setup_data_offset + sizeof(struct setup_data) + dtb_size;
        kernel = g_realloc(kernel, kernel_size);

        stq_p(header+0x250, prot_addr + setup_data_offset);

        setup_data = (struct setup_data *)(kernel + setup_data_offset);
        setup_data->next = 0;
        setup_data->type = cpu_to_le32(SETUP_DTB);
        setup_data->len = cpu_to_le32(dtb_size);

        load_image_size(dtb_filename, setup_data->data, dtb_size);
    }

    memcpy(setup, header, MIN(sizeof(header), setup_size));

    fw_cfg_add_i32(fw_cfg, FW_CFG_KERNEL_ADDR, prot_addr);
    fw_cfg_add_i32(fw_cfg, FW_CFG_KERNEL_SIZE, kernel_size);
    fw_cfg_add_bytes(fw_cfg, FW_CFG_KERNEL_DATA, kernel, kernel_size);

    fw_cfg_add_i32(fw_cfg, FW_CFG_SETUP_ADDR, real_addr);
    fw_cfg_add_i32(fw_cfg, FW_CFG_SETUP_SIZE, setup_size);
    fw_cfg_add_bytes(fw_cfg, FW_CFG_SETUP_DATA, setup, setup_size);

    if (fw_cfg_dma_enabled(fw_cfg)) {
        option_rom[nb_option_roms].name = "linuxboot_dma.bin";
        option_rom[nb_option_roms].bootindex = 0;
    } else {
        option_rom[nb_option_roms].name = "linuxboot.bin";
        option_rom[nb_option_roms].bootindex = 0;
    }
    nb_option_roms++;
}

#define NE2000_NB_MAX 6

static const int ne2000_io[NE2000_NB_MAX] = { 0x300, 0x320, 0x340, 0x360,
                                              0x280, 0x380 };
static const int ne2000_irq[NE2000_NB_MAX] = { 9, 10, 11, 3, 4, 5 };

void pc_init_ne2k_isa(ISABus *bus, NICInfo *nd)
{
    static int nb_ne2k = 0;

    if (nb_ne2k == NE2000_NB_MAX)
        return;
    isa_ne2000_init(bus, ne2000_io[nb_ne2k],
                    ne2000_irq[nb_ne2k], nd);
    nb_ne2k++;
}

DeviceState *cpu_get_current_apic(void)
{
    if (current_cpu) {
        X86CPU *cpu = X86_CPU(current_cpu);
        return cpu->apic_state;
    } else {
        return NULL;
    }
}

void pc_acpi_smi_interrupt(void *opaque, int irq, int level)
{
    X86CPU *cpu = opaque;

    if (level) {
        cpu_interrupt(CPU(cpu), CPU_INTERRUPT_SMI);
    }
}

static int pc_present_cpus_count(PCMachineState *pcms)
{
    int i, boot_cpus = 0;
    for (i = 0; i < pcms->possible_cpus->len; i++) {
        if (pcms->possible_cpus->cpus[i].cpu) {
            boot_cpus++;
        }
    }
    return boot_cpus;
}

static X86CPU *pc_new_cpu(const char *typename, int64_t apic_id,
                          Error **errp)
{
    X86CPU *cpu = NULL;
    Error *local_err = NULL;

    cpu = X86_CPU(object_new(typename));

    object_property_set_int(OBJECT(cpu), apic_id, "apic-id", &local_err);
    object_property_set_bool(OBJECT(cpu), true, "realized", &local_err);

    if (local_err) {
        error_propagate(errp, local_err);
        object_unref(OBJECT(cpu));
        cpu = NULL;
    }
    return cpu;
}

void pc_hot_add_cpu(const int64_t id, Error **errp)
{
    X86CPU *cpu;
    ObjectClass *oc;
    PCMachineState *pcms = PC_MACHINE(qdev_get_machine());
    int64_t apic_id = x86_cpu_apic_id_from_index(id);
    Error *local_err = NULL;

    if (id < 0) {
        error_setg(errp, "Invalid CPU id: %" PRIi64, id);
        return;
    }

    if (apic_id >= ACPI_CPU_HOTPLUG_ID_LIMIT) {
        error_setg(errp, "Unable to add CPU: %" PRIi64
                   ", resulting APIC ID (%" PRIi64 ") is too large",
                   id, apic_id);
        return;
    }

    assert(pcms->possible_cpus->cpus[0].cpu); /* BSP is always present */
    oc = OBJECT_CLASS(CPU_GET_CLASS(pcms->possible_cpus->cpus[0].cpu));
    cpu = pc_new_cpu(object_class_get_name(oc), apic_id, &local_err);
    if (local_err) {
        error_propagate(errp, local_err);
        return;
    }
    object_unref(OBJECT(cpu));
}

void pc_cpus_init(PCMachineState *pcms)
{
    int i;
    CPUClass *cc;
    ObjectClass *oc;
    const char *typename;
    gchar **model_pieces;
    X86CPU *cpu = NULL;
    MachineState *machine = MACHINE(pcms);

    /* init CPUs */
    if (machine->cpu_model == NULL) {
#ifdef TARGET_X86_64
        machine->cpu_model = "qemu64";
#else
        machine->cpu_model = "qemu32";
#endif
    }

    model_pieces = g_strsplit(machine->cpu_model, ",", 2);
    if (!model_pieces[0]) {
        error_report("Invalid/empty CPU model name");
        exit(1);
    }

    oc = cpu_class_by_name(TYPE_X86_CPU, model_pieces[0]);
    if (oc == NULL) {
        error_report("Unable to find CPU definition: %s", model_pieces[0]);
        exit(1);
    }
    typename = object_class_get_name(oc);
    cc = CPU_CLASS(oc);
    cc->parse_features(typename, model_pieces[1], &error_fatal);
    g_strfreev(model_pieces);

    /* Calculates the limit to CPU APIC ID values
     *
     * Limit for the APIC ID value, so that all
     * CPU APIC IDs are < pcms->apic_id_limit.
     *
     * This is used for FW_CFG_MAX_CPUS. See comments on bochs_bios_init().
     */
    pcms->apic_id_limit = x86_cpu_apic_id_from_index(max_cpus - 1) + 1;
    if (pcms->apic_id_limit > ACPI_CPU_HOTPLUG_ID_LIMIT) {
        error_report("max_cpus is too large. APIC ID of last CPU is %u",
                     pcms->apic_id_limit - 1);
        exit(1);
    }

    pcms->possible_cpus = g_malloc0(sizeof(CPUArchIdList) +
                                    sizeof(CPUArchId) * max_cpus);
    for (i = 0; i < max_cpus; i++) {
        pcms->possible_cpus->cpus[i].arch_id = x86_cpu_apic_id_from_index(i);
        pcms->possible_cpus->len++;
        if (i < smp_cpus) {
            cpu = pc_new_cpu(typename, x86_cpu_apic_id_from_index(i),
                             &error_fatal);
            object_unref(OBJECT(cpu));
        }
    }

    /* tell smbios about cpuid version and features */
    smbios_set_cpuid(cpu->env.cpuid_version, cpu->env.features[FEAT_1_EDX]);
}

static void pc_build_feature_control_file(PCMachineState *pcms)
{
    X86CPU *cpu = X86_CPU(pcms->possible_cpus->cpus[0].cpu);
    CPUX86State *env = &cpu->env;
    uint32_t unused, ecx, edx;
    uint64_t feature_control_bits = 0;
    uint64_t *val;

    cpu_x86_cpuid(env, 1, 0, &unused, &unused, &ecx, &edx);
    if (ecx & CPUID_EXT_VMX) {
        feature_control_bits |= FEATURE_CONTROL_VMXON_ENABLED_OUTSIDE_SMX;
    }

    if ((edx & (CPUID_EXT2_MCE | CPUID_EXT2_MCA)) ==
        (CPUID_EXT2_MCE | CPUID_EXT2_MCA) &&
        (env->mcg_cap & MCG_LMCE_P)) {
        feature_control_bits |= FEATURE_CONTROL_LMCE;
    }

    if (!feature_control_bits) {
        return;
    }

    val = g_malloc(sizeof(*val));
    *val = cpu_to_le64(feature_control_bits | FEATURE_CONTROL_LOCKED);
    fw_cfg_add_file(pcms->fw_cfg, "etc/msr_feature_control", val, sizeof(*val));
}

static
void pc_machine_done(Notifier *notifier, void *data)
{
    PCMachineState *pcms = container_of(notifier,
                                        PCMachineState, machine_done);
    PCIBus *bus = pcms->bus;

    /* set the number of CPUs */
    rtc_set_memory(pcms->rtc, 0x5f, pc_present_cpus_count(pcms) - 1);

    if (bus) {
        int extra_hosts = 0;

        QLIST_FOREACH(bus, &bus->child, sibling) {
            /* look for expander root buses */
            if (pci_bus_is_root(bus)) {
                extra_hosts++;
            }
        }
        if (extra_hosts && pcms->fw_cfg) {
            uint64_t *val = g_malloc(sizeof(*val));
            *val = cpu_to_le64(extra_hosts);
            fw_cfg_add_file(pcms->fw_cfg,
                    "etc/extra-pci-roots", val, sizeof(*val));
        }
    }

    acpi_setup();
    if (pcms->fw_cfg) {
        pc_build_smbios(pcms->fw_cfg);
        pc_build_feature_control_file(pcms);
    }
}

void pc_guest_info_init(PCMachineState *pcms)
{
    int i;

    pcms->apic_xrupt_override = kvm_allows_irq0_override();
    pcms->numa_nodes = nb_numa_nodes;
    pcms->node_mem = g_malloc0(pcms->numa_nodes *
                                    sizeof *pcms->node_mem);
    for (i = 0; i < nb_numa_nodes; i++) {
        pcms->node_mem[i] = numa_info[i].node_mem;
    }

    pcms->machine_done.notify = pc_machine_done;
    qemu_add_machine_init_done_notifier(&pcms->machine_done);
}

/* setup pci memory address space mapping into system address space */
void pc_pci_as_mapping_init(Object *owner, MemoryRegion *system_memory,
                            MemoryRegion *pci_address_space)
{
    /* Set to lower priority than RAM */
    memory_region_add_subregion_overlap(system_memory, 0x0,
                                        pci_address_space, -1);
}

void pc_acpi_init(const char *default_dsdt)
{
    char *filename;

    if (acpi_tables != NULL) {
        /* manually set via -acpitable, leave it alone */
        return;
    }

    filename = qemu_find_file(QEMU_FILE_TYPE_BIOS, default_dsdt);
    if (filename == NULL) {
        fprintf(stderr, "WARNING: failed to find %s\n", default_dsdt);
    } else {
        QemuOpts *opts = qemu_opts_create(qemu_find_opts("acpi"), NULL, 0,
                                          &error_abort);
        Error *err = NULL;

        qemu_opt_set(opts, "file", filename, &error_abort);

        acpi_table_add_builtin(opts, &err);
        if (err) {
            error_reportf_err(err, "WARNING: failed to load %s: ",
                              filename);
        }
        g_free(filename);
    }
}

void xen_load_linux(PCMachineState *pcms)
{
    int i;
    FWCfgState *fw_cfg;

    assert(MACHINE(pcms)->kernel_filename != NULL);

    fw_cfg = fw_cfg_init_io(FW_CFG_IO_BASE);
    rom_set_fw(fw_cfg);

    load_linux(pcms, fw_cfg);
    for (i = 0; i < nb_option_roms; i++) {
        assert(!strcmp(option_rom[i].name, "linuxboot.bin") ||
               !strcmp(option_rom[i].name, "linuxboot_dma.bin") ||
               !strcmp(option_rom[i].name, "multiboot.bin"));
        rom_add_option(option_rom[i].name, option_rom[i].bootindex);
    }
    pcms->fw_cfg = fw_cfg;
}

void pc_memory_init(PCMachineState *pcms,
                    MemoryRegion *system_memory,
                    MemoryRegion *rom_memory,
                    MemoryRegion **ram_memory)
{
    int linux_boot, i;
    MemoryRegion *ram, *option_rom_mr;
    MemoryRegion *ram_below_4g, *ram_above_4g;
    FWCfgState *fw_cfg;
    MachineState *machine = MACHINE(pcms);
    PCMachineClass *pcmc = PC_MACHINE_GET_CLASS(pcms);

    assert(machine->ram_size == pcms->below_4g_mem_size +
                                pcms->above_4g_mem_size);

    linux_boot = (machine->kernel_filename != NULL);

    /* Allocate RAM.  We allocate it as a single memory region and use
     * aliases to address portions of it, mostly for backwards compatibility
     * with older qemus that used qemu_ram_alloc().
     */
    ram = g_malloc(sizeof(*ram));
    memory_region_allocate_system_memory(ram, NULL, "pc.ram",
                                         machine->ram_size);
<<<<<<< HEAD
#ifdef CONFIG_ANDROID
    if (android_init_error_occurred()) {
        return NULL;
    }
#endif  // CONFIG_ANDROID
=======
    if (error_during_init) {
        g_free(ram);
        return;
    }
>>>>>>> b01ff82c
    *ram_memory = ram;
    ram_below_4g = g_malloc(sizeof(*ram_below_4g));
    memory_region_init_alias(ram_below_4g, NULL, "ram-below-4g", ram,
                             0, pcms->below_4g_mem_size);
    memory_region_add_subregion(system_memory, 0, ram_below_4g);
    e820_add_entry(0, pcms->below_4g_mem_size, E820_RAM);
    if (pcms->above_4g_mem_size > 0) {
        ram_above_4g = g_malloc(sizeof(*ram_above_4g));
        memory_region_init_alias(ram_above_4g, NULL, "ram-above-4g", ram,
                                 pcms->below_4g_mem_size,
                                 pcms->above_4g_mem_size);
        memory_region_add_subregion(system_memory, 0x100000000ULL,
                                    ram_above_4g);
        e820_add_entry(0x100000000ULL, pcms->above_4g_mem_size, E820_RAM);
    }

    if (!pcmc->has_reserved_memory &&
        (machine->ram_slots ||
         (machine->maxram_size > machine->ram_size))) {
        MachineClass *mc = MACHINE_GET_CLASS(machine);

        error_report("\"-memory 'slots|maxmem'\" is not supported by: %s",
                     mc->name);
        exit(EXIT_FAILURE);
    }

    /* initialize hotplug memory address space */
    if (pcmc->has_reserved_memory &&
        (machine->ram_size < machine->maxram_size)) {
        ram_addr_t hotplug_mem_size =
            machine->maxram_size - machine->ram_size;

        if (machine->ram_slots > ACPI_MAX_RAM_SLOTS) {
            error_report("unsupported amount of memory slots: %"PRIu64,
                         machine->ram_slots);
            exit(EXIT_FAILURE);
        }

        if (QEMU_ALIGN_UP(machine->maxram_size,
                          TARGET_PAGE_SIZE) != machine->maxram_size) {
            error_report("maximum memory size must by aligned to multiple of "
                         "%d bytes", TARGET_PAGE_SIZE);
            exit(EXIT_FAILURE);
        }

        pcms->hotplug_memory.base =
            ROUND_UP(0x100000000ULL + pcms->above_4g_mem_size, 1ULL << 30);

        if (pcmc->enforce_aligned_dimm) {
            /* size hotplug region assuming 1G page max alignment per slot */
            hotplug_mem_size += (1ULL << 30) * machine->ram_slots;
        }

        if ((pcms->hotplug_memory.base + hotplug_mem_size) <
            hotplug_mem_size) {
            error_report("unsupported amount of maximum memory: " RAM_ADDR_FMT,
                         machine->maxram_size);
            exit(EXIT_FAILURE);
        }

        memory_region_init(&pcms->hotplug_memory.mr, OBJECT(pcms),
                           "hotplug-memory", hotplug_mem_size);
        memory_region_add_subregion(system_memory, pcms->hotplug_memory.base,
                                    &pcms->hotplug_memory.mr);
    }

    /* Initialize PC system firmware */
    pc_system_firmware_init(rom_memory, !pcmc->pci_enabled);

    option_rom_mr = g_malloc(sizeof(*option_rom_mr));
    memory_region_init_ram(option_rom_mr, NULL, "pc.rom", PC_ROM_SIZE,
                           &error_fatal);
    vmstate_register_ram_global(option_rom_mr);
    memory_region_add_subregion_overlap(rom_memory,
                                        PC_ROM_MIN_VGA,
                                        option_rom_mr,
                                        1);

    fw_cfg = bochs_bios_init(&address_space_memory, pcms);

    rom_set_fw(fw_cfg);

    if (pcmc->has_reserved_memory && pcms->hotplug_memory.base) {
        uint64_t *val = g_malloc(sizeof(*val));
        PCMachineClass *pcmc = PC_MACHINE_GET_CLASS(pcms);
        uint64_t res_mem_end = pcms->hotplug_memory.base;

        if (!pcmc->broken_reserved_end) {
            res_mem_end += memory_region_size(&pcms->hotplug_memory.mr);
        }
        *val = cpu_to_le64(ROUND_UP(res_mem_end, 0x1ULL << 30));
        fw_cfg_add_file(fw_cfg, "etc/reserved-memory-end", val, sizeof(*val));
    }

    if (linux_boot) {
        load_linux(pcms, fw_cfg);
    }

    for (i = 0; i < nb_option_roms; i++) {
        rom_add_option(option_rom[i].name, option_rom[i].bootindex);
    }
    pcms->fw_cfg = fw_cfg;

    /* Init default IOAPIC address space */
    pcms->ioapic_as = &address_space_memory;
}

qemu_irq pc_allocate_cpu_irq(void)
{
    return qemu_allocate_irq(pic_irq_request, NULL, 0);
}

DeviceState *pc_vga_init(ISABus *isa_bus, PCIBus *pci_bus)
{
    DeviceState *dev = NULL;

    rom_set_order_override(FW_CFG_ORDER_OVERRIDE_VGA);
    if (pci_bus) {
        PCIDevice *pcidev = pci_vga_init(pci_bus);
        dev = pcidev ? &pcidev->qdev : NULL;
    } else if (isa_bus) {
        ISADevice *isadev = isa_vga_init(isa_bus);
        dev = isadev ? DEVICE(isadev) : NULL;
    }
    rom_reset_order_override();
    return dev;
}

static const MemoryRegionOps ioport80_io_ops = {
    .write = ioport80_write,
    .read = ioport80_read,
    .endianness = DEVICE_NATIVE_ENDIAN,
    .impl = {
        .min_access_size = 1,
        .max_access_size = 1,
    },
};

static const MemoryRegionOps ioportF0_io_ops = {
    .write = ioportF0_write,
    .read = ioportF0_read,
    .endianness = DEVICE_NATIVE_ENDIAN,
    .impl = {
        .min_access_size = 1,
        .max_access_size = 1,
    },
};

void pc_basic_device_init(ISABus *isa_bus, qemu_irq *gsi,
                          ISADevice **rtc_state,
                          bool create_fdctrl,
                          bool no_vmport,
                          uint32_t hpet_irqs)
{
    int i;
    DriveInfo *fd[MAX_FD];
    DeviceState *hpet = NULL;
    int pit_isa_irq = 0;
    qemu_irq pit_alt_irq = NULL;
    qemu_irq rtc_irq = NULL;
    qemu_irq *a20_line;
    ISADevice *i8042, *port92, *vmmouse, *pit = NULL;
    MemoryRegion *ioport80_io = g_new(MemoryRegion, 1);
    MemoryRegion *ioportF0_io = g_new(MemoryRegion, 1);

    memory_region_init_io(ioport80_io, NULL, &ioport80_io_ops, NULL, "ioport80", 1);
    memory_region_add_subregion(isa_bus->address_space_io, 0x80, ioport80_io);

    memory_region_init_io(ioportF0_io, NULL, &ioportF0_io_ops, NULL, "ioportF0", 1);
    memory_region_add_subregion(isa_bus->address_space_io, 0xf0, ioportF0_io);

    /*
     * Check if an HPET shall be created.
     *
     * Without KVM_CAP_PIT_STATE2, we cannot switch off the in-kernel PIT
     * when the HPET wants to take over. Thus we have to disable the latter.
     */
    if (!no_hpet && (!kvm_irqchip_in_kernel() || kvm_has_pit_state2())) {
        /* In order to set property, here not using sysbus_try_create_simple */
        hpet = qdev_try_create(NULL, TYPE_HPET);
        if (hpet) {
            /* For pc-piix-*, hpet's intcap is always IRQ2. For pc-q35-1.7
             * and earlier, use IRQ2 for compat. Otherwise, use IRQ16~23,
             * IRQ8 and IRQ2.
             */
            uint8_t compat = object_property_get_int(OBJECT(hpet),
                    HPET_INTCAP, NULL);
            if (!compat) {
                qdev_prop_set_uint32(hpet, HPET_INTCAP, hpet_irqs);
            }
            qdev_init_nofail(hpet);
            sysbus_mmio_map(SYS_BUS_DEVICE(hpet), 0, HPET_BASE);

            for (i = 0; i < GSI_NUM_PINS; i++) {
                sysbus_connect_irq(SYS_BUS_DEVICE(hpet), i, gsi[i]);
            }
            pit_isa_irq = -1;
            pit_alt_irq = qdev_get_gpio_in(hpet, HPET_LEGACY_PIT_INT);
            rtc_irq = qdev_get_gpio_in(hpet, HPET_LEGACY_RTC_INT);
        }
    }
    *rtc_state = rtc_init(isa_bus, 2000, rtc_irq);

    qemu_register_boot_set(pc_boot_set, *rtc_state);

    if (!xen_enabled()) {
        if (kvm_pit_in_kernel()) {
            pit = kvm_pit_init(isa_bus, 0x40);
        } else {
            pit = pit_init(isa_bus, 0x40, pit_isa_irq, pit_alt_irq);
        }
        if (hpet) {
            /* connect PIT to output control line of the HPET */
            qdev_connect_gpio_out(hpet, 0, qdev_get_gpio_in(DEVICE(pit), 0));
        }
        pcspk_init(isa_bus, pit);
    }

    serial_hds_isa_init(isa_bus, MAX_SERIAL_PORTS);
    parallel_hds_isa_init(isa_bus, MAX_PARALLEL_PORTS);

    a20_line = qemu_allocate_irqs(handle_a20_line_change, first_cpu, 2);
    i8042 = isa_create_simple(isa_bus, "i8042");
    i8042_setup_a20_line(i8042, &a20_line[0]);
    if (!no_vmport) {
        vmport_init(isa_bus);
        vmmouse = isa_try_create(isa_bus, "vmmouse");
    } else {
        vmmouse = NULL;
    }
    if (vmmouse) {
        DeviceState *dev = DEVICE(vmmouse);
        qdev_prop_set_ptr(dev, "ps2_mouse", i8042);
        qdev_init_nofail(dev);
    }
    port92 = isa_create_simple(isa_bus, "port92");
    port92_init(port92, &a20_line[1]);

    DMA_init(isa_bus, 0);

    for(i = 0; i < MAX_FD; i++) {
        fd[i] = drive_get(IF_FLOPPY, 0, i);
        create_fdctrl |= !!fd[i];
    }
    if (create_fdctrl) {
        fdctrl_init_isa(isa_bus, fd);
    }
}

void pc_nic_init(ISABus *isa_bus, PCIBus *pci_bus)
{
    int i;

    rom_set_order_override(FW_CFG_ORDER_OVERRIDE_NIC);
    for (i = 0; i < nb_nics; i++) {
        NICInfo *nd = &nd_table[i];

        if (!pci_bus || (nd->model && strcmp(nd->model, "ne2k_isa") == 0)) {
            pc_init_ne2k_isa(isa_bus, nd);
        } else {
            pci_nic_init_nofail(nd, pci_bus, "e1000", NULL);
        }
    }
    rom_reset_order_override();
}

void pc_pci_device_init(PCIBus *pci_bus)
{
    int max_bus;
    int bus;

    max_bus = drive_get_max_bus(IF_SCSI);
    for (bus = 0; bus <= max_bus; bus++) {
        pci_create_simple(pci_bus, -1, "lsi53c895a");
    }
}

void ioapic_init_gsi(GSIState *gsi_state, const char *parent_name)
{
    DeviceState *dev;
    SysBusDevice *d;
    unsigned int i;

    if (kvm_ioapic_in_kernel()) {
        dev = qdev_create(NULL, "kvm-ioapic");
    } else {
        dev = qdev_create(NULL, "ioapic");
    }
    if (parent_name) {
        object_property_add_child(object_resolve_path(parent_name, NULL),
                                  "ioapic", OBJECT(dev), NULL);
    }
    qdev_init_nofail(dev);
    d = SYS_BUS_DEVICE(dev);
    sysbus_mmio_map(d, 0, IO_APIC_DEFAULT_ADDRESS);

    for (i = 0; i < IOAPIC_NUM_PINS; i++) {
        gsi_state->ioapic_irq[i] = qdev_get_gpio_in(dev, i);
    }
}

static void pc_dimm_plug(HotplugHandler *hotplug_dev,
                         DeviceState *dev, Error **errp)
{
    HotplugHandlerClass *hhc;
    Error *local_err = NULL;
    PCMachineState *pcms = PC_MACHINE(hotplug_dev);
    PCMachineClass *pcmc = PC_MACHINE_GET_CLASS(pcms);
    PCDIMMDevice *dimm = PC_DIMM(dev);
    PCDIMMDeviceClass *ddc = PC_DIMM_GET_CLASS(dimm);
    MemoryRegion *mr = ddc->get_memory_region(dimm);
    uint64_t align = TARGET_PAGE_SIZE;

    if (memory_region_get_alignment(mr) && pcmc->enforce_aligned_dimm) {
        align = memory_region_get_alignment(mr);
    }

    if (!pcms->acpi_dev) {
        error_setg(&local_err,
                   "memory hotplug is not enabled: missing acpi device");
        goto out;
    }

    pc_dimm_memory_plug(dev, &pcms->hotplug_memory, mr, align, &local_err);
    if (local_err) {
        goto out;
    }

    hhc = HOTPLUG_HANDLER_GET_CLASS(pcms->acpi_dev);
    hhc->plug(HOTPLUG_HANDLER(pcms->acpi_dev), dev, &error_abort);
out:
    error_propagate(errp, local_err);
}

static void pc_dimm_unplug_request(HotplugHandler *hotplug_dev,
                                   DeviceState *dev, Error **errp)
{
    HotplugHandlerClass *hhc;
    Error *local_err = NULL;
    PCMachineState *pcms = PC_MACHINE(hotplug_dev);

    if (!pcms->acpi_dev) {
        error_setg(&local_err,
                   "memory hotplug is not enabled: missing acpi device");
        goto out;
    }

    hhc = HOTPLUG_HANDLER_GET_CLASS(pcms->acpi_dev);
    hhc->unplug_request(HOTPLUG_HANDLER(pcms->acpi_dev), dev, &local_err);

out:
    error_propagate(errp, local_err);
}

static void pc_dimm_unplug(HotplugHandler *hotplug_dev,
                           DeviceState *dev, Error **errp)
{
    PCMachineState *pcms = PC_MACHINE(hotplug_dev);
    PCDIMMDevice *dimm = PC_DIMM(dev);
    PCDIMMDeviceClass *ddc = PC_DIMM_GET_CLASS(dimm);
    MemoryRegion *mr = ddc->get_memory_region(dimm);
    HotplugHandlerClass *hhc;
    Error *local_err = NULL;

    hhc = HOTPLUG_HANDLER_GET_CLASS(pcms->acpi_dev);
    hhc->unplug(HOTPLUG_HANDLER(pcms->acpi_dev), dev, &local_err);

    if (local_err) {
        goto out;
    }

    pc_dimm_memory_unplug(dev, &pcms->hotplug_memory, mr);
    object_unparent(OBJECT(dev));

 out:
    error_propagate(errp, local_err);
}

static int pc_apic_cmp(const void *a, const void *b)
{
   CPUArchId *apic_a = (CPUArchId *)a;
   CPUArchId *apic_b = (CPUArchId *)b;

   return apic_a->arch_id - apic_b->arch_id;
}

/* returns pointer to CPUArchId descriptor that matches CPU's apic_id
 * in pcms->possible_cpus->cpus, if pcms->possible_cpus->cpus has no
 * entry correponding to CPU's apic_id returns NULL.
 */
static CPUArchId *pc_find_cpu_slot(PCMachineState *pcms, CPUState *cpu,
                                   int *idx)
{
    CPUClass *cc = CPU_GET_CLASS(cpu);
    CPUArchId apic_id, *found_cpu;

    apic_id.arch_id = cc->get_arch_id(CPU(cpu));
    found_cpu = bsearch(&apic_id, pcms->possible_cpus->cpus,
        pcms->possible_cpus->len, sizeof(*pcms->possible_cpus->cpus),
        pc_apic_cmp);
    if (found_cpu && idx) {
        *idx = found_cpu - pcms->possible_cpus->cpus;
    }
    return found_cpu;
}

static void pc_cpu_plug(HotplugHandler *hotplug_dev,
                        DeviceState *dev, Error **errp)
{
    CPUArchId *found_cpu;
    HotplugHandlerClass *hhc;
    Error *local_err = NULL;
    PCMachineState *pcms = PC_MACHINE(hotplug_dev);

    if (pcms->acpi_dev) {
        hhc = HOTPLUG_HANDLER_GET_CLASS(pcms->acpi_dev);
        hhc->plug(HOTPLUG_HANDLER(pcms->acpi_dev), dev, &local_err);
        if (local_err) {
            goto out;
        }
    }

    if (dev->hotplugged) {
        /* increment the number of CPUs */
        rtc_set_memory(pcms->rtc, 0x5f, rtc_get_memory(pcms->rtc, 0x5f) + 1);
    }

    found_cpu = pc_find_cpu_slot(pcms, CPU(dev), NULL);
    found_cpu->cpu = CPU(dev);
out:
    error_propagate(errp, local_err);
}
static void pc_cpu_unplug_request_cb(HotplugHandler *hotplug_dev,
                                     DeviceState *dev, Error **errp)
{
    int idx = -1;
    HotplugHandlerClass *hhc;
    Error *local_err = NULL;
    PCMachineState *pcms = PC_MACHINE(hotplug_dev);

    pc_find_cpu_slot(pcms, CPU(dev), &idx);
    assert(idx != -1);
    if (idx == 0) {
        error_setg(&local_err, "Boot CPU is unpluggable");
        goto out;
    }

    hhc = HOTPLUG_HANDLER_GET_CLASS(pcms->acpi_dev);
    hhc->unplug_request(HOTPLUG_HANDLER(pcms->acpi_dev), dev, &local_err);

    if (local_err) {
        goto out;
    }

 out:
    error_propagate(errp, local_err);

}

static void pc_cpu_unplug_cb(HotplugHandler *hotplug_dev,
                             DeviceState *dev, Error **errp)
{
    CPUArchId *found_cpu;
    HotplugHandlerClass *hhc;
    Error *local_err = NULL;
    PCMachineState *pcms = PC_MACHINE(hotplug_dev);

    hhc = HOTPLUG_HANDLER_GET_CLASS(pcms->acpi_dev);
    hhc->unplug(HOTPLUG_HANDLER(pcms->acpi_dev), dev, &local_err);

    if (local_err) {
        goto out;
    }

    found_cpu = pc_find_cpu_slot(pcms, CPU(dev), NULL);
    found_cpu->cpu = NULL;
    object_unparent(OBJECT(dev));

    rtc_set_memory(pcms->rtc, 0x5f, rtc_get_memory(pcms->rtc, 0x5f) - 1);
 out:
    error_propagate(errp, local_err);
}

static void pc_cpu_pre_plug(HotplugHandler *hotplug_dev,
                            DeviceState *dev, Error **errp)
{
    int idx;
    CPUState *cs;
    CPUArchId *cpu_slot;
    X86CPUTopoInfo topo;
    X86CPU *cpu = X86_CPU(dev);
    PCMachineState *pcms = PC_MACHINE(hotplug_dev);

    /* if APIC ID is not set, set it based on socket/core/thread properties */
    if (cpu->apic_id == UNASSIGNED_APIC_ID) {
        int max_socket = (max_cpus - 1) / smp_threads / smp_cores;

        if (cpu->socket_id < 0) {
            error_setg(errp, "CPU socket-id is not set");
            return;
        } else if (cpu->socket_id > max_socket) {
            error_setg(errp, "Invalid CPU socket-id: %u must be in range 0:%u",
                       cpu->socket_id, max_socket);
            return;
        }
        if (cpu->core_id < 0) {
            error_setg(errp, "CPU core-id is not set");
            return;
        } else if (cpu->core_id > (smp_cores - 1)) {
            error_setg(errp, "Invalid CPU core-id: %u must be in range 0:%u",
                       cpu->core_id, smp_cores - 1);
            return;
        }
        if (cpu->thread_id < 0) {
            error_setg(errp, "CPU thread-id is not set");
            return;
        } else if (cpu->thread_id > (smp_threads - 1)) {
            error_setg(errp, "Invalid CPU thread-id: %u must be in range 0:%u",
                       cpu->thread_id, smp_threads - 1);
            return;
        }

        topo.pkg_id = cpu->socket_id;
        topo.core_id = cpu->core_id;
        topo.smt_id = cpu->thread_id;
        cpu->apic_id = apicid_from_topo_ids(smp_cores, smp_threads, &topo);
    }

    cpu_slot = pc_find_cpu_slot(pcms, CPU(dev), &idx);
    if (!cpu_slot) {
        x86_topo_ids_from_apicid(cpu->apic_id, smp_cores, smp_threads, &topo);
        error_setg(errp, "Invalid CPU [socket: %u, core: %u, thread: %u] with"
                  " APIC ID %" PRIu32 ", valid index range 0:%d",
                   topo.pkg_id, topo.core_id, topo.smt_id, cpu->apic_id,
                   pcms->possible_cpus->len - 1);
        return;
    }

    if (cpu_slot->cpu) {
        error_setg(errp, "CPU[%d] with APIC ID %" PRIu32 " exists",
                   idx, cpu->apic_id);
        return;
    }

    /* if 'address' properties socket-id/core-id/thread-id are not set, set them
     * so that query_hotpluggable_cpus would show correct values
     */
    /* TODO: move socket_id/core_id/thread_id checks into x86_cpu_realizefn()
     * once -smp refactoring is complete and there will be CPU private
     * CPUState::nr_cores and CPUState::nr_threads fields instead of globals */
    x86_topo_ids_from_apicid(cpu->apic_id, smp_cores, smp_threads, &topo);
    if (cpu->socket_id != -1 && cpu->socket_id != topo.pkg_id) {
        error_setg(errp, "property socket-id: %u doesn't match set apic-id:"
            " 0x%x (socket-id: %u)", cpu->socket_id, cpu->apic_id, topo.pkg_id);
        return;
    }
    cpu->socket_id = topo.pkg_id;

    if (cpu->core_id != -1 && cpu->core_id != topo.core_id) {
        error_setg(errp, "property core-id: %u doesn't match set apic-id:"
            " 0x%x (core-id: %u)", cpu->core_id, cpu->apic_id, topo.core_id);
        return;
    }
    cpu->core_id = topo.core_id;

    if (cpu->thread_id != -1 && cpu->thread_id != topo.smt_id) {
        error_setg(errp, "property thread-id: %u doesn't match set apic-id:"
            " 0x%x (thread-id: %u)", cpu->thread_id, cpu->apic_id, topo.smt_id);
        return;
    }
    cpu->thread_id = topo.smt_id;

    cs = CPU(cpu);
    cs->cpu_index = idx;
}

static void pc_machine_device_pre_plug_cb(HotplugHandler *hotplug_dev,
                                          DeviceState *dev, Error **errp)
{
    if (object_dynamic_cast(OBJECT(dev), TYPE_CPU)) {
        pc_cpu_pre_plug(hotplug_dev, dev, errp);
    }
}

static void pc_machine_device_plug_cb(HotplugHandler *hotplug_dev,
                                      DeviceState *dev, Error **errp)
{
    if (object_dynamic_cast(OBJECT(dev), TYPE_PC_DIMM)) {
        pc_dimm_plug(hotplug_dev, dev, errp);
    } else if (object_dynamic_cast(OBJECT(dev), TYPE_CPU)) {
        pc_cpu_plug(hotplug_dev, dev, errp);
    }
}

static void pc_machine_device_unplug_request_cb(HotplugHandler *hotplug_dev,
                                                DeviceState *dev, Error **errp)
{
    if (object_dynamic_cast(OBJECT(dev), TYPE_PC_DIMM)) {
        pc_dimm_unplug_request(hotplug_dev, dev, errp);
    } else if (object_dynamic_cast(OBJECT(dev), TYPE_CPU)) {
        pc_cpu_unplug_request_cb(hotplug_dev, dev, errp);
    } else {
        error_setg(errp, "acpi: device unplug request for not supported device"
                   " type: %s", object_get_typename(OBJECT(dev)));
    }
}

static void pc_machine_device_unplug_cb(HotplugHandler *hotplug_dev,
                                        DeviceState *dev, Error **errp)
{
    if (object_dynamic_cast(OBJECT(dev), TYPE_PC_DIMM)) {
        pc_dimm_unplug(hotplug_dev, dev, errp);
    } else if (object_dynamic_cast(OBJECT(dev), TYPE_CPU)) {
        pc_cpu_unplug_cb(hotplug_dev, dev, errp);
    } else {
        error_setg(errp, "acpi: device unplug for not supported device"
                   " type: %s", object_get_typename(OBJECT(dev)));
    }
}

static HotplugHandler *pc_get_hotpug_handler(MachineState *machine,
                                             DeviceState *dev)
{
    PCMachineClass *pcmc = PC_MACHINE_GET_CLASS(machine);

    if (object_dynamic_cast(OBJECT(dev), TYPE_PC_DIMM) ||
        object_dynamic_cast(OBJECT(dev), TYPE_CPU)) {
        return HOTPLUG_HANDLER(machine);
    }

    return pcmc->get_hotplug_handler ?
        pcmc->get_hotplug_handler(machine, dev) : NULL;
}

static void
pc_machine_get_hotplug_memory_region_size(Object *obj, Visitor *v,
                                          const char *name, void *opaque,
                                          Error **errp)
{
    PCMachineState *pcms = PC_MACHINE(obj);
    int64_t value = memory_region_size(&pcms->hotplug_memory.mr);

    visit_type_int(v, name, &value, errp);
}

static void pc_machine_get_max_ram_below_4g(Object *obj, Visitor *v,
                                            const char *name, void *opaque,
                                            Error **errp)
{
    PCMachineState *pcms = PC_MACHINE(obj);
    uint64_t value = pcms->max_ram_below_4g;

    visit_type_size(v, name, &value, errp);
}

static void pc_machine_set_max_ram_below_4g(Object *obj, Visitor *v,
                                            const char *name, void *opaque,
                                            Error **errp)
{
    PCMachineState *pcms = PC_MACHINE(obj);
    Error *error = NULL;
    uint64_t value;

    visit_type_size(v, name, &value, &error);
    if (error) {
        error_propagate(errp, error);
        return;
    }
    if (value > (1ULL << 32)) {
        error_setg(&error,
                   "Machine option 'max-ram-below-4g=%"PRIu64
                   "' expects size less than or equal to 4G", value);
        error_propagate(errp, error);
        return;
    }

    if (value < (1ULL << 20)) {
        error_report("Warning: small max_ram_below_4g(%"PRIu64
                     ") less than 1M.  BIOS may not work..",
                     value);
    }

    pcms->max_ram_below_4g = value;
}

static void pc_machine_get_vmport(Object *obj, Visitor *v, const char *name,
                                  void *opaque, Error **errp)
{
    PCMachineState *pcms = PC_MACHINE(obj);
    OnOffAuto vmport = pcms->vmport;

    visit_type_OnOffAuto(v, name, &vmport, errp);
}

static void pc_machine_set_vmport(Object *obj, Visitor *v, const char *name,
                                  void *opaque, Error **errp)
{
    PCMachineState *pcms = PC_MACHINE(obj);

    visit_type_OnOffAuto(v, name, &pcms->vmport, errp);
}

bool pc_machine_is_smm_enabled(PCMachineState *pcms)
{
    bool smm_available = false;

    if (pcms->smm == ON_OFF_AUTO_OFF) {
        return false;
    }

    if (tcg_enabled() || qtest_enabled()) {
        smm_available = true;
    } else if (kvm_enabled()) {
        smm_available = kvm_has_smm();
#ifdef CONFIG_HAX
    } else if (hax_enabled()) {
        smm_available = false;
#endif
    }

    if (smm_available) {
        return true;
    }

    if (pcms->smm == ON_OFF_AUTO_ON) {
        error_report("System Management Mode not supported by this hypervisor.");
        exit(1);
    }
    return false;
}

static void pc_machine_get_smm(Object *obj, Visitor *v, const char *name,
                               void *opaque, Error **errp)
{
    PCMachineState *pcms = PC_MACHINE(obj);
    OnOffAuto smm = pcms->smm;

    visit_type_OnOffAuto(v, name, &smm, errp);
}

static void pc_machine_set_smm(Object *obj, Visitor *v, const char *name,
                               void *opaque, Error **errp)
{
    PCMachineState *pcms = PC_MACHINE(obj);

    visit_type_OnOffAuto(v, name, &pcms->smm, errp);
}

static bool pc_machine_get_nvdimm(Object *obj, Error **errp)
{
    PCMachineState *pcms = PC_MACHINE(obj);

    return pcms->acpi_nvdimm_state.is_enabled;
}

static void pc_machine_set_nvdimm(Object *obj, bool value, Error **errp)
{
    PCMachineState *pcms = PC_MACHINE(obj);

    pcms->acpi_nvdimm_state.is_enabled = value;
}

static void pc_machine_initfn(Object *obj)
{
    PCMachineState *pcms = PC_MACHINE(obj);

    object_property_add(obj, PC_MACHINE_MEMHP_REGION_SIZE, "int",
                        pc_machine_get_hotplug_memory_region_size,
                        NULL, NULL, NULL, &error_abort);

    pcms->max_ram_below_4g = 0; /* use default */
    object_property_add(obj, PC_MACHINE_MAX_RAM_BELOW_4G, "size",
                        pc_machine_get_max_ram_below_4g,
                        pc_machine_set_max_ram_below_4g,
                        NULL, NULL, &error_abort);
    object_property_set_description(obj, PC_MACHINE_MAX_RAM_BELOW_4G,
                                    "Maximum ram below the 4G boundary (32bit boundary)",
                                    &error_abort);

    pcms->smm = ON_OFF_AUTO_AUTO;
    object_property_add(obj, PC_MACHINE_SMM, "OnOffAuto",
                        pc_machine_get_smm,
                        pc_machine_set_smm,
                        NULL, NULL, &error_abort);
    object_property_set_description(obj, PC_MACHINE_SMM,
                                    "Enable SMM (pc & q35)",
                                    &error_abort);

    pcms->vmport = ON_OFF_AUTO_AUTO;
    object_property_add(obj, PC_MACHINE_VMPORT, "OnOffAuto",
                        pc_machine_get_vmport,
                        pc_machine_set_vmport,
                        NULL, NULL, &error_abort);
    object_property_set_description(obj, PC_MACHINE_VMPORT,
                                    "Enable vmport (pc & q35)",
                                    &error_abort);

    /* nvdimm is disabled on default. */
    pcms->acpi_nvdimm_state.is_enabled = false;
    object_property_add_bool(obj, PC_MACHINE_NVDIMM, pc_machine_get_nvdimm,
                             pc_machine_set_nvdimm, &error_abort);
}

static void pc_machine_reset(void)
{
    CPUState *cs;
    X86CPU *cpu;

    qemu_devices_reset();

    /* Reset APIC after devices have been reset to cancel
     * any changes that qemu_devices_reset() might have done.
     */
    CPU_FOREACH(cs) {
        cpu = X86_CPU(cs);

        if (cpu->apic_state) {
            device_reset(cpu->apic_state);
        }
    }
}

static unsigned pc_cpu_index_to_socket_id(unsigned cpu_index)
{
    X86CPUTopoInfo topo;
    x86_topo_ids_from_idx(smp_cores, smp_threads, cpu_index,
                          &topo);
    return topo.pkg_id;
}

static CPUArchIdList *pc_possible_cpu_arch_ids(MachineState *machine)
{
    PCMachineState *pcms = PC_MACHINE(machine);
    int len = sizeof(CPUArchIdList) +
              sizeof(CPUArchId) * (pcms->possible_cpus->len);
    CPUArchIdList *list = g_malloc(len);

    memcpy(list, pcms->possible_cpus, len);
    return list;
}

static HotpluggableCPUList *pc_query_hotpluggable_cpus(MachineState *machine)
{
    int i;
    CPUState *cpu;
    HotpluggableCPUList *head = NULL;
    PCMachineState *pcms = PC_MACHINE(machine);
    const char *cpu_type;

    cpu = pcms->possible_cpus->cpus[0].cpu;
    assert(cpu); /* BSP is always present */
    cpu_type = object_class_get_name(OBJECT_CLASS(CPU_GET_CLASS(cpu)));

    for (i = 0; i < pcms->possible_cpus->len; i++) {
        X86CPUTopoInfo topo;
        HotpluggableCPUList *list_item = g_new0(typeof(*list_item), 1);
        HotpluggableCPU *cpu_item = g_new0(typeof(*cpu_item), 1);
        CpuInstanceProperties *cpu_props = g_new0(typeof(*cpu_props), 1);
        const uint32_t apic_id = pcms->possible_cpus->cpus[i].arch_id;

        x86_topo_ids_from_apicid(apic_id, smp_cores, smp_threads, &topo);

        cpu_item->type = g_strdup(cpu_type);
        cpu_item->vcpus_count = 1;
        cpu_props->has_socket_id = true;
        cpu_props->socket_id = topo.pkg_id;
        cpu_props->has_core_id = true;
        cpu_props->core_id = topo.core_id;
        cpu_props->has_thread_id = true;
        cpu_props->thread_id = topo.smt_id;
        cpu_item->props = cpu_props;

        cpu = pcms->possible_cpus->cpus[i].cpu;
        if (cpu) {
            cpu_item->has_qom_path = true;
            cpu_item->qom_path = object_get_canonical_path(OBJECT(cpu));
        }

        list_item->value = cpu_item;
        list_item->next = head;
        head = list_item;
    }
    return head;
}

static void x86_nmi(NMIState *n, int cpu_index, Error **errp)
{
    /* cpu index isn't used */
    CPUState *cs;

    CPU_FOREACH(cs) {
        X86CPU *cpu = X86_CPU(cs);

        if (!cpu->apic_state) {
            cpu_interrupt(cs, CPU_INTERRUPT_NMI);
        } else {
            apic_deliver_nmi(cpu->apic_state);
        }
    }
}

static void pc_machine_class_init(ObjectClass *oc, void *data)
{
    MachineClass *mc = MACHINE_CLASS(oc);
    PCMachineClass *pcmc = PC_MACHINE_CLASS(oc);
    HotplugHandlerClass *hc = HOTPLUG_HANDLER_CLASS(oc);
    NMIClass *nc = NMI_CLASS(oc);

    pcmc->get_hotplug_handler = mc->get_hotplug_handler;
    pcmc->pci_enabled = true;
    pcmc->has_acpi_build = true;
    pcmc->rsdp_in_ram = true;
    pcmc->smbios_defaults = true;
    pcmc->smbios_uuid_encoded = true;
    pcmc->gigabyte_align = true;
    pcmc->has_reserved_memory = true;
    pcmc->kvmclock_enabled = true;
    pcmc->enforce_aligned_dimm = true;
    /* BIOS ACPI tables: 128K. Other BIOS datastructures: less than 4K reported
     * to be used at the moment, 32K should be enough for a while.  */
    pcmc->acpi_data_size = 0x20000 + 0x8000;
    pcmc->save_tsc_khz = true;
    mc->get_hotplug_handler = pc_get_hotpug_handler;
    mc->cpu_index_to_socket_id = pc_cpu_index_to_socket_id;
    mc->possible_cpu_arch_ids = pc_possible_cpu_arch_ids;
    mc->query_hotpluggable_cpus = pc_query_hotpluggable_cpus;
    mc->default_boot_order = "cad";
    mc->hot_add_cpu = pc_hot_add_cpu;
    mc->max_cpus = 255;
    mc->reset = pc_machine_reset;
    hc->pre_plug = pc_machine_device_pre_plug_cb;
    hc->plug = pc_machine_device_plug_cb;
    hc->unplug_request = pc_machine_device_unplug_request_cb;
    hc->unplug = pc_machine_device_unplug_cb;
    nc->nmi_monitor_handler = x86_nmi;
}

static const TypeInfo pc_machine_info = {
    .name = TYPE_PC_MACHINE,
    .parent = TYPE_MACHINE,
    .abstract = true,
    .instance_size = sizeof(PCMachineState),
    .instance_init = pc_machine_initfn,
    .class_size = sizeof(PCMachineClass),
    .class_init = pc_machine_class_init,
    .interfaces = (InterfaceInfo[]) {
         { TYPE_HOTPLUG_HANDLER },
         { TYPE_NMI },
         { }
    },
};

static void pc_machine_register_types(void)
{
    type_register_static(&pc_machine_info);
}

type_init(pc_machine_register_types)<|MERGE_RESOLUTION|>--- conflicted
+++ resolved
@@ -72,10 +72,6 @@
 #include "qom/cpu.h"
 #include "hw/nmi.h"
 
-#ifdef CONFIG_ANDROID
-#include "android/error-messages.h"
-#endif  // CONFIG_ANDROID
-
 /* debug PC/ISA interrupts */
 //#define DEBUG_IRQ
 
@@ -1378,18 +1374,10 @@
     ram = g_malloc(sizeof(*ram));
     memory_region_allocate_system_memory(ram, NULL, "pc.ram",
                                          machine->ram_size);
-<<<<<<< HEAD
-#ifdef CONFIG_ANDROID
-    if (android_init_error_occurred()) {
-        return NULL;
-    }
-#endif  // CONFIG_ANDROID
-=======
     if (error_during_init) {
         g_free(ram);
         return;
     }
->>>>>>> b01ff82c
     *ram_memory = ram;
     ram_below_4g = g_malloc(sizeof(*ram_below_4g));
     memory_region_init_alias(ram_below_4g, NULL, "ram-below-4g", ram,
