--- conflicted
+++ resolved
@@ -203,22 +203,8 @@
 
     qemu_get_be32s(f, &n);
     assert(n < vs->conf.num_queues);
-<<<<<<< HEAD
-    req = virtio_scsi_init_req(s, vs->cmd_vqs[n]);
-    qemu_get_buffer(f, (unsigned char *)&req->elem, sizeof(req->elem));
-    /* TODO: add a way for SCSIBusInfo's load_request to fail,
-     * and fail migration instead of aborting here.
-     */
-    if (!(req->elem.in_num <= ARRAY_SIZE(req->elem.in_sg))) {
-        abort();
-    }
-    if (!(req->elem.out_num <= ARRAY_SIZE(req->elem.out_sg))) {
-        abort();
-    }
-=======
     req = qemu_get_virtqueue_element(f, sizeof(VirtIOSCSIReq) + vs->cdb_size);
     virtio_scsi_init_req(s, vs->cmd_vqs[n], req);
->>>>>>> b01ff82c
 
     if (virtio_scsi_parse_req(req, sizeof(VirtIOSCSICmdReq) + vs->cdb_size,
                               sizeof(VirtIOSCSICmdResp) + vs->sense_size) < 0) {
