--- conflicted
+++ resolved
@@ -55,11 +55,7 @@
                     MemoryRegion *address_space_io, Error **errp)
 {
     if (isabus) {
-<<<<<<< HEAD
-        hw_error("Can't create a second ISA bus.");
-=======
         error_setg(errp, "Can't create a second ISA bus");
->>>>>>> b01ff82c
         return NULL;
     }
     if (!dev) {
