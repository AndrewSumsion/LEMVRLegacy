/*
 * vfio based device assignment support
 *
 * Copyright Red Hat, Inc. 2012
 *
 * Authors:
 *  Alex Williamson <alex.williamson@redhat.com>
 *
 * This work is licensed under the terms of the GNU GPL, version 2.  See
 * the COPYING file in the top-level directory.
 *
 * Based on qemu-kvm device-assignment:
 *  Adapted for KVM by Qumranet.
 *  Copyright (c) 2007, Neocleus, Alex Novik (alex@neocleus.com)
 *  Copyright (c) 2007, Neocleus, Guy Zana (guy@neocleus.com)
 *  Copyright (C) 2008, Qumranet, Amit Shah (amit.shah@qumranet.com)
 *  Copyright (C) 2008, Red Hat, Amit Shah (amit.shah@redhat.com)
 *  Copyright (C) 2008, IBM, Muli Ben-Yehuda (muli@il.ibm.com)
 */

#include "qemu/osdep.h"
#include <linux/vfio.h>
#include <sys/ioctl.h>

#include "hw/pci/msi.h"
#include "hw/pci/msix.h"
#include "hw/pci/pci_bridge.h"
#include "qemu/error-report.h"
#include "qemu/range.h"
#include "sysemu/kvm.h"
#include "sysemu/sysemu.h"
#include "pci.h"
#include "trace.h"
#include "qapi/error.h"

#define MSIX_CAP_LENGTH 12

static void vfio_disable_interrupts(VFIOPCIDevice *vdev);
static void vfio_mmap_set_enabled(VFIOPCIDevice *vdev, bool enabled);

/*
 * Disabling BAR mmaping can be slow, but toggling it around INTx can
 * also be a huge overhead.  We try to get the best of both worlds by
 * waiting until an interrupt to disable mmaps (subsequent transitions
 * to the same state are effectively no overhead).  If the interrupt has
 * been serviced and the time gap is long enough, we re-enable mmaps for
 * performance.  This works well for things like graphics cards, which
 * may not use their interrupt at all and are penalized to an unusable
 * level by read/write BAR traps.  Other devices, like NICs, have more
 * regular interrupts and see much better latency by staying in non-mmap
 * mode.  We therefore set the default mmap_timeout such that a ping
 * is just enough to keep the mmap disabled.  Users can experiment with
 * other options with the x-intx-mmap-timeout-ms parameter (a value of
 * zero disables the timer).
 */
static void vfio_intx_mmap_enable(void *opaque)
{
    VFIOPCIDevice *vdev = opaque;

    if (vdev->intx.pending) {
        timer_mod(vdev->intx.mmap_timer,
                       qemu_clock_get_ms(QEMU_CLOCK_VIRTUAL) + vdev->intx.mmap_timeout);
        return;
    }

    vfio_mmap_set_enabled(vdev, true);
}

static void vfio_intx_interrupt(void *opaque)
{
    VFIOPCIDevice *vdev = opaque;

    if (!event_notifier_test_and_clear(&vdev->intx.interrupt)) {
        return;
    }

    trace_vfio_intx_interrupt(vdev->vbasedev.name, 'A' + vdev->intx.pin);

    vdev->intx.pending = true;
    pci_irq_assert(&vdev->pdev);
    vfio_mmap_set_enabled(vdev, false);
    if (vdev->intx.mmap_timeout) {
        timer_mod(vdev->intx.mmap_timer,
                       qemu_clock_get_ms(QEMU_CLOCK_VIRTUAL) + vdev->intx.mmap_timeout);
    }
}

static void vfio_intx_eoi(VFIODevice *vbasedev)
{
    VFIOPCIDevice *vdev = container_of(vbasedev, VFIOPCIDevice, vbasedev);

    if (!vdev->intx.pending) {
        return;
    }

    trace_vfio_intx_eoi(vbasedev->name);

    vdev->intx.pending = false;
    pci_irq_deassert(&vdev->pdev);
    vfio_unmask_single_irqindex(vbasedev, VFIO_PCI_INTX_IRQ_INDEX);
}

static void vfio_intx_enable_kvm(VFIOPCIDevice *vdev, Error **errp)
{
#ifdef CONFIG_KVM
    struct kvm_irqfd irqfd = {
        .fd = event_notifier_get_fd(&vdev->intx.interrupt),
        .gsi = vdev->intx.route.irq,
        .flags = KVM_IRQFD_FLAG_RESAMPLE,
    };
    struct vfio_irq_set *irq_set;
    int ret, argsz;
    int32_t *pfd;

    if (vdev->no_kvm_intx || !kvm_irqfds_enabled() ||
        vdev->intx.route.mode != PCI_INTX_ENABLED ||
        !kvm_resamplefds_enabled()) {
        return;
    }

    /* Get to a known interrupt state */
    qemu_set_fd_handler(irqfd.fd, NULL, NULL, vdev);
    vfio_mask_single_irqindex(&vdev->vbasedev, VFIO_PCI_INTX_IRQ_INDEX);
    vdev->intx.pending = false;
    pci_irq_deassert(&vdev->pdev);

    /* Get an eventfd for resample/unmask */
    if (event_notifier_init(&vdev->intx.unmask, 0)) {
        error_setg(errp, "event_notifier_init failed eoi");
        goto fail;
    }

    /* KVM triggers it, VFIO listens for it */
    irqfd.resamplefd = event_notifier_get_fd(&vdev->intx.unmask);

    if (kvm_vm_ioctl(kvm_state, KVM_IRQFD, &irqfd)) {
        error_setg_errno(errp, errno, "failed to setup resample irqfd");
        goto fail_irqfd;
    }

    argsz = sizeof(*irq_set) + sizeof(*pfd);

    irq_set = g_malloc0(argsz);
    irq_set->argsz = argsz;
    irq_set->flags = VFIO_IRQ_SET_DATA_EVENTFD | VFIO_IRQ_SET_ACTION_UNMASK;
    irq_set->index = VFIO_PCI_INTX_IRQ_INDEX;
    irq_set->start = 0;
    irq_set->count = 1;
    pfd = (int32_t *)&irq_set->data;

    *pfd = irqfd.resamplefd;

    ret = ioctl(vdev->vbasedev.fd, VFIO_DEVICE_SET_IRQS, irq_set);
    g_free(irq_set);
    if (ret) {
        error_setg_errno(errp, -ret, "failed to setup INTx unmask fd");
        goto fail_vfio;
    }

    /* Let'em rip */
    vfio_unmask_single_irqindex(&vdev->vbasedev, VFIO_PCI_INTX_IRQ_INDEX);

    vdev->intx.kvm_accel = true;

    trace_vfio_intx_enable_kvm(vdev->vbasedev.name);

    return;

fail_vfio:
    irqfd.flags = KVM_IRQFD_FLAG_DEASSIGN;
    kvm_vm_ioctl(kvm_state, KVM_IRQFD, &irqfd);
fail_irqfd:
    event_notifier_cleanup(&vdev->intx.unmask);
fail:
    qemu_set_fd_handler(irqfd.fd, vfio_intx_interrupt, NULL, vdev);
    vfio_unmask_single_irqindex(&vdev->vbasedev, VFIO_PCI_INTX_IRQ_INDEX);
#endif
}

static void vfio_intx_disable_kvm(VFIOPCIDevice *vdev)
{
#ifdef CONFIG_KVM
    struct kvm_irqfd irqfd = {
        .fd = event_notifier_get_fd(&vdev->intx.interrupt),
        .gsi = vdev->intx.route.irq,
        .flags = KVM_IRQFD_FLAG_DEASSIGN,
    };

    if (!vdev->intx.kvm_accel) {
        return;
    }

    /*
     * Get to a known state, hardware masked, QEMU ready to accept new
     * interrupts, QEMU IRQ de-asserted.
     */
    vfio_mask_single_irqindex(&vdev->vbasedev, VFIO_PCI_INTX_IRQ_INDEX);
    vdev->intx.pending = false;
    pci_irq_deassert(&vdev->pdev);

    /* Tell KVM to stop listening for an INTx irqfd */
    if (kvm_vm_ioctl(kvm_state, KVM_IRQFD, &irqfd)) {
        error_report("vfio: Error: Failed to disable INTx irqfd: %m");
    }

    /* We only need to close the eventfd for VFIO to cleanup the kernel side */
    event_notifier_cleanup(&vdev->intx.unmask);

    /* QEMU starts listening for interrupt events. */
    qemu_set_fd_handler(irqfd.fd, vfio_intx_interrupt, NULL, vdev);

    vdev->intx.kvm_accel = false;

    /* If we've missed an event, let it re-fire through QEMU */
    vfio_unmask_single_irqindex(&vdev->vbasedev, VFIO_PCI_INTX_IRQ_INDEX);

    trace_vfio_intx_disable_kvm(vdev->vbasedev.name);
#endif
}

static void vfio_intx_update(PCIDevice *pdev)
{
    VFIOPCIDevice *vdev = DO_UPCAST(VFIOPCIDevice, pdev, pdev);
    PCIINTxRoute route;
    Error *err = NULL;

    if (vdev->interrupt != VFIO_INT_INTx) {
        return;
    }

    route = pci_device_route_intx_to_irq(&vdev->pdev, vdev->intx.pin);

    if (!pci_intx_route_changed(&vdev->intx.route, &route)) {
        return; /* Nothing changed */
    }

    trace_vfio_intx_update(vdev->vbasedev.name,
                           vdev->intx.route.irq, route.irq);

    vfio_intx_disable_kvm(vdev);

    vdev->intx.route = route;

    if (route.mode != PCI_INTX_ENABLED) {
        return;
    }

    vfio_intx_enable_kvm(vdev, &err);
    if (err) {
        error_reportf_err(err, WARN_PREFIX, vdev->vbasedev.name);
    }

    /* Re-enable the interrupt in cased we missed an EOI */
    vfio_intx_eoi(&vdev->vbasedev);
}

static int vfio_intx_enable(VFIOPCIDevice *vdev, Error **errp)
{
    uint8_t pin = vfio_pci_read_config(&vdev->pdev, PCI_INTERRUPT_PIN, 1);
    int ret, argsz;
    struct vfio_irq_set *irq_set;
    int32_t *pfd;
    Error *err = NULL;

    if (!pin) {
        return 0;
    }

    vfio_disable_interrupts(vdev);

    vdev->intx.pin = pin - 1; /* Pin A (1) -> irq[0] */
    pci_config_set_interrupt_pin(vdev->pdev.config, pin);

#ifdef CONFIG_KVM
    /*
     * Only conditional to avoid generating error messages on platforms
     * where we won't actually use the result anyway.
     */
    if (kvm_irqfds_enabled() && kvm_resamplefds_enabled()) {
        vdev->intx.route = pci_device_route_intx_to_irq(&vdev->pdev,
                                                        vdev->intx.pin);
    }
#endif

    ret = event_notifier_init(&vdev->intx.interrupt, 0);
    if (ret) {
        error_setg_errno(errp, -ret, "event_notifier_init failed");
        return ret;
    }

    argsz = sizeof(*irq_set) + sizeof(*pfd);

    irq_set = g_malloc0(argsz);
    irq_set->argsz = argsz;
    irq_set->flags = VFIO_IRQ_SET_DATA_EVENTFD | VFIO_IRQ_SET_ACTION_TRIGGER;
    irq_set->index = VFIO_PCI_INTX_IRQ_INDEX;
    irq_set->start = 0;
    irq_set->count = 1;
    pfd = (int32_t *)&irq_set->data;

    *pfd = event_notifier_get_fd(&vdev->intx.interrupt);
    qemu_set_fd_handler(*pfd, vfio_intx_interrupt, NULL, vdev);

    ret = ioctl(vdev->vbasedev.fd, VFIO_DEVICE_SET_IRQS, irq_set);
    g_free(irq_set);
    if (ret) {
        error_setg_errno(errp, -ret, "failed to setup INTx fd");
        qemu_set_fd_handler(*pfd, NULL, NULL, vdev);
        event_notifier_cleanup(&vdev->intx.interrupt);
        return -errno;
    }

    vfio_intx_enable_kvm(vdev, &err);
    if (err) {
        error_reportf_err(err, WARN_PREFIX, vdev->vbasedev.name);
    }

    vdev->interrupt = VFIO_INT_INTx;

    trace_vfio_intx_enable(vdev->vbasedev.name);

    return 0;
}

static void vfio_intx_disable(VFIOPCIDevice *vdev)
{
    int fd;

    timer_del(vdev->intx.mmap_timer);
    vfio_intx_disable_kvm(vdev);
    vfio_disable_irqindex(&vdev->vbasedev, VFIO_PCI_INTX_IRQ_INDEX);
    vdev->intx.pending = false;
    pci_irq_deassert(&vdev->pdev);
    vfio_mmap_set_enabled(vdev, true);

    fd = event_notifier_get_fd(&vdev->intx.interrupt);
    qemu_set_fd_handler(fd, NULL, NULL, vdev);
    event_notifier_cleanup(&vdev->intx.interrupt);

    vdev->interrupt = VFIO_INT_NONE;

    trace_vfio_intx_disable(vdev->vbasedev.name);
}

/*
 * MSI/X
 */
static void vfio_msi_interrupt(void *opaque)
{
    VFIOMSIVector *vector = opaque;
    VFIOPCIDevice *vdev = vector->vdev;
    MSIMessage (*get_msg)(PCIDevice *dev, unsigned vector);
    void (*notify)(PCIDevice *dev, unsigned vector);
    MSIMessage msg;
    int nr = vector - vdev->msi_vectors;

    if (!event_notifier_test_and_clear(&vector->interrupt)) {
        return;
    }

    if (vdev->interrupt == VFIO_INT_MSIX) {
        get_msg = msix_get_message;
        notify = msix_notify;

        /* A masked vector firing needs to use the PBA, enable it */
        if (msix_is_masked(&vdev->pdev, nr)) {
            set_bit(nr, vdev->msix->pending);
            memory_region_set_enabled(&vdev->pdev.msix_pba_mmio, true);
            trace_vfio_msix_pba_enable(vdev->vbasedev.name);
        }
    } else if (vdev->interrupt == VFIO_INT_MSI) {
        get_msg = msi_get_message;
        notify = msi_notify;
    } else {
        abort();
    }

    msg = get_msg(&vdev->pdev, nr);
    trace_vfio_msi_interrupt(vdev->vbasedev.name, nr, msg.address, msg.data);
    notify(&vdev->pdev, nr);
}

static int vfio_enable_vectors(VFIOPCIDevice *vdev, bool msix)
{
    struct vfio_irq_set *irq_set;
    int ret = 0, i, argsz;
    int32_t *fds;

    argsz = sizeof(*irq_set) + (vdev->nr_vectors * sizeof(*fds));

    irq_set = g_malloc0(argsz);
    irq_set->argsz = argsz;
    irq_set->flags = VFIO_IRQ_SET_DATA_EVENTFD | VFIO_IRQ_SET_ACTION_TRIGGER;
    irq_set->index = msix ? VFIO_PCI_MSIX_IRQ_INDEX : VFIO_PCI_MSI_IRQ_INDEX;
    irq_set->start = 0;
    irq_set->count = vdev->nr_vectors;
    fds = (int32_t *)&irq_set->data;

    for (i = 0; i < vdev->nr_vectors; i++) {
        int fd = -1;

        /*
         * MSI vs MSI-X - The guest has direct access to MSI mask and pending
         * bits, therefore we always use the KVM signaling path when setup.
         * MSI-X mask and pending bits are emulated, so we want to use the
         * KVM signaling path only when configured and unmasked.
         */
        if (vdev->msi_vectors[i].use) {
            if (vdev->msi_vectors[i].virq < 0 ||
                (msix && msix_is_masked(&vdev->pdev, i))) {
                fd = event_notifier_get_fd(&vdev->msi_vectors[i].interrupt);
            } else {
                fd = event_notifier_get_fd(&vdev->msi_vectors[i].kvm_interrupt);
            }
        }

        fds[i] = fd;
    }

    ret = ioctl(vdev->vbasedev.fd, VFIO_DEVICE_SET_IRQS, irq_set);

    g_free(irq_set);

    return ret;
}

static void vfio_add_kvm_msi_virq(VFIOPCIDevice *vdev, VFIOMSIVector *vector,
                                  int vector_n, bool msix)
{
    int virq;

    if ((msix && vdev->no_kvm_msix) || (!msix && vdev->no_kvm_msi)) {
        return;
    }

    if (event_notifier_init(&vector->kvm_interrupt, 0)) {
        return;
    }

    virq = kvm_irqchip_add_msi_route(kvm_state, vector_n, &vdev->pdev);
    if (virq < 0) {
        event_notifier_cleanup(&vector->kvm_interrupt);
        return;
    }

    if (kvm_irqchip_add_irqfd_notifier_gsi(kvm_state, &vector->kvm_interrupt,
                                       NULL, virq) < 0) {
        kvm_irqchip_release_virq(kvm_state, virq);
        event_notifier_cleanup(&vector->kvm_interrupt);
        return;
    }

    vector->virq = virq;
}

static void vfio_remove_kvm_msi_virq(VFIOMSIVector *vector)
{
    kvm_irqchip_remove_irqfd_notifier_gsi(kvm_state, &vector->kvm_interrupt,
                                          vector->virq);
    kvm_irqchip_release_virq(kvm_state, vector->virq);
    vector->virq = -1;
    event_notifier_cleanup(&vector->kvm_interrupt);
}

static void vfio_update_kvm_msi_virq(VFIOMSIVector *vector, MSIMessage msg,
                                     PCIDevice *pdev)
{
    kvm_irqchip_update_msi_route(kvm_state, vector->virq, msg, pdev);
    kvm_irqchip_commit_routes(kvm_state);
}

static int vfio_msix_vector_do_use(PCIDevice *pdev, unsigned int nr,
                                   MSIMessage *msg, IOHandler *handler)
{
    VFIOPCIDevice *vdev = DO_UPCAST(VFIOPCIDevice, pdev, pdev);
    VFIOMSIVector *vector;
    int ret;

    trace_vfio_msix_vector_do_use(vdev->vbasedev.name, nr);

    vector = &vdev->msi_vectors[nr];

    if (!vector->use) {
        vector->vdev = vdev;
        vector->virq = -1;
        if (event_notifier_init(&vector->interrupt, 0)) {
            error_report("vfio: Error: event_notifier_init failed");
        }
        vector->use = true;
        msix_vector_use(pdev, nr);
    }

    qemu_set_fd_handler(event_notifier_get_fd(&vector->interrupt),
                        handler, NULL, vector);

    /*
     * Attempt to enable route through KVM irqchip,
     * default to userspace handling if unavailable.
     */
    if (vector->virq >= 0) {
        if (!msg) {
            vfio_remove_kvm_msi_virq(vector);
        } else {
            vfio_update_kvm_msi_virq(vector, *msg, pdev);
        }
    } else {
        if (msg) {
            vfio_add_kvm_msi_virq(vdev, vector, nr, true);
        }
    }

    /*
     * We don't want to have the host allocate all possible MSI vectors
     * for a device if they're not in use, so we shutdown and incrementally
     * increase them as needed.
     */
    if (vdev->nr_vectors < nr + 1) {
        vfio_disable_irqindex(&vdev->vbasedev, VFIO_PCI_MSIX_IRQ_INDEX);
        vdev->nr_vectors = nr + 1;
        ret = vfio_enable_vectors(vdev, true);
        if (ret) {
            error_report("vfio: failed to enable vectors, %d", ret);
        }
    } else {
        int argsz;
        struct vfio_irq_set *irq_set;
        int32_t *pfd;

        argsz = sizeof(*irq_set) + sizeof(*pfd);

        irq_set = g_malloc0(argsz);
        irq_set->argsz = argsz;
        irq_set->flags = VFIO_IRQ_SET_DATA_EVENTFD |
                         VFIO_IRQ_SET_ACTION_TRIGGER;
        irq_set->index = VFIO_PCI_MSIX_IRQ_INDEX;
        irq_set->start = nr;
        irq_set->count = 1;
        pfd = (int32_t *)&irq_set->data;

        if (vector->virq >= 0) {
            *pfd = event_notifier_get_fd(&vector->kvm_interrupt);
        } else {
            *pfd = event_notifier_get_fd(&vector->interrupt);
        }

        ret = ioctl(vdev->vbasedev.fd, VFIO_DEVICE_SET_IRQS, irq_set);
        g_free(irq_set);
        if (ret) {
            error_report("vfio: failed to modify vector, %d", ret);
        }
    }

    /* Disable PBA emulation when nothing more is pending. */
    clear_bit(nr, vdev->msix->pending);
    if (find_first_bit(vdev->msix->pending,
                       vdev->nr_vectors) == vdev->nr_vectors) {
        memory_region_set_enabled(&vdev->pdev.msix_pba_mmio, false);
        trace_vfio_msix_pba_disable(vdev->vbasedev.name);
    }

    return 0;
}

static int vfio_msix_vector_use(PCIDevice *pdev,
                                unsigned int nr, MSIMessage msg)
{
    return vfio_msix_vector_do_use(pdev, nr, &msg, vfio_msi_interrupt);
}

static void vfio_msix_vector_release(PCIDevice *pdev, unsigned int nr)
{
    VFIOPCIDevice *vdev = DO_UPCAST(VFIOPCIDevice, pdev, pdev);
    VFIOMSIVector *vector = &vdev->msi_vectors[nr];

    trace_vfio_msix_vector_release(vdev->vbasedev.name, nr);

    /*
     * There are still old guests that mask and unmask vectors on every
     * interrupt.  If we're using QEMU bypass with a KVM irqfd, leave all of
     * the KVM setup in place, simply switch VFIO to use the non-bypass
     * eventfd.  We'll then fire the interrupt through QEMU and the MSI-X
     * core will mask the interrupt and set pending bits, allowing it to
     * be re-asserted on unmask.  Nothing to do if already using QEMU mode.
     */
    if (vector->virq >= 0) {
        int argsz;
        struct vfio_irq_set *irq_set;
        int32_t *pfd;

        argsz = sizeof(*irq_set) + sizeof(*pfd);

        irq_set = g_malloc0(argsz);
        irq_set->argsz = argsz;
        irq_set->flags = VFIO_IRQ_SET_DATA_EVENTFD |
                         VFIO_IRQ_SET_ACTION_TRIGGER;
        irq_set->index = VFIO_PCI_MSIX_IRQ_INDEX;
        irq_set->start = nr;
        irq_set->count = 1;
        pfd = (int32_t *)&irq_set->data;

        *pfd = event_notifier_get_fd(&vector->interrupt);

        ioctl(vdev->vbasedev.fd, VFIO_DEVICE_SET_IRQS, irq_set);

        g_free(irq_set);
    }
}

static void vfio_msix_enable(VFIOPCIDevice *vdev)
{
    vfio_disable_interrupts(vdev);

    vdev->msi_vectors = g_new0(VFIOMSIVector, vdev->msix->entries);

    vdev->interrupt = VFIO_INT_MSIX;

    /*
     * Some communication channels between VF & PF or PF & fw rely on the
     * physical state of the device and expect that enabling MSI-X from the
     * guest enables the same on the host.  When our guest is Linux, the
     * guest driver call to pci_enable_msix() sets the enabling bit in the
     * MSI-X capability, but leaves the vector table masked.  We therefore
     * can't rely on a vector_use callback (from request_irq() in the guest)
     * to switch the physical device into MSI-X mode because that may come a
     * long time after pci_enable_msix().  This code enables vector 0 with
     * triggering to userspace, then immediately release the vector, leaving
     * the physical device with no vectors enabled, but MSI-X enabled, just
     * like the guest view.
     */
    vfio_msix_vector_do_use(&vdev->pdev, 0, NULL, NULL);
    vfio_msix_vector_release(&vdev->pdev, 0);

    if (msix_set_vector_notifiers(&vdev->pdev, vfio_msix_vector_use,
                                  vfio_msix_vector_release, NULL)) {
        error_report("vfio: msix_set_vector_notifiers failed");
    }

    trace_vfio_msix_enable(vdev->vbasedev.name);
}

static void vfio_msi_enable(VFIOPCIDevice *vdev)
{
    int ret, i;

    vfio_disable_interrupts(vdev);

    vdev->nr_vectors = msi_nr_vectors_allocated(&vdev->pdev);
retry:
    vdev->msi_vectors = g_new0(VFIOMSIVector, vdev->nr_vectors);

    for (i = 0; i < vdev->nr_vectors; i++) {
        VFIOMSIVector *vector = &vdev->msi_vectors[i];

        vector->vdev = vdev;
        vector->virq = -1;
        vector->use = true;

        if (event_notifier_init(&vector->interrupt, 0)) {
            error_report("vfio: Error: event_notifier_init failed");
        }

        qemu_set_fd_handler(event_notifier_get_fd(&vector->interrupt),
                            vfio_msi_interrupt, NULL, vector);

        /*
         * Attempt to enable route through KVM irqchip,
         * default to userspace handling if unavailable.
         */
        vfio_add_kvm_msi_virq(vdev, vector, i, false);
    }

    /* Set interrupt type prior to possible interrupts */
    vdev->interrupt = VFIO_INT_MSI;

    ret = vfio_enable_vectors(vdev, false);
    if (ret) {
        if (ret < 0) {
            error_report("vfio: Error: Failed to setup MSI fds: %m");
        } else if (ret != vdev->nr_vectors) {
            error_report("vfio: Error: Failed to enable %d "
                         "MSI vectors, retry with %d", vdev->nr_vectors, ret);
        }

        for (i = 0; i < vdev->nr_vectors; i++) {
            VFIOMSIVector *vector = &vdev->msi_vectors[i];
            if (vector->virq >= 0) {
                vfio_remove_kvm_msi_virq(vector);
            }
            qemu_set_fd_handler(event_notifier_get_fd(&vector->interrupt),
                                NULL, NULL, NULL);
            event_notifier_cleanup(&vector->interrupt);
        }

        g_free(vdev->msi_vectors);

        if (ret > 0 && ret != vdev->nr_vectors) {
            vdev->nr_vectors = ret;
            goto retry;
        }
        vdev->nr_vectors = 0;

        /*
         * Failing to setup MSI doesn't really fall within any specification.
         * Let's try leaving interrupts disabled and hope the guest figures
         * out to fall back to INTx for this device.
         */
        error_report("vfio: Error: Failed to enable MSI");
        vdev->interrupt = VFIO_INT_NONE;

        return;
    }

    trace_vfio_msi_enable(vdev->vbasedev.name, vdev->nr_vectors);
}

static void vfio_msi_disable_common(VFIOPCIDevice *vdev)
{
    Error *err = NULL;
    int i;

    for (i = 0; i < vdev->nr_vectors; i++) {
        VFIOMSIVector *vector = &vdev->msi_vectors[i];
        if (vdev->msi_vectors[i].use) {
            if (vector->virq >= 0) {
                vfio_remove_kvm_msi_virq(vector);
            }
            qemu_set_fd_handler(event_notifier_get_fd(&vector->interrupt),
                                NULL, NULL, NULL);
            event_notifier_cleanup(&vector->interrupt);
        }
    }

    g_free(vdev->msi_vectors);
    vdev->msi_vectors = NULL;
    vdev->nr_vectors = 0;
    vdev->interrupt = VFIO_INT_NONE;

    vfio_intx_enable(vdev, &err);
    if (err) {
        error_reportf_err(err, ERR_PREFIX, vdev->vbasedev.name);
    }
}

static void vfio_msix_disable(VFIOPCIDevice *vdev)
{
    int i;

    msix_unset_vector_notifiers(&vdev->pdev);

    /*
     * MSI-X will only release vectors if MSI-X is still enabled on the
     * device, check through the rest and release it ourselves if necessary.
     */
    for (i = 0; i < vdev->nr_vectors; i++) {
        if (vdev->msi_vectors[i].use) {
            vfio_msix_vector_release(&vdev->pdev, i);
            msix_vector_unuse(&vdev->pdev, i);
        }
    }

    if (vdev->nr_vectors) {
        vfio_disable_irqindex(&vdev->vbasedev, VFIO_PCI_MSIX_IRQ_INDEX);
    }

    vfio_msi_disable_common(vdev);

    memset(vdev->msix->pending, 0,
           BITS_TO_LONGS(vdev->msix->entries) * sizeof(unsigned long));

    trace_vfio_msix_disable(vdev->vbasedev.name);
}

static void vfio_msi_disable(VFIOPCIDevice *vdev)
{
    vfio_disable_irqindex(&vdev->vbasedev, VFIO_PCI_MSI_IRQ_INDEX);
    vfio_msi_disable_common(vdev);

    trace_vfio_msi_disable(vdev->vbasedev.name);
}

static void vfio_update_msi(VFIOPCIDevice *vdev)
{
    int i;

    for (i = 0; i < vdev->nr_vectors; i++) {
        VFIOMSIVector *vector = &vdev->msi_vectors[i];
        MSIMessage msg;

        if (!vector->use || vector->virq < 0) {
            continue;
        }

        msg = msi_get_message(&vdev->pdev, i);
        vfio_update_kvm_msi_virq(vector, msg, &vdev->pdev);
    }
}

static void vfio_pci_load_rom(VFIOPCIDevice *vdev)
{
    struct vfio_region_info *reg_info;
    uint64_t size;
    off_t off = 0;
    ssize_t bytes;

    if (vfio_get_region_info(&vdev->vbasedev,
                             VFIO_PCI_ROM_REGION_INDEX, &reg_info)) {
        error_report("vfio: Error getting ROM info: %m");
        return;
    }

    trace_vfio_pci_load_rom(vdev->vbasedev.name, (unsigned long)reg_info->size,
                            (unsigned long)reg_info->offset,
                            (unsigned long)reg_info->flags);

    vdev->rom_size = size = reg_info->size;
    vdev->rom_offset = reg_info->offset;

    g_free(reg_info);

    if (!vdev->rom_size) {
        vdev->rom_read_failed = true;
        error_report("vfio-pci: Cannot read device rom at "
                    "%s", vdev->vbasedev.name);
        error_printf("Device option ROM contents are probably invalid "
                    "(check dmesg).\nSkip option ROM probe with rombar=0, "
                    "or load from file with romfile=\n");
        return;
    }

    vdev->rom = g_malloc(size);
    memset(vdev->rom, 0xff, size);

    while (size) {
        bytes = pread(vdev->vbasedev.fd, vdev->rom + off,
                      size, vdev->rom_offset + off);
        if (bytes == 0) {
            break;
        } else if (bytes > 0) {
            off += bytes;
            size -= bytes;
        } else {
            if (errno == EINTR || errno == EAGAIN) {
                continue;
            }
            error_report("vfio: Error reading device ROM: %m");
            break;
        }
    }

    /*
     * Test the ROM signature against our device, if the vendor is correct
     * but the device ID doesn't match, store the correct device ID and
     * recompute the checksum.  Intel IGD devices need this and are known
     * to have bogus checksums so we can't simply adjust the checksum.
     */
    if (pci_get_word(vdev->rom) == 0xaa55 &&
        pci_get_word(vdev->rom + 0x18) + 8 < vdev->rom_size &&
        !memcmp(vdev->rom + pci_get_word(vdev->rom + 0x18), "PCIR", 4)) {
        uint16_t vid, did;

        vid = pci_get_word(vdev->rom + pci_get_word(vdev->rom + 0x18) + 4);
        did = pci_get_word(vdev->rom + pci_get_word(vdev->rom + 0x18) + 6);

        if (vid == vdev->vendor_id && did != vdev->device_id) {
            int i;
            uint8_t csum, *data = vdev->rom;

            pci_set_word(vdev->rom + pci_get_word(vdev->rom + 0x18) + 6,
                         vdev->device_id);
            data[6] = 0;

            for (csum = 0, i = 0; i < vdev->rom_size; i++) {
                csum += data[i];
            }

            data[6] = -csum;
        }
    }
}

static uint64_t vfio_rom_read(void *opaque, hwaddr addr, unsigned size)
{
    VFIOPCIDevice *vdev = opaque;
    union {
        uint8_t byte;
        uint16_t word;
        uint32_t dword;
        uint64_t qword;
    } val;
    uint64_t data = 0;

    /* Load the ROM lazily when the guest tries to read it */
    if (unlikely(!vdev->rom && !vdev->rom_read_failed)) {
        vfio_pci_load_rom(vdev);
    }

    memcpy(&val, vdev->rom + addr,
           (addr < vdev->rom_size) ? MIN(size, vdev->rom_size - addr) : 0);

    switch (size) {
    case 1:
        data = val.byte;
        break;
    case 2:
        data = le16_to_cpu(val.word);
        break;
    case 4:
        data = le32_to_cpu(val.dword);
        break;
    default:
        hw_error("vfio: unsupported read size, %d bytes\n", size);
        break;
    }

    trace_vfio_rom_read(vdev->vbasedev.name, addr, size, data);

    return data;
}

static void vfio_rom_write(void *opaque, hwaddr addr,
                           uint64_t data, unsigned size)
{
}

static const MemoryRegionOps vfio_rom_ops = {
    .read = vfio_rom_read,
    .write = vfio_rom_write,
    .endianness = DEVICE_LITTLE_ENDIAN,
};

static void vfio_pci_size_rom(VFIOPCIDevice *vdev)
{
    uint32_t orig, size = cpu_to_le32((uint32_t)PCI_ROM_ADDRESS_MASK);
    off_t offset = vdev->config_offset + PCI_ROM_ADDRESS;
    DeviceState *dev = DEVICE(vdev);
    char *name;
    int fd = vdev->vbasedev.fd;

    if (vdev->pdev.romfile || !vdev->pdev.rom_bar) {
        /* Since pci handles romfile, just print a message and return */
        if (vfio_blacklist_opt_rom(vdev) && vdev->pdev.romfile) {
            error_printf("Warning : Device at %s is known to cause system instability issues during option rom execution. Proceeding anyway since user specified romfile\n",
                         vdev->vbasedev.name);
        }
        return;
    }

    /*
     * Use the same size ROM BAR as the physical device.  The contents
     * will get filled in later when the guest tries to read it.
     */
    if (pread(fd, &orig, 4, offset) != 4 ||
        pwrite(fd, &size, 4, offset) != 4 ||
        pread(fd, &size, 4, offset) != 4 ||
        pwrite(fd, &orig, 4, offset) != 4) {
        error_report("%s(%s) failed: %m", __func__, vdev->vbasedev.name);
        return;
    }

    size = ~(le32_to_cpu(size) & PCI_ROM_ADDRESS_MASK) + 1;

    if (!size) {
        return;
    }

    if (vfio_blacklist_opt_rom(vdev)) {
        if (dev->opts && qemu_opt_get(dev->opts, "rombar")) {
            error_printf("Warning : Device at %s is known to cause system instability issues during option rom execution. Proceeding anyway since user specified non zero value for rombar\n",
                         vdev->vbasedev.name);
        } else {
            error_printf("Warning : Rom loading for device at %s has been disabled due to system instability issues. Specify rombar=1 or romfile to force\n",
                         vdev->vbasedev.name);
            return;
        }
    }

    trace_vfio_pci_size_rom(vdev->vbasedev.name, size);

    name = g_strdup_printf("vfio[%s].rom", vdev->vbasedev.name);

    memory_region_init_io(&vdev->pdev.rom, OBJECT(vdev),
                          &vfio_rom_ops, vdev, name, size);
    g_free(name);

    pci_register_bar(&vdev->pdev, PCI_ROM_SLOT,
                     PCI_BASE_ADDRESS_SPACE_MEMORY, &vdev->pdev.rom);

    vdev->pdev.has_rom = true;
    vdev->rom_read_failed = false;
}

void vfio_vga_write(void *opaque, hwaddr addr,
                           uint64_t data, unsigned size)
{
    VFIOVGARegion *region = opaque;
    VFIOVGA *vga = container_of(region, VFIOVGA, region[region->nr]);
    union {
        uint8_t byte;
        uint16_t word;
        uint32_t dword;
        uint64_t qword;
    } buf;
    off_t offset = vga->fd_offset + region->offset + addr;

    switch (size) {
    case 1:
        buf.byte = data;
        break;
    case 2:
        buf.word = cpu_to_le16(data);
        break;
    case 4:
        buf.dword = cpu_to_le32(data);
        break;
    default:
        hw_error("vfio: unsupported write size, %d bytes", size);
        break;
    }

    if (pwrite(vga->fd, &buf, size, offset) != size) {
        error_report("%s(,0x%"HWADDR_PRIx", 0x%"PRIx64", %d) failed: %m",
                     __func__, region->offset + addr, data, size);
    }

    trace_vfio_vga_write(region->offset + addr, data, size);
}

uint64_t vfio_vga_read(void *opaque, hwaddr addr, unsigned size)
{
    VFIOVGARegion *region = opaque;
    VFIOVGA *vga = container_of(region, VFIOVGA, region[region->nr]);
    union {
        uint8_t byte;
        uint16_t word;
        uint32_t dword;
        uint64_t qword;
    } buf;
    uint64_t data = 0;
    off_t offset = vga->fd_offset + region->offset + addr;

    if (pread(vga->fd, &buf, size, offset) != size) {
        error_report("%s(,0x%"HWADDR_PRIx", %d) failed: %m",
                     __func__, region->offset + addr, size);
        return (uint64_t)-1;
    }

    switch (size) {
    case 1:
        data = buf.byte;
        break;
    case 2:
        data = le16_to_cpu(buf.word);
        break;
    case 4:
        data = le32_to_cpu(buf.dword);
        break;
    default:
        hw_error("vfio: unsupported read size, %d bytes", size);
        break;
    }

    trace_vfio_vga_read(region->offset + addr, size, data);

    return data;
}

static const MemoryRegionOps vfio_vga_ops = {
    .read = vfio_vga_read,
    .write = vfio_vga_write,
    .endianness = DEVICE_LITTLE_ENDIAN,
};

/*
 * Expand memory region of sub-page(size < PAGE_SIZE) MMIO BAR to page
 * size if the BAR is in an exclusive page in host so that we could map
 * this BAR to guest. But this sub-page BAR may not occupy an exclusive
 * page in guest. So we should set the priority of the expanded memory
 * region to zero in case of overlap with BARs which share the same page
 * with the sub-page BAR in guest. Besides, we should also recover the
 * size of this sub-page BAR when its base address is changed in guest
 * and not page aligned any more.
 */
static void vfio_sub_page_bar_update_mapping(PCIDevice *pdev, int bar)
{
    VFIOPCIDevice *vdev = DO_UPCAST(VFIOPCIDevice, pdev, pdev);
    VFIORegion *region = &vdev->bars[bar].region;
    MemoryRegion *mmap_mr, *mr;
    PCIIORegion *r;
    pcibus_t bar_addr;
    uint64_t size = region->size;

    /* Make sure that the whole region is allowed to be mmapped */
    if (region->nr_mmaps != 1 || !region->mmaps[0].mmap ||
        region->mmaps[0].size != region->size) {
        return;
    }

    r = &pdev->io_regions[bar];
    bar_addr = r->addr;
    mr = region->mem;
    mmap_mr = &region->mmaps[0].mem;

    /* If BAR is mapped and page aligned, update to fill PAGE_SIZE */
    if (bar_addr != PCI_BAR_UNMAPPED &&
        !(bar_addr & ~qemu_real_host_page_mask)) {
        size = qemu_real_host_page_size;
    }

    memory_region_transaction_begin();

    memory_region_set_size(mr, size);
    memory_region_set_size(mmap_mr, size);
    if (size != region->size && memory_region_is_mapped(mr)) {
        memory_region_del_subregion(r->address_space, mr);
        memory_region_add_subregion_overlap(r->address_space,
                                            bar_addr, mr, 0);
    }

    memory_region_transaction_commit();
}

/*
 * PCI config space
 */
uint32_t vfio_pci_read_config(PCIDevice *pdev, uint32_t addr, int len)
{
    VFIOPCIDevice *vdev = DO_UPCAST(VFIOPCIDevice, pdev, pdev);
    uint32_t emu_bits = 0, emu_val = 0, phys_val = 0, val;

    memcpy(&emu_bits, vdev->emulated_config_bits + addr, len);
    emu_bits = le32_to_cpu(emu_bits);

    if (emu_bits) {
        emu_val = pci_default_read_config(pdev, addr, len);
    }

    if (~emu_bits & (0xffffffffU >> (32 - len * 8))) {
        ssize_t ret;

        ret = pread(vdev->vbasedev.fd, &phys_val, len,
                    vdev->config_offset + addr);
        if (ret != len) {
            error_report("%s(%s, 0x%x, 0x%x) failed: %m",
                         __func__, vdev->vbasedev.name, addr, len);
            return -errno;
        }
        phys_val = le32_to_cpu(phys_val);
    }

    val = (emu_val & emu_bits) | (phys_val & ~emu_bits);

    trace_vfio_pci_read_config(vdev->vbasedev.name, addr, len, val);

    return val;
}

void vfio_pci_write_config(PCIDevice *pdev,
                           uint32_t addr, uint32_t val, int len)
{
    VFIOPCIDevice *vdev = DO_UPCAST(VFIOPCIDevice, pdev, pdev);
    uint32_t val_le = cpu_to_le32(val);

    trace_vfio_pci_write_config(vdev->vbasedev.name, addr, val, len);

    /* Write everything to VFIO, let it filter out what we can't write */
    if (pwrite(vdev->vbasedev.fd, &val_le, len, vdev->config_offset + addr)
                != len) {
        error_report("%s(%s, 0x%x, 0x%x, 0x%x) failed: %m",
                     __func__, vdev->vbasedev.name, addr, val, len);
    }

    /* MSI/MSI-X Enabling/Disabling */
    if (pdev->cap_present & QEMU_PCI_CAP_MSI &&
        ranges_overlap(addr, len, pdev->msi_cap, vdev->msi_cap_size)) {
        int is_enabled, was_enabled = msi_enabled(pdev);

        pci_default_write_config(pdev, addr, val, len);

        is_enabled = msi_enabled(pdev);

        if (!was_enabled) {
            if (is_enabled) {
                vfio_msi_enable(vdev);
            }
        } else {
            if (!is_enabled) {
                vfio_msi_disable(vdev);
            } else {
                vfio_update_msi(vdev);
            }
        }
    } else if (pdev->cap_present & QEMU_PCI_CAP_MSIX &&
        ranges_overlap(addr, len, pdev->msix_cap, MSIX_CAP_LENGTH)) {
        int is_enabled, was_enabled = msix_enabled(pdev);

        pci_default_write_config(pdev, addr, val, len);

        is_enabled = msix_enabled(pdev);

        if (!was_enabled && is_enabled) {
            vfio_msix_enable(vdev);
        } else if (was_enabled && !is_enabled) {
            vfio_msix_disable(vdev);
        }
    } else if (ranges_overlap(addr, len, PCI_BASE_ADDRESS_0, 24) ||
        range_covers_byte(addr, len, PCI_COMMAND)) {
        pcibus_t old_addr[PCI_NUM_REGIONS - 1];
        int bar;

        for (bar = 0; bar < PCI_ROM_SLOT; bar++) {
            old_addr[bar] = pdev->io_regions[bar].addr;
        }

        pci_default_write_config(pdev, addr, val, len);

        for (bar = 0; bar < PCI_ROM_SLOT; bar++) {
            if (old_addr[bar] != pdev->io_regions[bar].addr &&
                pdev->io_regions[bar].size > 0 &&
                pdev->io_regions[bar].size < qemu_real_host_page_size) {
                vfio_sub_page_bar_update_mapping(pdev, bar);
            }
        }
    } else {
        /* Write everything to QEMU to keep emulated bits correct */
        pci_default_write_config(pdev, addr, val, len);
    }
}

/*
 * Interrupt setup
 */
static void vfio_disable_interrupts(VFIOPCIDevice *vdev)
{
    /*
     * More complicated than it looks.  Disabling MSI/X transitions the
     * device to INTx mode (if supported).  Therefore we need to first
     * disable MSI/X and then cleanup by disabling INTx.
     */
    if (vdev->interrupt == VFIO_INT_MSIX) {
        vfio_msix_disable(vdev);
    } else if (vdev->interrupt == VFIO_INT_MSI) {
        vfio_msi_disable(vdev);
    }

    if (vdev->interrupt == VFIO_INT_INTx) {
        vfio_intx_disable(vdev);
    }
}

static int vfio_msi_setup(VFIOPCIDevice *vdev, int pos, Error **errp)
{
    uint16_t ctrl;
    bool msi_64bit, msi_maskbit;
    int ret, entries;
    Error *err = NULL;

    if (pread(vdev->vbasedev.fd, &ctrl, sizeof(ctrl),
              vdev->config_offset + pos + PCI_CAP_FLAGS) != sizeof(ctrl)) {
        error_setg_errno(errp, errno, "failed reading MSI PCI_CAP_FLAGS");
        return -errno;
    }
    ctrl = le16_to_cpu(ctrl);

    msi_64bit = !!(ctrl & PCI_MSI_FLAGS_64BIT);
    msi_maskbit = !!(ctrl & PCI_MSI_FLAGS_MASKBIT);
    entries = 1 << ((ctrl & PCI_MSI_FLAGS_QMASK) >> 1);

    trace_vfio_msi_setup(vdev->vbasedev.name, pos);

    ret = msi_init(&vdev->pdev, pos, entries, msi_64bit, msi_maskbit, &err);
    if (ret < 0) {
        if (ret == -ENOTSUP) {
            return 0;
        }
        error_prepend(&err, "msi_init failed: ");
        error_propagate(errp, err);
        return ret;
    }
    vdev->msi_cap_size = 0xa + (msi_maskbit ? 0xa : 0) + (msi_64bit ? 0x4 : 0);

    return 0;
}

static void vfio_pci_fixup_msix_region(VFIOPCIDevice *vdev)
{
    off_t start, end;
    VFIORegion *region = &vdev->bars[vdev->msix->table_bar].region;

    /*
     * We expect to find a single mmap covering the whole BAR, anything else
     * means it's either unsupported or already setup.
     */
    if (region->nr_mmaps != 1 || region->mmaps[0].offset ||
        region->size != region->mmaps[0].size) {
        return;
    }

    /* MSI-X table start and end aligned to host page size */
    start = vdev->msix->table_offset & qemu_real_host_page_mask;
    end = REAL_HOST_PAGE_ALIGN((uint64_t)vdev->msix->table_offset +
                               (vdev->msix->entries * PCI_MSIX_ENTRY_SIZE));

    /*
     * Does the MSI-X table cover the beginning of the BAR?  The whole BAR?
     * NB - Host page size is necessarily a power of two and so is the PCI
     * BAR (not counting EA yet), therefore if we have host page aligned
     * @start and @end, then any remainder of the BAR before or after those
     * must be at least host page sized and therefore mmap'able.
     */
    if (!start) {
        if (end >= region->size) {
            region->nr_mmaps = 0;
            g_free(region->mmaps);
            region->mmaps = NULL;
            trace_vfio_msix_fixup(vdev->vbasedev.name,
                                  vdev->msix->table_bar, 0, 0);
        } else {
            region->mmaps[0].offset = end;
            region->mmaps[0].size = region->size - end;
            trace_vfio_msix_fixup(vdev->vbasedev.name,
                              vdev->msix->table_bar, region->mmaps[0].offset,
                              region->mmaps[0].offset + region->mmaps[0].size);
        }

    /* Maybe it's aligned at the end of the BAR */
    } else if (end >= region->size) {
        region->mmaps[0].size = start;
        trace_vfio_msix_fixup(vdev->vbasedev.name,
                              vdev->msix->table_bar, region->mmaps[0].offset,
                              region->mmaps[0].offset + region->mmaps[0].size);

    /* Otherwise it must split the BAR */
    } else {
        region->nr_mmaps = 2;
        region->mmaps = g_renew(VFIOMmap, region->mmaps, 2);

        memcpy(&region->mmaps[1], &region->mmaps[0], sizeof(VFIOMmap));

        region->mmaps[0].size = start;
        trace_vfio_msix_fixup(vdev->vbasedev.name,
                              vdev->msix->table_bar, region->mmaps[0].offset,
                              region->mmaps[0].offset + region->mmaps[0].size);

        region->mmaps[1].offset = end;
        region->mmaps[1].size = region->size - end;
        trace_vfio_msix_fixup(vdev->vbasedev.name,
                              vdev->msix->table_bar, region->mmaps[1].offset,
                              region->mmaps[1].offset + region->mmaps[1].size);
    }
}

/*
 * We don't have any control over how pci_add_capability() inserts
 * capabilities into the chain.  In order to setup MSI-X we need a
 * MemoryRegion for the BAR.  In order to setup the BAR and not
 * attempt to mmap the MSI-X table area, which VFIO won't allow, we
 * need to first look for where the MSI-X table lives.  So we
 * unfortunately split MSI-X setup across two functions.
 */
static void vfio_msix_early_setup(VFIOPCIDevice *vdev, Error **errp)
{
    uint8_t pos;
    uint16_t ctrl;
    uint32_t table, pba;
    int fd = vdev->vbasedev.fd;
    VFIOMSIXInfo *msix;

    pos = pci_find_capability(&vdev->pdev, PCI_CAP_ID_MSIX);
    if (!pos) {
        return;
    }

    if (pread(fd, &ctrl, sizeof(ctrl),
              vdev->config_offset + pos + PCI_MSIX_FLAGS) != sizeof(ctrl)) {
        error_setg_errno(errp, errno, "failed to read PCI MSIX FLAGS");
        return;
    }

    if (pread(fd, &table, sizeof(table),
              vdev->config_offset + pos + PCI_MSIX_TABLE) != sizeof(table)) {
        error_setg_errno(errp, errno, "failed to read PCI MSIX TABLE");
        return;
    }

    if (pread(fd, &pba, sizeof(pba),
              vdev->config_offset + pos + PCI_MSIX_PBA) != sizeof(pba)) {
        error_setg_errno(errp, errno, "failed to read PCI MSIX PBA");
        return;
    }

    ctrl = le16_to_cpu(ctrl);
    table = le32_to_cpu(table);
    pba = le32_to_cpu(pba);

    msix = g_malloc0(sizeof(*msix));
    msix->table_bar = table & PCI_MSIX_FLAGS_BIRMASK;
    msix->table_offset = table & ~PCI_MSIX_FLAGS_BIRMASK;
    msix->pba_bar = pba & PCI_MSIX_FLAGS_BIRMASK;
    msix->pba_offset = pba & ~PCI_MSIX_FLAGS_BIRMASK;
    msix->entries = (ctrl & PCI_MSIX_FLAGS_QSIZE) + 1;

    /*
     * Test the size of the pba_offset variable and catch if it extends outside
     * of the specified BAR. If it is the case, we need to apply a hardware
     * specific quirk if the device is known or we have a broken configuration.
     */
    if (msix->pba_offset >= vdev->bars[msix->pba_bar].region.size) {
        /*
         * Chelsio T5 Virtual Function devices are encoded as 0x58xx for T5
         * adapters. The T5 hardware returns an incorrect value of 0x8000 for
         * the VF PBA offset while the BAR itself is only 8k. The correct value
         * is 0x1000, so we hard code that here.
         */
        if (vdev->vendor_id == PCI_VENDOR_ID_CHELSIO &&
            (vdev->device_id & 0xff00) == 0x5800) {
            msix->pba_offset = 0x1000;
        } else {
            error_setg(errp, "hardware reports invalid configuration, "
                       "MSIX PBA outside of specified BAR");
            g_free(msix);
            return;
        }
    }

    trace_vfio_msix_early_setup(vdev->vbasedev.name, pos, msix->table_bar,
                                msix->table_offset, msix->entries);
    vdev->msix = msix;

    vfio_pci_fixup_msix_region(vdev);
}

static int vfio_msix_setup(VFIOPCIDevice *vdev, int pos, Error **errp)
{
    int ret;

    vdev->msix->pending = g_malloc0(BITS_TO_LONGS(vdev->msix->entries) *
                                    sizeof(unsigned long));
    ret = msix_init(&vdev->pdev, vdev->msix->entries,
                    vdev->bars[vdev->msix->table_bar].region.mem,
                    vdev->msix->table_bar, vdev->msix->table_offset,
                    vdev->bars[vdev->msix->pba_bar].region.mem,
                    vdev->msix->pba_bar, vdev->msix->pba_offset, pos);
    if (ret < 0) {
        if (ret == -ENOTSUP) {
            return 0;
        }
        error_setg(errp, "msix_init failed");
        return ret;
    }

    /*
     * The PCI spec suggests that devices provide additional alignment for
     * MSI-X structures and avoid overlapping non-MSI-X related registers.
     * For an assigned device, this hopefully means that emulation of MSI-X
     * structures does not affect the performance of the device.  If devices
     * fail to provide that alignment, a significant performance penalty may
     * result, for instance Mellanox MT27500 VFs:
     * http://www.spinics.net/lists/kvm/msg125881.html
     *
     * The PBA is simply not that important for such a serious regression and
     * most drivers do not appear to look at it.  The solution for this is to
     * disable the PBA MemoryRegion unless it's being used.  We disable it
     * here and only enable it if a masked vector fires through QEMU.  As the
     * vector-use notifier is called, which occurs on unmask, we test whether
     * PBA emulation is needed and again disable if not.
     */
    memory_region_set_enabled(&vdev->pdev.msix_pba_mmio, false);

    return 0;
}

static void vfio_teardown_msi(VFIOPCIDevice *vdev)
{
    msi_uninit(&vdev->pdev);

    if (vdev->msix) {
        msix_uninit(&vdev->pdev,
                    vdev->bars[vdev->msix->table_bar].region.mem,
                    vdev->bars[vdev->msix->pba_bar].region.mem);
        g_free(vdev->msix->pending);
    }
}

/*
 * Resource setup
 */
static void vfio_mmap_set_enabled(VFIOPCIDevice *vdev, bool enabled)
{
    int i;

    for (i = 0; i < PCI_ROM_SLOT; i++) {
        vfio_region_mmaps_set_enabled(&vdev->bars[i].region, enabled);
    }
}

static void vfio_bar_setup(VFIOPCIDevice *vdev, int nr)
{
    VFIOBAR *bar = &vdev->bars[nr];

    uint32_t pci_bar;
    uint8_t type;
    int ret;

    /* Skip both unimplemented BARs and the upper half of 64bit BARS. */
    if (!bar->region.size) {
        return;
    }

    /* Determine what type of BAR this is for registration */
    ret = pread(vdev->vbasedev.fd, &pci_bar, sizeof(pci_bar),
                vdev->config_offset + PCI_BASE_ADDRESS_0 + (4 * nr));
    if (ret != sizeof(pci_bar)) {
        error_report("vfio: Failed to read BAR %d (%m)", nr);
        return;
    }

    pci_bar = le32_to_cpu(pci_bar);
    bar->ioport = (pci_bar & PCI_BASE_ADDRESS_SPACE_IO);
    bar->mem64 = bar->ioport ? 0 : (pci_bar & PCI_BASE_ADDRESS_MEM_TYPE_64);
    type = pci_bar & (bar->ioport ? ~PCI_BASE_ADDRESS_IO_MASK :
                                    ~PCI_BASE_ADDRESS_MEM_MASK);

    if (vfio_region_mmap(&bar->region)) {
        error_report("Failed to mmap %s BAR %d. Performance may be slow",
                     vdev->vbasedev.name, nr);
    }

    pci_register_bar(&vdev->pdev, nr, type, bar->region.mem);
}

static void vfio_bars_setup(VFIOPCIDevice *vdev)
{
    int i;

    for (i = 0; i < PCI_ROM_SLOT; i++) {
        vfio_bar_setup(vdev, i);
    }
}

static void vfio_bars_exit(VFIOPCIDevice *vdev)
{
    int i;

    for (i = 0; i < PCI_ROM_SLOT; i++) {
        vfio_bar_quirk_exit(vdev, i);
        vfio_region_exit(&vdev->bars[i].region);
    }

    if (vdev->vga) {
        pci_unregister_vga(&vdev->pdev);
        vfio_vga_quirk_exit(vdev);
    }
}

static void vfio_bars_finalize(VFIOPCIDevice *vdev)
{
    int i;

    for (i = 0; i < PCI_ROM_SLOT; i++) {
        vfio_bar_quirk_finalize(vdev, i);
        vfio_region_finalize(&vdev->bars[i].region);
    }

    if (vdev->vga) {
        vfio_vga_quirk_finalize(vdev);
        for (i = 0; i < ARRAY_SIZE(vdev->vga->region); i++) {
            object_unparent(OBJECT(&vdev->vga->region[i].mem));
        }
        g_free(vdev->vga);
    }
}

/*
 * General setup
 */
static uint8_t vfio_std_cap_max_size(PCIDevice *pdev, uint8_t pos)
{
    uint8_t tmp;
    uint16_t next = PCI_CONFIG_SPACE_SIZE;

    for (tmp = pdev->config[PCI_CAPABILITY_LIST]; tmp;
         tmp = pdev->config[tmp + PCI_CAP_LIST_NEXT]) {
        if (tmp > pos && tmp < next) {
            next = tmp;
        }
    }

    return next - pos;
}


static uint16_t vfio_ext_cap_max_size(const uint8_t *config, uint16_t pos)
{
    uint16_t tmp, next = PCIE_CONFIG_SPACE_SIZE;

    for (tmp = PCI_CONFIG_SPACE_SIZE; tmp;
        tmp = PCI_EXT_CAP_NEXT(pci_get_long(config + tmp))) {
        if (tmp > pos && tmp < next) {
            next = tmp;
        }
    }

    return next - pos;
}

static void vfio_set_word_bits(uint8_t *buf, uint16_t val, uint16_t mask)
{
    pci_set_word(buf, (pci_get_word(buf) & ~mask) | val);
}

static void vfio_add_emulated_word(VFIOPCIDevice *vdev, int pos,
                                   uint16_t val, uint16_t mask)
{
    vfio_set_word_bits(vdev->pdev.config + pos, val, mask);
    vfio_set_word_bits(vdev->pdev.wmask + pos, ~mask, mask);
    vfio_set_word_bits(vdev->emulated_config_bits + pos, mask, mask);
}

static void vfio_set_long_bits(uint8_t *buf, uint32_t val, uint32_t mask)
{
    pci_set_long(buf, (pci_get_long(buf) & ~mask) | val);
}

static void vfio_add_emulated_long(VFIOPCIDevice *vdev, int pos,
                                   uint32_t val, uint32_t mask)
{
    vfio_set_long_bits(vdev->pdev.config + pos, val, mask);
    vfio_set_long_bits(vdev->pdev.wmask + pos, ~mask, mask);
    vfio_set_long_bits(vdev->emulated_config_bits + pos, mask, mask);
}

static int vfio_setup_pcie_cap(VFIOPCIDevice *vdev, int pos, uint8_t size,
                               Error **errp)
{
    uint16_t flags;
    uint8_t type;

    flags = pci_get_word(vdev->pdev.config + pos + PCI_CAP_FLAGS);
    type = (flags & PCI_EXP_FLAGS_TYPE) >> 4;

    if (type != PCI_EXP_TYPE_ENDPOINT &&
        type != PCI_EXP_TYPE_LEG_END &&
        type != PCI_EXP_TYPE_RC_END) {

        error_setg(errp, "assignment of PCIe type 0x%x "
                   "devices is not currently supported", type);
        return -EINVAL;
    }

    if (!pci_bus_is_express(vdev->pdev.bus)) {
        PCIBus *bus = vdev->pdev.bus;
        PCIDevice *bridge;

        /*
         * Traditionally PCI device assignment exposes the PCIe capability
         * as-is on non-express buses.  The reason being that some drivers
         * simply assume that it's there, for example tg3.  However when
         * we're running on a native PCIe machine type, like Q35, we need
         * to hide the PCIe capability.  The reason for this is twofold;
         * first Windows guests get a Code 10 error when the PCIe capability
         * is exposed in this configuration.  Therefore express devices won't
         * work at all unless they're attached to express buses in the VM.
         * Second, a native PCIe machine introduces the possibility of fine
         * granularity IOMMUs supporting both translation and isolation.
         * Guest code to discover the IOMMU visibility of a device, such as
         * IOMMU grouping code on Linux, is very aware of device types and
         * valid transitions between bus types.  An express device on a non-
         * express bus is not a valid combination on bare metal systems.
         *
         * Drivers that require a PCIe capability to make the device
         * functional are simply going to need to have their devices placed
         * on a PCIe bus in the VM.
         */
        while (!pci_bus_is_root(bus)) {
            bridge = pci_bridge_get_device(bus);
            bus = bridge->bus;
        }

        if (pci_bus_is_express(bus)) {
            return 0;
        }

    } else if (pci_bus_is_root(vdev->pdev.bus)) {
        /*
         * On a Root Complex bus Endpoints become Root Complex Integrated
         * Endpoints, which changes the type and clears the LNK & LNK2 fields.
         */
        if (type == PCI_EXP_TYPE_ENDPOINT) {
            vfio_add_emulated_word(vdev, pos + PCI_CAP_FLAGS,
                                   PCI_EXP_TYPE_RC_END << 4,
                                   PCI_EXP_FLAGS_TYPE);

            /* Link Capabilities, Status, and Control goes away */
            if (size > PCI_EXP_LNKCTL) {
                vfio_add_emulated_long(vdev, pos + PCI_EXP_LNKCAP, 0, ~0);
                vfio_add_emulated_word(vdev, pos + PCI_EXP_LNKCTL, 0, ~0);
                vfio_add_emulated_word(vdev, pos + PCI_EXP_LNKSTA, 0, ~0);

#ifndef PCI_EXP_LNKCAP2
#define PCI_EXP_LNKCAP2 44
#endif
#ifndef PCI_EXP_LNKSTA2
#define PCI_EXP_LNKSTA2 50
#endif
                /* Link 2 Capabilities, Status, and Control goes away */
                if (size > PCI_EXP_LNKCAP2) {
                    vfio_add_emulated_long(vdev, pos + PCI_EXP_LNKCAP2, 0, ~0);
                    vfio_add_emulated_word(vdev, pos + PCI_EXP_LNKCTL2, 0, ~0);
                    vfio_add_emulated_word(vdev, pos + PCI_EXP_LNKSTA2, 0, ~0);
                }
            }

        } else if (type == PCI_EXP_TYPE_LEG_END) {
            /*
             * Legacy endpoints don't belong on the root complex.  Windows
             * seems to be happier with devices if we skip the capability.
             */
            return 0;
        }

    } else {
        /*
         * Convert Root Complex Integrated Endpoints to regular endpoints.
         * These devices don't support LNK/LNK2 capabilities, so make them up.
         */
        if (type == PCI_EXP_TYPE_RC_END) {
            vfio_add_emulated_word(vdev, pos + PCI_CAP_FLAGS,
                                   PCI_EXP_TYPE_ENDPOINT << 4,
                                   PCI_EXP_FLAGS_TYPE);
            vfio_add_emulated_long(vdev, pos + PCI_EXP_LNKCAP,
                                   PCI_EXP_LNK_MLW_1 | PCI_EXP_LNK_LS_25, ~0);
            vfio_add_emulated_word(vdev, pos + PCI_EXP_LNKCTL, 0, ~0);
        }

        /* Mark the Link Status bits as emulated to allow virtual negotiation */
        vfio_add_emulated_word(vdev, pos + PCI_EXP_LNKSTA,
                               pci_get_word(vdev->pdev.config + pos +
                                            PCI_EXP_LNKSTA),
                               PCI_EXP_LNKCAP_MLW | PCI_EXP_LNKCAP_SLS);
    }

    pos = pci_add_capability(&vdev->pdev, PCI_CAP_ID_EXP, pos, size);
    if (pos >= 0) {
        vdev->pdev.exp.exp_cap = pos;
    }

    return pos;
}

static void vfio_check_pcie_flr(VFIOPCIDevice *vdev, uint8_t pos)
{
    uint32_t cap = pci_get_long(vdev->pdev.config + pos + PCI_EXP_DEVCAP);

    if (cap & PCI_EXP_DEVCAP_FLR) {
        trace_vfio_check_pcie_flr(vdev->vbasedev.name);
        vdev->has_flr = true;
    }
}

static void vfio_check_pm_reset(VFIOPCIDevice *vdev, uint8_t pos)
{
    uint16_t csr = pci_get_word(vdev->pdev.config + pos + PCI_PM_CTRL);

    if (!(csr & PCI_PM_CTRL_NO_SOFT_RESET)) {
        trace_vfio_check_pm_reset(vdev->vbasedev.name);
        vdev->has_pm_reset = true;
    }
}

static void vfio_check_af_flr(VFIOPCIDevice *vdev, uint8_t pos)
{
    uint8_t cap = pci_get_byte(vdev->pdev.config + pos + PCI_AF_CAP);

    if ((cap & PCI_AF_CAP_TP) && (cap & PCI_AF_CAP_FLR)) {
        trace_vfio_check_af_flr(vdev->vbasedev.name);
        vdev->has_flr = true;
    }
}

static int vfio_add_std_cap(VFIOPCIDevice *vdev, uint8_t pos, Error **errp)
{
    PCIDevice *pdev = &vdev->pdev;
    uint8_t cap_id, next, size;
    int ret;

    cap_id = pdev->config[pos];
    next = pdev->config[pos + PCI_CAP_LIST_NEXT];

    /*
     * If it becomes important to configure capabilities to their actual
     * size, use this as the default when it's something we don't recognize.
     * Since QEMU doesn't actually handle many of the config accesses,
     * exact size doesn't seem worthwhile.
     */
    size = vfio_std_cap_max_size(pdev, pos);

    /*
     * pci_add_capability always inserts the new capability at the head
     * of the chain.  Therefore to end up with a chain that matches the
     * physical device, we insert from the end by making this recursive.
     * This is also why we pre-calculate size above as cached config space
     * will be changed as we unwind the stack.
     */
    if (next) {
        ret = vfio_add_std_cap(vdev, next, errp);
        if (ret) {
            goto out;
        }
    } else {
        /* Begin the rebuild, use QEMU emulated list bits */
        pdev->config[PCI_CAPABILITY_LIST] = 0;
        vdev->emulated_config_bits[PCI_CAPABILITY_LIST] = 0xff;
        vdev->emulated_config_bits[PCI_STATUS] |= PCI_STATUS_CAP_LIST;
    }

    /* Use emulated next pointer to allow dropping caps */
    pci_set_byte(vdev->emulated_config_bits + pos + PCI_CAP_LIST_NEXT, 0xff);

    switch (cap_id) {
    case PCI_CAP_ID_MSI:
        ret = vfio_msi_setup(vdev, pos, errp);
        break;
    case PCI_CAP_ID_EXP:
        vfio_check_pcie_flr(vdev, pos);
        ret = vfio_setup_pcie_cap(vdev, pos, size, errp);
        break;
    case PCI_CAP_ID_MSIX:
        ret = vfio_msix_setup(vdev, pos, errp);
        break;
    case PCI_CAP_ID_PM:
        vfio_check_pm_reset(vdev, pos);
        vdev->pm_cap = pos;
        ret = pci_add_capability2(pdev, cap_id, pos, size, errp);
        break;
    case PCI_CAP_ID_AF:
        vfio_check_af_flr(vdev, pos);
        ret = pci_add_capability2(pdev, cap_id, pos, size, errp);
        break;
    default:
        ret = pci_add_capability2(pdev, cap_id, pos, size, errp);
        break;
    }
out:
    if (ret < 0) {
        error_prepend(errp,
                      "failed to add PCI capability 0x%x[0x%x]@0x%x: ",
                      cap_id, size, pos);
        return ret;
    }

    return 0;
}

static void vfio_add_ext_cap(VFIOPCIDevice *vdev)
{
    PCIDevice *pdev = &vdev->pdev;
    uint32_t header;
    uint16_t cap_id, next, size;
    uint8_t cap_ver;
    uint8_t *config;

    /* Only add extended caps if we have them and the guest can see them */
    if (!pci_is_express(pdev) || !pci_bus_is_express(pdev->bus) ||
        !pci_get_long(pdev->config + PCI_CONFIG_SPACE_SIZE)) {
        return;
    }

    /*
     * pcie_add_capability always inserts the new capability at the tail
     * of the chain.  Therefore to end up with a chain that matches the
     * physical device, we cache the config space to avoid overwriting
     * the original config space when we parse the extended capabilities.
     */
    config = g_memdup(pdev->config, vdev->config_size);

    /*
     * Extended capabilities are chained with each pointing to the next, so we
     * can drop anything other than the head of the chain simply by modifying
     * the previous next pointer.  For the head of the chain, we can modify the
     * capability ID to something that cannot match a valid capability.  ID
     * 0 is reserved for this since absence of capabilities is indicated by
     * 0 for the ID, version, AND next pointer.  However, pcie_add_capability()
     * uses ID 0 as reserved for list management and will incorrectly match and
     * assert if we attempt to pre-load the head of the chain with with this
     * ID.  Use ID 0xFFFF temporarily since it is also seems to be reserved in
     * part for identifying absence of capabilities in a root complex register
     * block.  If the ID still exists after adding capabilities, switch back to
     * zero.  We'll mark this entire first dword as emulated for this purpose.
     */
    pci_set_long(pdev->config + PCI_CONFIG_SPACE_SIZE,
                 PCI_EXT_CAP(0xFFFF, 0, 0));
    pci_set_long(pdev->wmask + PCI_CONFIG_SPACE_SIZE, 0);
    pci_set_long(vdev->emulated_config_bits + PCI_CONFIG_SPACE_SIZE, ~0);

    for (next = PCI_CONFIG_SPACE_SIZE; next;
         next = PCI_EXT_CAP_NEXT(pci_get_long(config + next))) {
        header = pci_get_long(config + next);
        cap_id = PCI_EXT_CAP_ID(header);
        cap_ver = PCI_EXT_CAP_VER(header);

        /*
         * If it becomes important to configure extended capabilities to their
         * actual size, use this as the default when it's something we don't
         * recognize. Since QEMU doesn't actually handle many of the config
         * accesses, exact size doesn't seem worthwhile.
         */
        size = vfio_ext_cap_max_size(config, next);

        /* Use emulated next pointer to allow dropping extended caps */
        pci_long_test_and_set_mask(vdev->emulated_config_bits + next,
                                   PCI_EXT_CAP_NEXT_MASK);

        switch (cap_id) {
        case PCI_EXT_CAP_ID_SRIOV: /* Read-only VF BARs confuse OVMF */
        case PCI_EXT_CAP_ID_ARI: /* XXX Needs next function virtualization */
            trace_vfio_add_ext_cap_dropped(vdev->vbasedev.name, cap_id, next);
            break;
        default:
            pcie_add_capability(pdev, cap_id, cap_ver, next, size);
        }

    }

    /* Cleanup chain head ID if necessary */
    if (pci_get_word(pdev->config + PCI_CONFIG_SPACE_SIZE) == 0xFFFF) {
        pci_set_word(pdev->config + PCI_CONFIG_SPACE_SIZE, 0);
    }

    g_free(config);
    return;
}

static int vfio_add_capabilities(VFIOPCIDevice *vdev, Error **errp)
{
    PCIDevice *pdev = &vdev->pdev;
    int ret;

    if (!(pdev->config[PCI_STATUS] & PCI_STATUS_CAP_LIST) ||
        !pdev->config[PCI_CAPABILITY_LIST]) {
        return 0; /* Nothing to add */
    }

    ret = vfio_add_std_cap(vdev, pdev->config[PCI_CAPABILITY_LIST], errp);
    if (ret) {
        return ret;
    }

    vfio_add_ext_cap(vdev);
    return 0;
}

static void vfio_pci_pre_reset(VFIOPCIDevice *vdev)
{
    PCIDevice *pdev = &vdev->pdev;
    uint16_t cmd;

    vfio_disable_interrupts(vdev);

    /* Make sure the device is in D0 */
    if (vdev->pm_cap) {
        uint16_t pmcsr;
        uint8_t state;

        pmcsr = vfio_pci_read_config(pdev, vdev->pm_cap + PCI_PM_CTRL, 2);
        state = pmcsr & PCI_PM_CTRL_STATE_MASK;
        if (state) {
            pmcsr &= ~PCI_PM_CTRL_STATE_MASK;
            vfio_pci_write_config(pdev, vdev->pm_cap + PCI_PM_CTRL, pmcsr, 2);
            /* vfio handles the necessary delay here */
            pmcsr = vfio_pci_read_config(pdev, vdev->pm_cap + PCI_PM_CTRL, 2);
            state = pmcsr & PCI_PM_CTRL_STATE_MASK;
            if (state) {
                error_report("vfio: Unable to power on device, stuck in D%d",
                             state);
            }
        }
    }

    /*
     * Stop any ongoing DMA by disconecting I/O, MMIO, and bus master.
     * Also put INTx Disable in known state.
     */
    cmd = vfio_pci_read_config(pdev, PCI_COMMAND, 2);
    cmd &= ~(PCI_COMMAND_IO | PCI_COMMAND_MEMORY | PCI_COMMAND_MASTER |
             PCI_COMMAND_INTX_DISABLE);
    vfio_pci_write_config(pdev, PCI_COMMAND, cmd, 2);
}

static void vfio_pci_post_reset(VFIOPCIDevice *vdev)
{
    Error *err = NULL;
    int nr;

    vfio_intx_enable(vdev, &err);
    if (err) {
        error_reportf_err(err, ERR_PREFIX, vdev->vbasedev.name);
    }

    for (nr = 0; nr < PCI_NUM_REGIONS - 1; ++nr) {
        off_t addr = vdev->config_offset + PCI_BASE_ADDRESS_0 + (4 * nr);
        uint32_t val = 0;
        uint32_t len = sizeof(val);

        if (pwrite(vdev->vbasedev.fd, &val, len, addr) != len) {
            error_report("%s(%s) reset bar %d failed: %m", __func__,
                         vdev->vbasedev.name, nr);
        }
    }
}

static bool vfio_pci_host_match(PCIHostDeviceAddress *addr, const char *name)
{
    char tmp[13];

    sprintf(tmp, "%04x:%02x:%02x.%1x", addr->domain,
            addr->bus, addr->slot, addr->function);

    return (strcmp(tmp, name) == 0);
}

static int vfio_pci_hot_reset(VFIOPCIDevice *vdev, bool single)
{
    VFIOGroup *group;
    struct vfio_pci_hot_reset_info *info;
    struct vfio_pci_dependent_device *devices;
    struct vfio_pci_hot_reset *reset;
    int32_t *fds;
    int ret, i, count;
    bool multi = false;

    trace_vfio_pci_hot_reset(vdev->vbasedev.name, single ? "one" : "multi");

    if (!single) {
        vfio_pci_pre_reset(vdev);
    }
    vdev->vbasedev.needs_reset = false;

    info = g_malloc0(sizeof(*info));
    info->argsz = sizeof(*info);

    ret = ioctl(vdev->vbasedev.fd, VFIO_DEVICE_GET_PCI_HOT_RESET_INFO, info);
    if (ret && errno != ENOSPC) {
        ret = -errno;
        if (!vdev->has_pm_reset) {
            error_report("vfio: Cannot reset device %s, "
                         "no available reset mechanism.", vdev->vbasedev.name);
        }
        goto out_single;
    }

    count = info->count;
    info = g_realloc(info, sizeof(*info) + (count * sizeof(*devices)));
    info->argsz = sizeof(*info) + (count * sizeof(*devices));
    devices = &info->devices[0];

    ret = ioctl(vdev->vbasedev.fd, VFIO_DEVICE_GET_PCI_HOT_RESET_INFO, info);
    if (ret) {
        ret = -errno;
        error_report("vfio: hot reset info failed: %m");
        goto out_single;
    }

    trace_vfio_pci_hot_reset_has_dep_devices(vdev->vbasedev.name);

    /* Verify that we have all the groups required */
    for (i = 0; i < info->count; i++) {
        PCIHostDeviceAddress host;
        VFIOPCIDevice *tmp;
        VFIODevice *vbasedev_iter;

        host.domain = devices[i].segment;
        host.bus = devices[i].bus;
        host.slot = PCI_SLOT(devices[i].devfn);
        host.function = PCI_FUNC(devices[i].devfn);

        trace_vfio_pci_hot_reset_dep_devices(host.domain,
                host.bus, host.slot, host.function, devices[i].group_id);

        if (vfio_pci_host_match(&host, vdev->vbasedev.name)) {
            continue;
        }

        QLIST_FOREACH(group, &vfio_group_list, next) {
            if (group->groupid == devices[i].group_id) {
                break;
            }
        }

        if (!group) {
            if (!vdev->has_pm_reset) {
                error_report("vfio: Cannot reset device %s, "
                             "depends on group %d which is not owned.",
                             vdev->vbasedev.name, devices[i].group_id);
            }
            ret = -EPERM;
            goto out;
        }

        /* Prep dependent devices for reset and clear our marker. */
        QLIST_FOREACH(vbasedev_iter, &group->device_list, next) {
            if (vbasedev_iter->type != VFIO_DEVICE_TYPE_PCI) {
                continue;
            }
            tmp = container_of(vbasedev_iter, VFIOPCIDevice, vbasedev);
            if (vfio_pci_host_match(&host, tmp->vbasedev.name)) {
                if (single) {
                    ret = -EINVAL;
                    goto out_single;
                }
                vfio_pci_pre_reset(tmp);
                tmp->vbasedev.needs_reset = false;
                multi = true;
                break;
            }
        }
    }

    if (!single && !multi) {
        ret = -EINVAL;
        goto out_single;
    }

    /* Determine how many group fds need to be passed */
    count = 0;
    QLIST_FOREACH(group, &vfio_group_list, next) {
        for (i = 0; i < info->count; i++) {
            if (group->groupid == devices[i].group_id) {
                count++;
                break;
            }
        }
    }

    reset = g_malloc0(sizeof(*reset) + (count * sizeof(*fds)));
    reset->argsz = sizeof(*reset) + (count * sizeof(*fds));
    fds = &reset->group_fds[0];

    /* Fill in group fds */
    QLIST_FOREACH(group, &vfio_group_list, next) {
        for (i = 0; i < info->count; i++) {
            if (group->groupid == devices[i].group_id) {
                fds[reset->count++] = group->fd;
                break;
            }
        }
    }

    /* Bus reset! */
    ret = ioctl(vdev->vbasedev.fd, VFIO_DEVICE_PCI_HOT_RESET, reset);
    g_free(reset);

    trace_vfio_pci_hot_reset_result(vdev->vbasedev.name,
                                    ret ? "%m" : "Success");

out:
    /* Re-enable INTx on affected devices */
    for (i = 0; i < info->count; i++) {
        PCIHostDeviceAddress host;
        VFIOPCIDevice *tmp;
        VFIODevice *vbasedev_iter;

        host.domain = devices[i].segment;
        host.bus = devices[i].bus;
        host.slot = PCI_SLOT(devices[i].devfn);
        host.function = PCI_FUNC(devices[i].devfn);

        if (vfio_pci_host_match(&host, vdev->vbasedev.name)) {
            continue;
        }

        QLIST_FOREACH(group, &vfio_group_list, next) {
            if (group->groupid == devices[i].group_id) {
                break;
            }
        }

        if (!group) {
            break;
        }

        QLIST_FOREACH(vbasedev_iter, &group->device_list, next) {
            if (vbasedev_iter->type != VFIO_DEVICE_TYPE_PCI) {
                continue;
            }
            tmp = container_of(vbasedev_iter, VFIOPCIDevice, vbasedev);
            if (vfio_pci_host_match(&host, tmp->vbasedev.name)) {
                vfio_pci_post_reset(tmp);
                break;
            }
        }
    }
out_single:
    if (!single) {
        vfio_pci_post_reset(vdev);
    }
    g_free(info);

    return ret;
}

/*
 * We want to differentiate hot reset of mulitple in-use devices vs hot reset
 * of a single in-use device.  VFIO_DEVICE_RESET will already handle the case
 * of doing hot resets when there is only a single device per bus.  The in-use
 * here refers to how many VFIODevices are affected.  A hot reset that affects
 * multiple devices, but only a single in-use device, means that we can call
 * it from our bus ->reset() callback since the extent is effectively a single
 * device.  This allows us to make use of it in the hotplug path.  When there
 * are multiple in-use devices, we can only trigger the hot reset during a
 * system reset and thus from our reset handler.  We separate _one vs _multi
 * here so that we don't overlap and do a double reset on the system reset
 * path where both our reset handler and ->reset() callback are used.  Calling
 * _one() will only do a hot reset for the one in-use devices case, calling
 * _multi() will do nothing if a _one() would have been sufficient.
 */
static int vfio_pci_hot_reset_one(VFIOPCIDevice *vdev)
{
    return vfio_pci_hot_reset(vdev, true);
}

static int vfio_pci_hot_reset_multi(VFIODevice *vbasedev)
{
    VFIOPCIDevice *vdev = container_of(vbasedev, VFIOPCIDevice, vbasedev);
    return vfio_pci_hot_reset(vdev, false);
}

static void vfio_pci_compute_needs_reset(VFIODevice *vbasedev)
{
    VFIOPCIDevice *vdev = container_of(vbasedev, VFIOPCIDevice, vbasedev);
    if (!vbasedev->reset_works || (!vdev->has_flr && vdev->has_pm_reset)) {
        vbasedev->needs_reset = true;
    }
}

static VFIODeviceOps vfio_pci_ops = {
    .vfio_compute_needs_reset = vfio_pci_compute_needs_reset,
    .vfio_hot_reset_multi = vfio_pci_hot_reset_multi,
    .vfio_eoi = vfio_intx_eoi,
};

int vfio_populate_vga(VFIOPCIDevice *vdev, Error **errp)
{
    VFIODevice *vbasedev = &vdev->vbasedev;
    struct vfio_region_info *reg_info;
    int ret;

    ret = vfio_get_region_info(vbasedev, VFIO_PCI_VGA_REGION_INDEX, &reg_info);
    if (ret) {
        error_setg_errno(errp, -ret,
                         "failed getting region info for VGA region index %d",
                         VFIO_PCI_VGA_REGION_INDEX);
        return ret;
    }

    if (!(reg_info->flags & VFIO_REGION_INFO_FLAG_READ) ||
        !(reg_info->flags & VFIO_REGION_INFO_FLAG_WRITE) ||
        reg_info->size < 0xbffff + 1) {
        error_setg(errp, "unexpected VGA info, flags 0x%lx, size 0x%lx",
                   (unsigned long)reg_info->flags,
                   (unsigned long)reg_info->size);
        g_free(reg_info);
        return -EINVAL;
    }

    vdev->vga = g_new0(VFIOVGA, 1);

    vdev->vga->fd_offset = reg_info->offset;
    vdev->vga->fd = vdev->vbasedev.fd;

    g_free(reg_info);

    vdev->vga->region[QEMU_PCI_VGA_MEM].offset = QEMU_PCI_VGA_MEM_BASE;
    vdev->vga->region[QEMU_PCI_VGA_MEM].nr = QEMU_PCI_VGA_MEM;
    QLIST_INIT(&vdev->vga->region[QEMU_PCI_VGA_MEM].quirks);

    memory_region_init_io(&vdev->vga->region[QEMU_PCI_VGA_MEM].mem,
                          OBJECT(vdev), &vfio_vga_ops,
                          &vdev->vga->region[QEMU_PCI_VGA_MEM],
                          "vfio-vga-mmio@0xa0000",
                          QEMU_PCI_VGA_MEM_SIZE);

    vdev->vga->region[QEMU_PCI_VGA_IO_LO].offset = QEMU_PCI_VGA_IO_LO_BASE;
    vdev->vga->region[QEMU_PCI_VGA_IO_LO].nr = QEMU_PCI_VGA_IO_LO;
    QLIST_INIT(&vdev->vga->region[QEMU_PCI_VGA_IO_LO].quirks);

    memory_region_init_io(&vdev->vga->region[QEMU_PCI_VGA_IO_LO].mem,
                          OBJECT(vdev), &vfio_vga_ops,
                          &vdev->vga->region[QEMU_PCI_VGA_IO_LO],
                          "vfio-vga-io@0x3b0",
                          QEMU_PCI_VGA_IO_LO_SIZE);

    vdev->vga->region[QEMU_PCI_VGA_IO_HI].offset = QEMU_PCI_VGA_IO_HI_BASE;
    vdev->vga->region[QEMU_PCI_VGA_IO_HI].nr = QEMU_PCI_VGA_IO_HI;
    QLIST_INIT(&vdev->vga->region[QEMU_PCI_VGA_IO_HI].quirks);

    memory_region_init_io(&vdev->vga->region[QEMU_PCI_VGA_IO_HI].mem,
                          OBJECT(vdev), &vfio_vga_ops,
                          &vdev->vga->region[QEMU_PCI_VGA_IO_HI],
                          "vfio-vga-io@0x3c0",
                          QEMU_PCI_VGA_IO_HI_SIZE);

    pci_register_vga(&vdev->pdev, &vdev->vga->region[QEMU_PCI_VGA_MEM].mem,
                     &vdev->vga->region[QEMU_PCI_VGA_IO_LO].mem,
                     &vdev->vga->region[QEMU_PCI_VGA_IO_HI].mem);

    return 0;
}

static void vfio_populate_device(VFIOPCIDevice *vdev, Error **errp)
{
    VFIODevice *vbasedev = &vdev->vbasedev;
    struct vfio_region_info *reg_info;
    struct vfio_irq_info irq_info = { .argsz = sizeof(irq_info) };
    int i, ret = -1;

    /* Sanity check device */
    if (!(vbasedev->flags & VFIO_DEVICE_FLAGS_PCI)) {
        error_setg(errp, "this isn't a PCI device");
        return;
    }

    if (vbasedev->num_regions < VFIO_PCI_CONFIG_REGION_INDEX + 1) {
        error_setg(errp, "unexpected number of io regions %u",
                   vbasedev->num_regions);
        return;
    }

    if (vbasedev->num_irqs < VFIO_PCI_MSIX_IRQ_INDEX + 1) {
        error_setg(errp, "unexpected number of irqs %u", vbasedev->num_irqs);
        return;
    }

    for (i = VFIO_PCI_BAR0_REGION_INDEX; i < VFIO_PCI_ROM_REGION_INDEX; i++) {
        char *name = g_strdup_printf("%s BAR %d", vbasedev->name, i);

        ret = vfio_region_setup(OBJECT(vdev), vbasedev,
                                &vdev->bars[i].region, i, name);
        g_free(name);

        if (ret) {
            error_setg_errno(errp, -ret, "failed to get region %d info", i);
            return;
        }

        QLIST_INIT(&vdev->bars[i].quirks);
    }

    ret = vfio_get_region_info(vbasedev,
                               VFIO_PCI_CONFIG_REGION_INDEX, &reg_info);
    if (ret) {
        error_setg_errno(errp, -ret, "failed to get config info");
        return;
    }

    trace_vfio_populate_device_config(vdev->vbasedev.name,
                                      (unsigned long)reg_info->size,
                                      (unsigned long)reg_info->offset,
                                      (unsigned long)reg_info->flags);

    vdev->config_size = reg_info->size;
    if (vdev->config_size == PCI_CONFIG_SPACE_SIZE) {
        vdev->pdev.cap_present &= ~QEMU_PCI_CAP_EXPRESS;
    }
    vdev->config_offset = reg_info->offset;

    g_free(reg_info);

    if (vdev->features & VFIO_FEATURE_ENABLE_VGA) {
        ret = vfio_populate_vga(vdev, errp);
        if (ret) {
            error_append_hint(errp, "device does not support "
                              "requested feature x-vga\n");
            return;
        }
    }

    irq_info.index = VFIO_PCI_ERR_IRQ_INDEX;

    ret = ioctl(vdev->vbasedev.fd, VFIO_DEVICE_GET_IRQ_INFO, &irq_info);
    if (ret) {
        /* This can fail for an old kernel or legacy PCI dev */
        trace_vfio_populate_device_get_irq_info_failure();
    } else if (irq_info.count == 1) {
        vdev->pci_aer = true;
    } else {
        error_report(WARN_PREFIX
                     "Could not enable error recovery for the device",
                     vbasedev->name);
    }
}

static void vfio_put_device(VFIOPCIDevice *vdev)
{
    g_free(vdev->vbasedev.name);
    g_free(vdev->msix);

    vfio_put_base_device(&vdev->vbasedev);
}

static void vfio_err_notifier_handler(void *opaque)
{
    VFIOPCIDevice *vdev = opaque;

    if (!event_notifier_test_and_clear(&vdev->err_notifier)) {
        return;
    }

    /*
     * TBD. Retrieve the error details and decide what action
     * needs to be taken. One of the actions could be to pass
     * the error to the guest and have the guest driver recover
     * from the error. This requires that PCIe capabilities be
     * exposed to the guest. For now, we just terminate the
     * guest to contain the error.
     */

    error_report("%s(%s) Unrecoverable error detected. Please collect any data possible and then kill the guest", __func__, vdev->vbasedev.name);

    vm_stop(RUN_STATE_INTERNAL_ERROR);
}

/*
 * Registers error notifier for devices supporting error recovery.
 * If we encounter a failure in this function, we report an error
 * and continue after disabling error recovery support for the
 * device.
 */
static void vfio_register_err_notifier(VFIOPCIDevice *vdev)
{
    int ret;
    int argsz;
    struct vfio_irq_set *irq_set;
    int32_t *pfd;

    if (!vdev->pci_aer) {
        return;
    }

    if (event_notifier_init(&vdev->err_notifier, 0)) {
        error_report("vfio: Unable to init event notifier for error detection");
        vdev->pci_aer = false;
        return;
    }

    argsz = sizeof(*irq_set) + sizeof(*pfd);

    irq_set = g_malloc0(argsz);
    irq_set->argsz = argsz;
    irq_set->flags = VFIO_IRQ_SET_DATA_EVENTFD |
                     VFIO_IRQ_SET_ACTION_TRIGGER;
    irq_set->index = VFIO_PCI_ERR_IRQ_INDEX;
    irq_set->start = 0;
    irq_set->count = 1;
    pfd = (int32_t *)&irq_set->data;

    *pfd = event_notifier_get_fd(&vdev->err_notifier);
    qemu_set_fd_handler(*pfd, vfio_err_notifier_handler, NULL, vdev);

    ret = ioctl(vdev->vbasedev.fd, VFIO_DEVICE_SET_IRQS, irq_set);
    if (ret) {
        error_report("vfio: Failed to set up error notification");
        qemu_set_fd_handler(*pfd, NULL, NULL, vdev);
        event_notifier_cleanup(&vdev->err_notifier);
        vdev->pci_aer = false;
    }
    g_free(irq_set);
}

static void vfio_unregister_err_notifier(VFIOPCIDevice *vdev)
{
    int argsz;
    struct vfio_irq_set *irq_set;
    int32_t *pfd;
    int ret;

    if (!vdev->pci_aer) {
        return;
    }

    argsz = sizeof(*irq_set) + sizeof(*pfd);

    irq_set = g_malloc0(argsz);
    irq_set->argsz = argsz;
    irq_set->flags = VFIO_IRQ_SET_DATA_EVENTFD |
                     VFIO_IRQ_SET_ACTION_TRIGGER;
    irq_set->index = VFIO_PCI_ERR_IRQ_INDEX;
    irq_set->start = 0;
    irq_set->count = 1;
    pfd = (int32_t *)&irq_set->data;
    *pfd = -1;

    ret = ioctl(vdev->vbasedev.fd, VFIO_DEVICE_SET_IRQS, irq_set);
    if (ret) {
        error_report("vfio: Failed to de-assign error fd: %m");
    }
    g_free(irq_set);
    qemu_set_fd_handler(event_notifier_get_fd(&vdev->err_notifier),
                        NULL, NULL, vdev);
    event_notifier_cleanup(&vdev->err_notifier);
}

static void vfio_req_notifier_handler(void *opaque)
{
    VFIOPCIDevice *vdev = opaque;

    if (!event_notifier_test_and_clear(&vdev->req_notifier)) {
        return;
    }

    qdev_unplug(&vdev->pdev.qdev, NULL);
}

static void vfio_register_req_notifier(VFIOPCIDevice *vdev)
{
    struct vfio_irq_info irq_info = { .argsz = sizeof(irq_info),
                                      .index = VFIO_PCI_REQ_IRQ_INDEX };
    int argsz;
    struct vfio_irq_set *irq_set;
    int32_t *pfd;

    if (!(vdev->features & VFIO_FEATURE_ENABLE_REQ)) {
        return;
    }

    if (ioctl(vdev->vbasedev.fd,
              VFIO_DEVICE_GET_IRQ_INFO, &irq_info) < 0 || irq_info.count < 1) {
        return;
    }

    if (event_notifier_init(&vdev->req_notifier, 0)) {
        error_report("vfio: Unable to init event notifier for device request");
        return;
    }

    argsz = sizeof(*irq_set) + sizeof(*pfd);

    irq_set = g_malloc0(argsz);
    irq_set->argsz = argsz;
    irq_set->flags = VFIO_IRQ_SET_DATA_EVENTFD |
                     VFIO_IRQ_SET_ACTION_TRIGGER;
    irq_set->index = VFIO_PCI_REQ_IRQ_INDEX;
    irq_set->start = 0;
    irq_set->count = 1;
    pfd = (int32_t *)&irq_set->data;

    *pfd = event_notifier_get_fd(&vdev->req_notifier);
    qemu_set_fd_handler(*pfd, vfio_req_notifier_handler, NULL, vdev);

    if (ioctl(vdev->vbasedev.fd, VFIO_DEVICE_SET_IRQS, irq_set)) {
        error_report("vfio: Failed to set up device request notification");
        qemu_set_fd_handler(*pfd, NULL, NULL, vdev);
        event_notifier_cleanup(&vdev->req_notifier);
    } else {
        vdev->req_enabled = true;
    }

    g_free(irq_set);
}

static void vfio_unregister_req_notifier(VFIOPCIDevice *vdev)
{
    int argsz;
    struct vfio_irq_set *irq_set;
    int32_t *pfd;

    if (!vdev->req_enabled) {
        return;
    }

    argsz = sizeof(*irq_set) + sizeof(*pfd);

    irq_set = g_malloc0(argsz);
    irq_set->argsz = argsz;
    irq_set->flags = VFIO_IRQ_SET_DATA_EVENTFD |
                     VFIO_IRQ_SET_ACTION_TRIGGER;
    irq_set->index = VFIO_PCI_REQ_IRQ_INDEX;
    irq_set->start = 0;
    irq_set->count = 1;
    pfd = (int32_t *)&irq_set->data;
    *pfd = -1;

    if (ioctl(vdev->vbasedev.fd, VFIO_DEVICE_SET_IRQS, irq_set)) {
        error_report("vfio: Failed to de-assign device request fd: %m");
    }
    g_free(irq_set);
    qemu_set_fd_handler(event_notifier_get_fd(&vdev->req_notifier),
                        NULL, NULL, vdev);
    event_notifier_cleanup(&vdev->req_notifier);

    vdev->req_enabled = false;
}

static void vfio_realize(PCIDevice *pdev, Error **errp)
{
    VFIOPCIDevice *vdev = DO_UPCAST(VFIOPCIDevice, pdev, pdev);
    VFIODevice *vbasedev_iter;
    VFIOGroup *group;
    char *tmp, group_path[PATH_MAX], *group_name;
    Error *err = NULL;
    ssize_t len;
    struct stat st;
    int groupid;
    int i, ret;

    if (!vdev->vbasedev.sysfsdev) {
        if (!(~vdev->host.domain || ~vdev->host.bus ||
              ~vdev->host.slot || ~vdev->host.function)) {
            error_setg(errp, "No provided host device");
            error_append_hint(errp, "Use -vfio-pci,host=DDDD:BB:DD.F "
                              "or -vfio-pci,sysfsdev=PATH_TO_DEVICE\n");
            return;
        }
        vdev->vbasedev.sysfsdev =
            g_strdup_printf("/sys/bus/pci/devices/%04x:%02x:%02x.%01x",
                            vdev->host.domain, vdev->host.bus,
                            vdev->host.slot, vdev->host.function);
    }

<<<<<<< HEAD
    if (qemu_stat(vdev->vbasedev.sysfsdev, &st) < 0) {
        error_report("vfio: error: no such host device: %s",
                     vdev->vbasedev.sysfsdev);
        return -errno;
=======
    if (stat(vdev->vbasedev.sysfsdev, &st) < 0) {
        error_setg_errno(errp, errno, "no such host device");
        error_prepend(errp, ERR_PREFIX, vdev->vbasedev.sysfsdev);
        return;
>>>>>>> 0737f32d
    }

    vdev->vbasedev.name = g_strdup(basename(vdev->vbasedev.sysfsdev));
    vdev->vbasedev.ops = &vfio_pci_ops;
    vdev->vbasedev.type = VFIO_DEVICE_TYPE_PCI;

    tmp = g_strdup_printf("%s/iommu_group", vdev->vbasedev.sysfsdev);
    len = readlink(tmp, group_path, sizeof(group_path));
    g_free(tmp);

    if (len <= 0 || len >= sizeof(group_path)) {
        error_setg_errno(errp, len < 0 ? errno : ENAMETOOLONG,
                         "no iommu_group found");
        goto error;
    }

    group_path[len] = 0;

    group_name = basename(group_path);
    if (sscanf(group_name, "%d", &groupid) != 1) {
        error_setg_errno(errp, errno, "failed to read %s", group_path);
        goto error;
    }

    trace_vfio_realize(vdev->vbasedev.name, groupid);

    group = vfio_get_group(groupid, pci_device_iommu_address_space(pdev), errp);
    if (!group) {
        goto error;
    }

    QLIST_FOREACH(vbasedev_iter, &group->device_list, next) {
        if (strcmp(vbasedev_iter->name, vdev->vbasedev.name) == 0) {
            error_setg(errp, "device is already attached");
            vfio_put_group(group);
            goto error;
        }
    }

    ret = vfio_get_device(group, vdev->vbasedev.name, &vdev->vbasedev, errp);
    if (ret) {
        vfio_put_group(group);
        goto error;
    }

    vfio_populate_device(vdev, &err);
    if (err) {
        error_propagate(errp, err);
        goto error;
    }

    /* Get a copy of config space */
    ret = pread(vdev->vbasedev.fd, vdev->pdev.config,
                MIN(pci_config_size(&vdev->pdev), vdev->config_size),
                vdev->config_offset);
    if (ret < (int)MIN(pci_config_size(&vdev->pdev), vdev->config_size)) {
        ret = ret < 0 ? -errno : -EFAULT;
        error_setg_errno(errp, -ret, "failed to read device config space");
        goto error;
    }

    /* vfio emulates a lot for us, but some bits need extra love */
    vdev->emulated_config_bits = g_malloc0(vdev->config_size);

    /* QEMU can choose to expose the ROM or not */
    memset(vdev->emulated_config_bits + PCI_ROM_ADDRESS, 0xff, 4);

    /*
     * The PCI spec reserves vendor ID 0xffff as an invalid value.  The
     * device ID is managed by the vendor and need only be a 16-bit value.
     * Allow any 16-bit value for subsystem so they can be hidden or changed.
     */
    if (vdev->vendor_id != PCI_ANY_ID) {
        if (vdev->vendor_id >= 0xffff) {
            error_setg(errp, "invalid PCI vendor ID provided");
            goto error;
        }
        vfio_add_emulated_word(vdev, PCI_VENDOR_ID, vdev->vendor_id, ~0);
        trace_vfio_pci_emulated_vendor_id(vdev->vbasedev.name, vdev->vendor_id);
    } else {
        vdev->vendor_id = pci_get_word(pdev->config + PCI_VENDOR_ID);
    }

    if (vdev->device_id != PCI_ANY_ID) {
        if (vdev->device_id > 0xffff) {
            error_setg(errp, "invalid PCI device ID provided");
            goto error;
        }
        vfio_add_emulated_word(vdev, PCI_DEVICE_ID, vdev->device_id, ~0);
        trace_vfio_pci_emulated_device_id(vdev->vbasedev.name, vdev->device_id);
    } else {
        vdev->device_id = pci_get_word(pdev->config + PCI_DEVICE_ID);
    }

    if (vdev->sub_vendor_id != PCI_ANY_ID) {
        if (vdev->sub_vendor_id > 0xffff) {
            error_setg(errp, "invalid PCI subsystem vendor ID provided");
            goto error;
        }
        vfio_add_emulated_word(vdev, PCI_SUBSYSTEM_VENDOR_ID,
                               vdev->sub_vendor_id, ~0);
        trace_vfio_pci_emulated_sub_vendor_id(vdev->vbasedev.name,
                                              vdev->sub_vendor_id);
    }

    if (vdev->sub_device_id != PCI_ANY_ID) {
        if (vdev->sub_device_id > 0xffff) {
            error_setg(errp, "invalid PCI subsystem device ID provided");
            goto error;
        }
        vfio_add_emulated_word(vdev, PCI_SUBSYSTEM_ID, vdev->sub_device_id, ~0);
        trace_vfio_pci_emulated_sub_device_id(vdev->vbasedev.name,
                                              vdev->sub_device_id);
    }

    /* QEMU can change multi-function devices to single function, or reverse */
    vdev->emulated_config_bits[PCI_HEADER_TYPE] =
                                              PCI_HEADER_TYPE_MULTI_FUNCTION;

    /* Restore or clear multifunction, this is always controlled by QEMU */
    if (vdev->pdev.cap_present & QEMU_PCI_CAP_MULTIFUNCTION) {
        vdev->pdev.config[PCI_HEADER_TYPE] |= PCI_HEADER_TYPE_MULTI_FUNCTION;
    } else {
        vdev->pdev.config[PCI_HEADER_TYPE] &= ~PCI_HEADER_TYPE_MULTI_FUNCTION;
    }

    /*
     * Clear host resource mapping info.  If we choose not to register a
     * BAR, such as might be the case with the option ROM, we can get
     * confusing, unwritable, residual addresses from the host here.
     */
    memset(&vdev->pdev.config[PCI_BASE_ADDRESS_0], 0, 24);
    memset(&vdev->pdev.config[PCI_ROM_ADDRESS], 0, 4);

    vfio_pci_size_rom(vdev);

    vfio_msix_early_setup(vdev, &err);
    if (err) {
        error_propagate(errp, err);
        goto error;
    }

    vfio_bars_setup(vdev);

    ret = vfio_add_capabilities(vdev, errp);
    if (ret) {
        goto out_teardown;
    }

    if (vdev->vga) {
        vfio_vga_quirk_setup(vdev);
    }

    for (i = 0; i < PCI_ROM_SLOT; i++) {
        vfio_bar_quirk_setup(vdev, i);
    }

    if (!vdev->igd_opregion &&
        vdev->features & VFIO_FEATURE_ENABLE_IGD_OPREGION) {
        struct vfio_region_info *opregion;

        if (vdev->pdev.qdev.hotplugged) {
            error_setg(errp,
                       "cannot support IGD OpRegion feature on hotplugged "
                       "device");
            goto out_teardown;
        }

        ret = vfio_get_dev_region_info(&vdev->vbasedev,
                        VFIO_REGION_TYPE_PCI_VENDOR_TYPE | PCI_VENDOR_ID_INTEL,
                        VFIO_REGION_SUBTYPE_INTEL_IGD_OPREGION, &opregion);
        if (ret) {
            error_setg_errno(errp, -ret,
                             "does not support requested IGD OpRegion feature");
            goto out_teardown;
        }

        ret = vfio_pci_igd_opregion_init(vdev, opregion, errp);
        g_free(opregion);
        if (ret) {
            goto out_teardown;
        }
    }

    /* QEMU emulates all of MSI & MSIX */
    if (pdev->cap_present & QEMU_PCI_CAP_MSIX) {
        memset(vdev->emulated_config_bits + pdev->msix_cap, 0xff,
               MSIX_CAP_LENGTH);
    }

    if (pdev->cap_present & QEMU_PCI_CAP_MSI) {
        memset(vdev->emulated_config_bits + pdev->msi_cap, 0xff,
               vdev->msi_cap_size);
    }

    if (vfio_pci_read_config(&vdev->pdev, PCI_INTERRUPT_PIN, 1)) {
        vdev->intx.mmap_timer = timer_new_ms(QEMU_CLOCK_VIRTUAL,
                                                  vfio_intx_mmap_enable, vdev);
        pci_device_set_intx_routing_notifier(&vdev->pdev, vfio_intx_update);
        ret = vfio_intx_enable(vdev, errp);
        if (ret) {
            goto out_teardown;
        }
    }

    vfio_register_err_notifier(vdev);
    vfio_register_req_notifier(vdev);
    vfio_setup_resetfn_quirk(vdev);

    return;

out_teardown:
    pci_device_set_intx_routing_notifier(&vdev->pdev, NULL);
    vfio_teardown_msi(vdev);
    vfio_bars_exit(vdev);
error:
    error_prepend(errp, ERR_PREFIX, vdev->vbasedev.name);
}

static void vfio_instance_finalize(Object *obj)
{
    PCIDevice *pci_dev = PCI_DEVICE(obj);
    VFIOPCIDevice *vdev = DO_UPCAST(VFIOPCIDevice, pdev, pci_dev);
    VFIOGroup *group = vdev->vbasedev.group;

    vfio_bars_finalize(vdev);
    g_free(vdev->emulated_config_bits);
    g_free(vdev->rom);
    /*
     * XXX Leaking igd_opregion is not an oversight, we can't remove the
     * fw_cfg entry therefore leaking this allocation seems like the safest
     * option.
     *
     * g_free(vdev->igd_opregion);
     */
    vfio_put_device(vdev);
    vfio_put_group(group);
}

static void vfio_exitfn(PCIDevice *pdev)
{
    VFIOPCIDevice *vdev = DO_UPCAST(VFIOPCIDevice, pdev, pdev);

    vfio_unregister_req_notifier(vdev);
    vfio_unregister_err_notifier(vdev);
    pci_device_set_intx_routing_notifier(&vdev->pdev, NULL);
    vfio_disable_interrupts(vdev);
    if (vdev->intx.mmap_timer) {
        timer_free(vdev->intx.mmap_timer);
    }
    vfio_teardown_msi(vdev);
    vfio_bars_exit(vdev);
}

static void vfio_pci_reset(DeviceState *dev)
{
    PCIDevice *pdev = DO_UPCAST(PCIDevice, qdev, dev);
    VFIOPCIDevice *vdev = DO_UPCAST(VFIOPCIDevice, pdev, pdev);

    trace_vfio_pci_reset(vdev->vbasedev.name);

    vfio_pci_pre_reset(vdev);

    if (vdev->resetfn && !vdev->resetfn(vdev)) {
        goto post_reset;
    }

    if (vdev->vbasedev.reset_works &&
        (vdev->has_flr || !vdev->has_pm_reset) &&
        !ioctl(vdev->vbasedev.fd, VFIO_DEVICE_RESET)) {
        trace_vfio_pci_reset_flr(vdev->vbasedev.name);
        goto post_reset;
    }

    /* See if we can do our own bus reset */
    if (!vfio_pci_hot_reset_one(vdev)) {
        goto post_reset;
    }

    /* If nothing else works and the device supports PM reset, use it */
    if (vdev->vbasedev.reset_works && vdev->has_pm_reset &&
        !ioctl(vdev->vbasedev.fd, VFIO_DEVICE_RESET)) {
        trace_vfio_pci_reset_pm(vdev->vbasedev.name);
        goto post_reset;
    }

post_reset:
    vfio_pci_post_reset(vdev);
}

static void vfio_instance_init(Object *obj)
{
    PCIDevice *pci_dev = PCI_DEVICE(obj);
    VFIOPCIDevice *vdev = DO_UPCAST(VFIOPCIDevice, pdev, PCI_DEVICE(obj));

    device_add_bootindex_property(obj, &vdev->bootindex,
                                  "bootindex", NULL,
                                  &pci_dev->qdev, NULL);
    vdev->host.domain = ~0U;
    vdev->host.bus = ~0U;
    vdev->host.slot = ~0U;
    vdev->host.function = ~0U;
}

static Property vfio_pci_dev_properties[] = {
    DEFINE_PROP_PCI_HOST_DEVADDR("host", VFIOPCIDevice, host),
    DEFINE_PROP_STRING("sysfsdev", VFIOPCIDevice, vbasedev.sysfsdev),
    DEFINE_PROP_UINT32("x-intx-mmap-timeout-ms", VFIOPCIDevice,
                       intx.mmap_timeout, 1100),
    DEFINE_PROP_BIT("x-vga", VFIOPCIDevice, features,
                    VFIO_FEATURE_ENABLE_VGA_BIT, false),
    DEFINE_PROP_BIT("x-req", VFIOPCIDevice, features,
                    VFIO_FEATURE_ENABLE_REQ_BIT, true),
    DEFINE_PROP_BIT("x-igd-opregion", VFIOPCIDevice, features,
                    VFIO_FEATURE_ENABLE_IGD_OPREGION_BIT, false),
    DEFINE_PROP_BOOL("x-no-mmap", VFIOPCIDevice, vbasedev.no_mmap, false),
    DEFINE_PROP_BOOL("x-no-kvm-intx", VFIOPCIDevice, no_kvm_intx, false),
    DEFINE_PROP_BOOL("x-no-kvm-msi", VFIOPCIDevice, no_kvm_msi, false),
    DEFINE_PROP_BOOL("x-no-kvm-msix", VFIOPCIDevice, no_kvm_msix, false),
    DEFINE_PROP_UINT32("x-pci-vendor-id", VFIOPCIDevice, vendor_id, PCI_ANY_ID),
    DEFINE_PROP_UINT32("x-pci-device-id", VFIOPCIDevice, device_id, PCI_ANY_ID),
    DEFINE_PROP_UINT32("x-pci-sub-vendor-id", VFIOPCIDevice,
                       sub_vendor_id, PCI_ANY_ID),
    DEFINE_PROP_UINT32("x-pci-sub-device-id", VFIOPCIDevice,
                       sub_device_id, PCI_ANY_ID),
    DEFINE_PROP_UINT32("x-igd-gms", VFIOPCIDevice, igd_gms, 0),
    /*
     * TODO - support passed fds... is this necessary?
     * DEFINE_PROP_STRING("vfiofd", VFIOPCIDevice, vfiofd_name),
     * DEFINE_PROP_STRING("vfiogroupfd, VFIOPCIDevice, vfiogroupfd_name),
     */
    DEFINE_PROP_END_OF_LIST(),
};

static const VMStateDescription vfio_pci_vmstate = {
    .name = "vfio-pci",
    .unmigratable = 1,
};

static void vfio_pci_dev_class_init(ObjectClass *klass, void *data)
{
    DeviceClass *dc = DEVICE_CLASS(klass);
    PCIDeviceClass *pdc = PCI_DEVICE_CLASS(klass);

    dc->reset = vfio_pci_reset;
    dc->props = vfio_pci_dev_properties;
    dc->vmsd = &vfio_pci_vmstate;
    dc->desc = "VFIO-based PCI device assignment";
    set_bit(DEVICE_CATEGORY_MISC, dc->categories);
    pdc->realize = vfio_realize;
    pdc->exit = vfio_exitfn;
    pdc->config_read = vfio_pci_read_config;
    pdc->config_write = vfio_pci_write_config;
    pdc->is_express = 1; /* We might be */
}

static const TypeInfo vfio_pci_dev_info = {
    .name = "vfio-pci",
    .parent = TYPE_PCI_DEVICE,
    .instance_size = sizeof(VFIOPCIDevice),
    .class_init = vfio_pci_dev_class_init,
    .instance_init = vfio_instance_init,
    .instance_finalize = vfio_instance_finalize,
};

static void register_vfio_pci_dev_type(void)
{
    type_register_static(&vfio_pci_dev_info);
}

type_init(register_vfio_pci_dev_type)<|MERGE_RESOLUTION|>--- conflicted
+++ resolved
@@ -2616,17 +2616,10 @@
                             vdev->host.slot, vdev->host.function);
     }
 
-<<<<<<< HEAD
     if (qemu_stat(vdev->vbasedev.sysfsdev, &st) < 0) {
-        error_report("vfio: error: no such host device: %s",
-                     vdev->vbasedev.sysfsdev);
-        return -errno;
-=======
-    if (stat(vdev->vbasedev.sysfsdev, &st) < 0) {
         error_setg_errno(errp, errno, "no such host device");
         error_prepend(errp, ERR_PREFIX, vdev->vbasedev.sysfsdev);
         return;
->>>>>>> 0737f32d
     }
 
     vdev->vbasedev.name = g_strdup(basename(vdev->vbasedev.sysfsdev));
