--- conflicted
+++ resolved
@@ -33,35 +33,6 @@
 #define AUDIO_CAP "coreaudio"
 #include "audio_int.h"
 
-<<<<<<< HEAD
-#if 0
-#  define  D(...)  fprintf(stderr, __VA_ARGS__)
-#else
-#  define  D(...)  ((void)0)
-#endif
-
-struct {
-    int out_buffer_frames;
-    int out_nbuffers;
-    int in_buffer_frames;
-    int in_nbuffers;
-    int isAtexit;
-} conf = {
-    .out_buffer_frames = 512,
-    .out_nbuffers = 4,
-    .in_buffer_frames = 512,
-    .in_nbuffers = 4,
-    .isAtexit = 0
-};
-
-/***************************************************************************************/
-/***************************************************************************************/
-/***                                                                                 ***/
-/***       U T I L I T Y   R O U T I N E S                                           ***/
-/***                                                                                 ***/
-/***************************************************************************************/
-/***************************************************************************************/
-=======
 #ifndef MAC_OS_X_VERSION_10_6
 #define MAC_OS_X_VERSION_10_6 1060
 #endif
@@ -87,7 +58,6 @@
     HWVoiceOut hw;
     coreaudioVoiceBase core;
 } coreaudioVoiceOut;
->>>>>>> b01ff82c
 
 typedef struct coreaudioVoiceIn {
     HWVoiceIn hw;
@@ -438,42 +408,11 @@
     coreaudio_logstatus (status);
 }
 
-<<<<<<< HEAD
-/***************************************************************************************/
-/***************************************************************************************/
-/***                                                                                 ***/
-/***       S H A R E D   I N / O U T   V O I C E                                     ***/
-/***                                                                                 ***/
-/***************************************************************************************/
-/***************************************************************************************/
-
-typedef struct coreAudioVoice {
-    pthread_mutex_t              mutex;
-    AudioDeviceID                deviceID;
-    Boolean                      isInput;
-    UInt32                       bufferFrameSize;
-    AudioStreamBasicDescription  streamBasicDescription;
-    AudioDeviceIOProc            ioproc;
-    int                          live;
-    int                          decr;
-    int                          pos;
-} coreaudioVoice;
-
-static inline UInt32 coreaudio_voice_isPlaying (coreaudioVoice *core)
-{
-    OSStatus status;
-    UInt32 result = 0;
-    UInt32 propertySize = sizeof(core->deviceID);
-    status = AudioDeviceGetProperty(
-        core->deviceID, 0, core->isInput,
-        kAudioDevicePropertyDeviceIsRunning, &propertySize, &result);
-=======
 static inline UInt32 isPlaying (AudioDeviceID deviceID, Boolean isInput)
 {
     OSStatus status;
     UInt32 result = 0;
     status = coreaudio_get_isrunning(deviceID, &result, isInput);
->>>>>>> b01ff82c
     if (status != kAudioHardwareNoError) {
         coreaudio_logerr(status,
                          "Could not determine whether Device is playing\n");
@@ -481,16 +420,7 @@
     return result;
 }
 
-<<<<<<< HEAD
-static void coreaudio_atexit (void)
-{
-    conf.isAtexit = 1;
-}
-
-static int coreaudio_voice_lock (coreaudioVoice *core, const char *fn_name)
-=======
 static int coreaudio_lock (coreaudioVoiceBase *core, const char *fn_name)
->>>>>>> b01ff82c
 {
     int err;
 
@@ -503,11 +433,7 @@
     return 0;
 }
 
-<<<<<<< HEAD
-static int coreaudio_voice_unlock (coreaudioVoice *core, const char *fn_name)
-=======
 static int coreaudio_unlock (coreaudioVoiceBase *core, const char *fn_name)
->>>>>>> b01ff82c
 {
     int err;
 
@@ -520,80 +446,6 @@
     return 0;
 }
 
-<<<<<<< HEAD
-static int coreaudio_voice_ctl (coreaudioVoice *core, int cmd)
-{
-    OSStatus status;
-
-    switch (cmd) {
-    case VOICE_ENABLE:
-        /* start playback */
-        D("%s: %s started\n", __FUNCTION__, core->isInput ? "input" : "output");
-        if (!coreaudio_voice_isPlaying(core)) {
-            status = AudioDeviceStart(core->deviceID, core->ioproc);
-            if (status != kAudioHardwareNoError) {
-                coreaudio_logerr (status, "Could not resume playback\n");
-            }
-        }
-        break;
-
-    case VOICE_DISABLE:
-        /* stop playback */
-        D("%s: %s stopped\n", __FUNCTION__, core->isInput ? "input" : "output");
-        if (!conf.isAtexit) {
-            if (coreaudio_voice_isPlaying(core)) {
-                status = AudioDeviceStop(core->deviceID, core->ioproc);
-                if (status != kAudioHardwareNoError) {
-                    coreaudio_logerr (status, "Could not pause playback\n");
-                }
-            }
-        }
-        break;
-    }
-    return 0;
-}
-
-static void coreaudio_voice_fini (coreaudioVoice *core)
-{
-    OSStatus status;
-    int err;
-
-    pthread_mutex_lock(&core->mutex);
-
-    /* stop playback */
-    coreaudio_voice_ctl(core, VOICE_DISABLE);
-
-    /* remove callback */
-    status = AudioDeviceRemoveIOProc(core->deviceID, core->ioproc);
-    if (status != kAudioHardwareNoError) {
-        coreaudio_logerr (status, "Could not remove IOProc\n");
-    }
-
-    core->deviceID = kAudioDeviceUnknown;
-
-    pthread_mutex_unlock(&core->mutex);
-
-    /* destroy mutex */
-    err = pthread_mutex_destroy(&core->mutex);
-    if (err) {
-        dolog("Could not destroy mutex\nReason: %s\n", strerror (err));
-    }
-}
-
-
-static int coreaudio_voice_init (coreaudioVoice *core, struct audsettings *as,
-                                 int frameSize, AudioDeviceIOProc ioproc,
-                                 void *hw, int input)
-{
-    OSStatus  status;
-    UInt32    propertySize;
-    int       err;
-    int       bits = 8;
-    AudioValueRange frameRange;
-    const char*  typ = input ? "input" : "playback";
-
-    core->isInput = input ? true : false;
-=======
 static int coreaudio_init_base(coreaudioVoiceBase *core,
                                struct audsettings *as,
                                void *drv_opaque,
@@ -608,7 +460,6 @@
     CoreaudioConf *conf = drv_opaque;
 
     core->isInput = isInput;
->>>>>>> b01ff82c
 
     /* create mutex */
     err = pthread_mutex_init(&core->mutex, NULL);
@@ -617,28 +468,9 @@
         return -1;
     }
 
-<<<<<<< HEAD
-    if (as->fmt == AUD_FMT_S16 || as->fmt == AUD_FMT_U16) {
-        bits = 16;
-    }
-
-    // TODO: audio_pcm_init_info (&hw->info, as);
-    /* open default output device */
-    /* note: we use DefaultSystemOutputDevice because DefaultOutputDevice seems to
-     * always link to the internal speakers, and not the ones selected through system properties
-     * go figure...
-     */
-    propertySize = sizeof(core->deviceID);
-    status = AudioHardwareGetProperty(
-        input ? kAudioHardwarePropertyDefaultInputDevice :
-                kAudioHardwarePropertyDefaultSystemOutputDevice,
-        &propertySize,
-        &core->deviceID);
-=======
     // audio_pcm_init_info (&hw->info, as);
 
     status = coreaudio_get_voice(&core->deviceID, isInput);
->>>>>>> b01ff82c
     if (status != kAudioHardwareNoError) {
         coreaudio_logerr2 (status, typ,
                            "Could not get default %s device\n", typ);
@@ -650,49 +482,14 @@
     }
 
     /* get minimum and maximum buffer frame sizes */
-<<<<<<< HEAD
-    propertySize = sizeof(frameRange);
-    status = AudioDeviceGetProperty(
-        core->deviceID,
-        0,
-        core->isInput,
-        kAudioDevicePropertyBufferFrameSizeRange,
-        &propertySize,
-        &frameRange);
-=======
     status = coreaudio_get_framesizerange(core->deviceID,
                                           &frameRange, isInput);
->>>>>>> b01ff82c
     if (status != kAudioHardwareNoError) {
         coreaudio_logerr2 (status, typ,
                            "Could not get device buffer frame range\n");
         return -1;
     }
 
-<<<<<<< HEAD
-    if (frameRange.mMinimum > frameSize) {
-        core->bufferFrameSize = (UInt32) frameRange.mMinimum;
-        dolog ("warning: Upsizing Output Buffer Frames to %f\n", frameRange.mMinimum);
-    }
-    else if (frameRange.mMaximum < frameSize) {
-        core->bufferFrameSize = (UInt32) frameRange.mMaximum;
-        dolog ("warning: Downsizing Output Buffer Frames to %f\n", frameRange.mMaximum);
-    }
-    else {
-        core->bufferFrameSize = frameSize;
-    }
-
-    /* set Buffer Frame Size */
-    propertySize = sizeof(core->bufferFrameSize);
-    status = AudioDeviceSetProperty(
-        core->deviceID,
-        NULL,
-        0,
-        core->isInput,
-        kAudioDevicePropertyBufferFrameSize,
-        propertySize,
-        &core->bufferFrameSize);
-=======
     if (frameRange.mMinimum > conf->buffer_frames) {
         core->audioDevicePropertyBufferFrameSize = (UInt32) frameRange.mMinimum;
         dolog ("warning: Upsizing Buffer Frames to %f\n", frameRange.mMinimum);
@@ -709,54 +506,28 @@
     status = coreaudio_set_framesize(core->deviceID,
                                      &core->audioDevicePropertyBufferFrameSize,
                                      isInput);
->>>>>>> b01ff82c
     if (status != kAudioHardwareNoError) {
         coreaudio_logerr2 (status, typ,
                            "Could not set device buffer frame size %" PRIu32 "\n",
-                           (uint32_t)core->bufferFrameSize);
+                           (uint32_t)core->audioDevicePropertyBufferFrameSize);
         return -1;
     }
 
     /* get Buffer Frame Size */
-<<<<<<< HEAD
-    propertySize = sizeof(core->bufferFrameSize);
-    status = AudioDeviceGetProperty(
-        core->deviceID,
-        0,
-        core->isInput,
-        kAudioDevicePropertyBufferFrameSize,
-        &propertySize,
-        &core->bufferFrameSize);
-=======
     status = coreaudio_get_framesize(core->deviceID,
                                      &core->audioDevicePropertyBufferFrameSize,
                                      isInput);
->>>>>>> b01ff82c
     if (status != kAudioHardwareNoError) {
         coreaudio_logerr2 (status, typ,
                            "Could not get device buffer frame size\n");
         return -1;
     }
-<<<<<<< HEAD
-    // TODO: hw->samples = *pNBuffers * core->bufferFrameSize;
-
-    /* get StreamFormat */
-    propertySize = sizeof(core->streamBasicDescription);
-    status = AudioDeviceGetProperty(
-        core->deviceID,
-        0,
-        core->isInput,
-        kAudioDevicePropertyStreamFormat,
-        &propertySize,
-        &core->streamBasicDescription);
-=======
     // hw->samples = conf->nbuffers * core->audioDevicePropertyBufferFrameSize;
 
     /* get StreamFormat */
     status = coreaudio_get_streamformat(core->deviceID,
                                         &core->streamBasicDescription,
                                         isInput);
->>>>>>> b01ff82c
     if (status != kAudioHardwareNoError) {
         coreaudio_logerr2 (status, typ,
                            "Could not get Device Stream properties\n");
@@ -766,21 +537,9 @@
 
     /* set Samplerate */
     core->streamBasicDescription.mSampleRate = (Float64) as->freq;
-<<<<<<< HEAD
-    propertySize = sizeof(core->streamBasicDescription);
-    status = AudioDeviceSetProperty(
-        core->deviceID,
-        0,
-        0,
-        core->isInput,
-        kAudioDevicePropertyStreamFormat,
-        propertySize,
-        &core->streamBasicDescription);
-=======
     status = coreaudio_set_streamformat(core->deviceID,
                                         &core->streamBasicDescription,
                                         isInput);
->>>>>>> b01ff82c
     if (status != kAudioHardwareNoError) {
         coreaudio_logerr2 (status, typ, "Could not set samplerate %d\n",
                            as->freq);
@@ -789,37 +548,23 @@
     }
 
     /* set Callback */
-<<<<<<< HEAD
-    core->ioproc = ioproc;
-    status = AudioDeviceAddIOProc(core->deviceID, ioproc, hw);
-    if (status != kAudioHardwareNoError) {
-=======
     core->ioprocid = NULL;
     status = AudioDeviceCreateIOProcID(core->deviceID,
                                        ioproc,
                                        hw,
                                        &core->ioprocid);
     if (status != kAudioHardwareNoError || core->ioprocid == NULL) {
->>>>>>> b01ff82c
         coreaudio_logerr2 (status, typ, "Could not set IOProc\n");
         core->deviceID = kAudioDeviceUnknown;
         return -1;
     }
 
     /* start Playback */
-<<<<<<< HEAD
-    if (!input && !coreaudio_voice_isPlaying(core)) {
-        status = AudioDeviceStart(core->deviceID, core->ioproc);
-        if (status != kAudioHardwareNoError) {
-            coreaudio_logerr2 (status, typ, "Could not start playback\n");
-            AudioDeviceRemoveIOProc(core->deviceID, core->ioproc);
-=======
     if (!isPlaying(core->deviceID, isInput)) {
         status = AudioDeviceStart(core->deviceID, core->ioprocid);
         if (status != kAudioHardwareNoError) {
             coreaudio_logerr2 (status, typ, "Could not start playback\n");
             AudioDeviceDestroyIOProcID(core->deviceID, core->ioprocid);
->>>>>>> b01ff82c
             core->deviceID = kAudioDeviceUnknown;
             return -1;
         }
@@ -828,33 +573,76 @@
     return 0;
 }
 
-<<<<<<< HEAD
-
-/***************************************************************************************/
-/***************************************************************************************/
-/***                                                                                 ***/
-/***       O U T P U T   V O I C E                                                   ***/
-/***                                                                                 ***/
-/***************************************************************************************/
-/***************************************************************************************/
-
-typedef struct coreaudioVoiceOut {
-    HWVoiceOut                   hw;
-    coreaudioVoice               core[1];
-} coreaudioVoiceOut;
-
-#define  CORE_OUT(hw)  ((coreaudioVoiceOut*)(hw))->core
-
+static void coreaudio_fini_base (coreaudioVoiceBase *core)
+{
+    OSStatus status;
+    int err;
+
+    if (!audio_is_cleaning_up()) {
+        /* stop playback */
+        if (isPlaying(core->deviceID, core->isInput)) {
+            status = AudioDeviceStop(core->deviceID, core->ioprocid);
+            if (status != kAudioHardwareNoError) {
+                coreaudio_logerr (status, "Could not stop %s\n",
+                                  core->isInput ? "recording" : "playback");
+            }
+        }
+
+        /* remove callback */
+        status = AudioDeviceDestroyIOProcID(core->deviceID,
+                                            core->ioprocid);
+        if (status != kAudioHardwareNoError) {
+            coreaudio_logerr (status, "Could not remove IOProc\n");
+        }
+    }
+    core->deviceID = kAudioDeviceUnknown;
+
+    /* destroy mutex */
+    err = pthread_mutex_destroy(&core->mutex);
+    if (err) {
+        dolog("Could not destroy mutex\nReason: %s\n", strerror (err));
+    }
+}
+
+static int coreaudio_ctl_base (coreaudioVoiceBase *core, int cmd)
+{
+    OSStatus status;
+
+    switch (cmd) {
+    case VOICE_ENABLE:
+        /* start playback */
+        if (!isPlaying(core->deviceID, core->isInput)) {
+            status = AudioDeviceStart(core->deviceID, core->ioprocid);
+            if (status != kAudioHardwareNoError) {
+                coreaudio_logerr (status, "Could not resume %s\n",
+                                  core->isInput ? "recording" : "playback");
+            }
+        }
+        break;
+
+    case VOICE_DISABLE:
+        /* stop playback */
+        if (!audio_is_cleaning_up()) {
+            if (isPlaying(core->deviceID, core->isInput)) {
+                status = AudioDeviceStop(core->deviceID,
+                                         core->ioprocid);
+                if (status != kAudioHardwareNoError) {
+                    coreaudio_logerr (status, "Could not pause %s\n",
+                                      core->isInput ? "recording" : "playback");
+                }
+            }
+        }
+        break;
+    }
+    return 0;
+}
 
 static int coreaudio_run_out (HWVoiceOut *hw, int live)
-=======
-static void coreaudio_fini_base (coreaudioVoiceBase *core)
->>>>>>> b01ff82c
 {
     int decr;
-    coreaudioVoice *core = CORE_OUT(hw);
-
-    if (conf.isAtexit || coreaudio_voice_lock (core, "coreaudio_run_out")) {
+    coreaudioVoiceBase *core = &((coreaudioVoiceOut *)hw)->core;
+
+    if (coreaudio_lock (core, "coreaudio_run_out")) {
         return 0;
     }
 
@@ -871,12 +659,12 @@
     core->live = live - decr;
     hw->rpos = core->pos;
 
-    coreaudio_voice_unlock (core, "coreaudio_run_out");
+    coreaudio_unlock (core, "coreaudio_run_out");
     return decr;
 }
 
 /* callback to feed audiooutput buffer */
-static OSStatus audioOutDeviceIOProc(
+static OSStatus audioOutputDeviceIOProc(
     AudioDeviceID inDevice,
     const AudioTimeStamp* inNow,
     const AudioBufferList* inInputData,
@@ -888,7 +676,7 @@
     UInt32 frame, frameCount;
     float *out = outOutputData->mBuffers[0].mData;
     HWVoiceOut *hw = hwptr;
-    coreaudioVoice *core = CORE_OUT(hw);
+    coreaudioVoiceBase *core = &((coreaudioVoiceOut *) hw)->core;
     int rpos, live;
     struct st_sample *src;
 #ifndef FLOAT_MIXENG
@@ -899,18 +687,18 @@
 #endif
 #endif
 
-    if (coreaudio_voice_lock (core, "audioDeviceIOProc")) {
+    if (coreaudio_lock (core, "audioOutputDeviceIOProc")) {
         inInputTime = 0;
         return 0;
     }
 
-    frameCount = core->bufferFrameSize;
+    frameCount = core->audioDevicePropertyBufferFrameSize;
     live = core->live;
 
     /* if there are not enough samples, set signal and return */
-    if (live < (int)frameCount) {
+    if (live < frameCount) {
         inInputTime = 0;
-        coreaudio_voice_unlock (core, "audioDeviceIOProc(empty)");
+        coreaudio_unlock (core, "audioOutputDeviceIOProc(empty)");
         return 0;
     }
 
@@ -937,7 +725,7 @@
     core->decr += frameCount;
     core->pos = rpos;
 
-    coreaudio_voice_unlock (core, "audioDeviceIOProc");
+    coreaudio_unlock (core, "audioOutputDeviceIOProc");
     return 0;
 }
 
@@ -946,96 +734,54 @@
     return audio_pcm_sw_write (sw, buf, len);
 }
 
-static int coreaudio_init_out (HWVoiceOut *hw, struct audsettings *as)
-{
-    coreaudioVoice *core = CORE_OUT(hw);
-    int err;
-
-<<<<<<< HEAD
+static int coreaudio_init_out(HWVoiceOut *hw, struct audsettings *as,
+                              void *drv_opaque)
+{
+    coreaudioVoiceBase *core = &((coreaudioVoiceOut *) hw)->core;
+    CoreaudioConf *conf = drv_opaque;
+
     audio_pcm_init_info (&hw->info, as);
 
-    err = coreaudio_voice_init (core, as, conf.out_buffer_frames, audioOutDeviceIOProc, hw, 0);
-    if (err < 0)
-        return err;
-
-    hw->samples = core->bufferFrameSize * conf.out_nbuffers;
+    if (coreaudio_init_base(core, as, drv_opaque,
+                            audioOutputDeviceIOProc, hw, false) < 0) {
+        return -1;
+    }
+
+    hw->samples = conf->nbuffers * core->audioDevicePropertyBufferFrameSize;
+
     return 0;
 }
-
 static void coreaudio_fini_out (HWVoiceOut *hw)
 {
-    coreaudioVoice *core = CORE_OUT(hw);
-
-    coreaudio_voice_fini (core);
-}
-
-static int
-coreaudio_ctl_out (HWVoiceOut *hw, int cmd, ...)
-{
-    coreaudioVoice *core = CORE_OUT(hw);
-
-    return coreaudio_voice_ctl (core, cmd);
-}
-
-/***************************************************************************************/
-/***************************************************************************************/
-/***                                                                                 ***/
-/***       I N P U T   V O I C E                                                     ***/
-/***                                                                                 ***/
-/***************************************************************************************/
-/***************************************************************************************/
-
-
-
-typedef struct coreaudioVoiceIn {
-    HWVoiceIn        hw;
-    coreaudioVoice   core[1];
-} coreaudioVoiceIn;
-
-#define  CORE_IN(hw)  ((coreaudioVoiceIn *) (hw))->core
-
+    coreaudioVoiceBase *core = &((coreaudioVoiceOut *) hw)->core;
+    coreaudio_fini_base(core);
+}
+
+static int coreaudio_ctl_out (HWVoiceOut *hw, int cmd, ...)
+{
+    coreaudioVoiceBase *core = &((coreaudioVoiceOut *) hw)->core;
+    return coreaudio_ctl_base(core, cmd);
+}
 
 static int coreaudio_run_in (HWVoiceIn *hw)
 {
     int decr;
 
-    coreaudioVoice *core = CORE_IN(hw);
-
-    if (conf.isAtexit || coreaudio_voice_lock (core, "coreaudio_run_in")) {
+    coreaudioVoiceBase *core = &((coreaudioVoiceIn *)hw)->core;
+
+    if (gIsAtExit || coreaudio_lock (core, "coreaudio_run_in")) {
         return 0;
     }
-    D("%s: core.decr=%d core.pos=%d\n", __FUNCTION__, core->decr, core->pos);
     decr        = core->decr;
     core->decr -= decr;
     hw->wpos    = core->pos;
-=======
-    if (!audio_is_cleaning_up()) {
-        /* stop playback */
-        if (isPlaying(core->deviceID, core->isInput)) {
-            status = AudioDeviceStop(core->deviceID, core->ioprocid);
-            if (status != kAudioHardwareNoError) {
-                coreaudio_logerr (status, "Could not stop %s\n",
-                                  core->isInput ? "recording" : "playback");
-            }
-        }
-
-        /* remove callback */
-        status = AudioDeviceDestroyIOProcID(core->deviceID,
-                                            core->ioprocid);
-        if (status != kAudioHardwareNoError) {
-            coreaudio_logerr (status, "Could not remove IOProc\n");
-        }
-    }
-    core->deviceID = kAudioDeviceUnknown;
->>>>>>> b01ff82c
-
-    coreaudio_voice_unlock (core, "coreaudio_run_in");
+
+    coreaudio_unlock (core, "coreaudio_run_in");
     return decr;
 }
 
-
-/* callback to feed audiooutput buffer */
-static OSStatus audioInDeviceIOProc(
+/* callback to feed audioinput buffer */
+static OSStatus audioInputDeviceIOProc(
     AudioDeviceID inDevice,
     const AudioTimeStamp* inNow,
     const AudioBufferList* inInputData,
@@ -1047,7 +793,7 @@
     UInt32 frame, frameCount;
     float *in = inInputData->mBuffers[0].mData;
     HWVoiceIn *hw = hwptr;
-    coreaudioVoice *core = CORE_IN(hw);
+    coreaudioVoiceBase *core = &((coreaudioVoiceIn *)hw)->core;
     int wpos, avail;
     struct st_sample *dst;
 #ifndef FLOAT_MIXENG
@@ -1058,21 +804,18 @@
 #endif
 #endif
 
-    if (coreaudio_voice_lock (core, "audioDeviceIOProc")) {
+    if (coreaudio_lock (core, "audioInputDeviceIOProc")) {
         inInputTime = 0;
         return 0;
     }
 
-    frameCount = core->bufferFrameSize;
+    frameCount = core->audioDevicePropertyBufferFrameSize;
     avail      = hw->samples - hw->total_samples_captured - core->decr;
-
-    D("%s: enter avail=%d core.decr=%d core.pos=%d hw.samples=%d hw.total_samples_captured=%d frameCount=%d\n",
-      __FUNCTION__, avail, core->decr, core->pos, hw->samples, hw->total_samples_captured, (int)frameCount);
 
     /* if there are not enough samples, set signal and return */
     if (avail < (int)frameCount) {
         inInputTime = 0;
-        coreaudio_voice_unlock (core, "audioDeviceIOProc(empty)");
+        coreaudio_unlock (core, "audioInputDeviceIOProc(empty)");
         return 0;
     }
 
@@ -1099,288 +842,6 @@
     core->decr += frameCount;
     core->pos   = wpos;
 
-    D("exit: core.decr=%d core.pos=%d\n", core->decr, core->pos);
-    coreaudio_voice_unlock (core, "audioDeviceIOProc");
-    return 0;
-}
-
-<<<<<<< HEAD
-static int coreaudio_read (SWVoiceIn *sw, void *buf, int len)
-{
-    int  result = audio_pcm_sw_read (sw, buf, len);
-    D("%s: audio_pcm_sw_read(%d) returned %d\n", __FUNCTION__, len, result);
-    return result;
-}
-
-static int coreaudio_init_in (HWVoiceIn *hw, struct audsettings *as)
-{
-    coreaudioVoice*  core = CORE_IN(hw);
-    int              err;
-
-    audio_pcm_init_info (&hw->info, as);
-
-    err = coreaudio_voice_init (core, as, conf.in_buffer_frames, audioInDeviceIOProc, hw, 1);
-    if (err < 0) {
-        return err;
-=======
-static int coreaudio_ctl_base (coreaudioVoiceBase *core, int cmd)
-{
-    OSStatus status;
-
-    switch (cmd) {
-    case VOICE_ENABLE:
-        /* start playback */
-        if (!isPlaying(core->deviceID, core->isInput)) {
-            status = AudioDeviceStart(core->deviceID, core->ioprocid);
-            if (status != kAudioHardwareNoError) {
-                coreaudio_logerr (status, "Could not resume %s\n",
-                                  core->isInput ? "recording" : "playback");
-            }
-        }
-        break;
-
-    case VOICE_DISABLE:
-        /* stop playback */
-        if (!audio_is_cleaning_up()) {
-            if (isPlaying(core->deviceID, core->isInput)) {
-                status = AudioDeviceStop(core->deviceID,
-                                         core->ioprocid);
-                if (status != kAudioHardwareNoError) {
-                    coreaudio_logerr (status, "Could not pause %s\n",
-                                      core->isInput ? "recording" : "playback");
-                }
-            }
-        }
-        break;
->>>>>>> b01ff82c
-    }
-
-    hw->samples = core->bufferFrameSize * conf.in_nbuffers;
-    return 0;
-}
-
-<<<<<<< HEAD
-static void coreaudio_fini_in (HWVoiceIn *hw)
-{
-
-    coreaudioVoice*  core = CORE_IN(hw);
-
-    coreaudio_voice_fini(core);
-}
-
-static int coreaudio_ctl_in (HWVoiceIn *hw, int cmd, ...)
-{
-    coreaudioVoice*  core = CORE_IN(hw);
-
-    return coreaudio_voice_ctl(core, cmd);
-}
-
-=======
-static int coreaudio_run_out (HWVoiceOut *hw, int live)
-{
-    int decr;
-    coreaudioVoiceBase *core = &((coreaudioVoiceOut *)hw)->core;
-
-    if (coreaudio_lock (core, "coreaudio_run_out")) {
-        return 0;
-    }
-
-    if (core->decr > live) {
-        ldebug ("core->decr %d live %d core->live %d\n",
-                core->decr,
-                live,
-                core->live);
-    }
-
-    decr = audio_MIN (core->decr, live);
-    core->decr -= decr;
-
-    core->live = live - decr;
-    hw->rpos = core->pos;
-
-    coreaudio_unlock (core, "coreaudio_run_out");
-    return decr;
-}
-
-/* callback to feed audiooutput buffer */
-static OSStatus audioOutputDeviceIOProc(
-    AudioDeviceID inDevice,
-    const AudioTimeStamp* inNow,
-    const AudioBufferList* inInputData,
-    const AudioTimeStamp* inInputTime,
-    AudioBufferList* outOutputData,
-    const AudioTimeStamp* inOutputTime,
-    void* hwptr)
-{
-    UInt32 frame, frameCount;
-    float *out = outOutputData->mBuffers[0].mData;
-    HWVoiceOut *hw = hwptr;
-    coreaudioVoiceBase *core = &((coreaudioVoiceOut *) hw)->core;
-    int rpos, live;
-    struct st_sample *src;
-#ifndef FLOAT_MIXENG
-#ifdef RECIPROCAL
-    const float scale = 1.f / UINT_MAX;
-#else
-    const float scale = UINT_MAX;
-#endif
-#endif
-
-    if (coreaudio_lock (core, "audioOutputDeviceIOProc")) {
-        inInputTime = 0;
-        return 0;
-    }
-
-    frameCount = core->audioDevicePropertyBufferFrameSize;
-    live = core->live;
-
-    /* if there are not enough samples, set signal and return */
-    if (live < frameCount) {
-        inInputTime = 0;
-        coreaudio_unlock (core, "audioOutputDeviceIOProc(empty)");
-        return 0;
-    }
-
-    rpos = core->pos;
-    src = hw->mix_buf + rpos;
-
-    /* fill buffer */
-    for (frame = 0; frame < frameCount; frame++) {
-#ifdef FLOAT_MIXENG
-        *out++ = src[frame].l; /* left channel */
-        *out++ = src[frame].r; /* right channel */
-#else
-#ifdef RECIPROCAL
-        *out++ = src[frame].l * scale; /* left channel */
-        *out++ = src[frame].r * scale; /* right channel */
-#else
-        *out++ = src[frame].l / scale; /* left channel */
-        *out++ = src[frame].r / scale; /* right channel */
-#endif
-#endif
-    }
-
-    rpos = (rpos + frameCount) % hw->samples;
-    core->decr += frameCount;
-    core->pos = rpos;
-
-    coreaudio_unlock (core, "audioOutputDeviceIOProc");
-    return 0;
-}
-
-static int coreaudio_write (SWVoiceOut *sw, void *buf, int len)
-{
-    return audio_pcm_sw_write (sw, buf, len);
-}
-
-static int coreaudio_init_out(HWVoiceOut *hw, struct audsettings *as,
-                              void *drv_opaque)
-{
-    coreaudioVoiceBase *core = &((coreaudioVoiceOut *) hw)->core;
-    CoreaudioConf *conf = drv_opaque;
-
-    audio_pcm_init_info (&hw->info, as);
-
-    if (coreaudio_init_base(core, as, drv_opaque,
-                            audioOutputDeviceIOProc, hw, false) < 0) {
-        return -1;
-    }
-
-    hw->samples = conf->nbuffers * core->audioDevicePropertyBufferFrameSize;
-
-    return 0;
-}
-static void coreaudio_fini_out (HWVoiceOut *hw)
-{
-    coreaudioVoiceBase *core = &((coreaudioVoiceOut *) hw)->core;
-    coreaudio_fini_base(core);
-}
-
-static int coreaudio_ctl_out (HWVoiceOut *hw, int cmd, ...)
-{
-    coreaudioVoiceBase *core = &((coreaudioVoiceOut *) hw)->core;
-    return coreaudio_ctl_base(core, cmd);
-}
-
-static int coreaudio_run_in (HWVoiceIn *hw)
-{
-    int decr;
-
-    coreaudioVoiceBase *core = &((coreaudioVoiceIn *)hw)->core;
-
-    if (gIsAtExit || coreaudio_lock (core, "coreaudio_run_in")) {
-        return 0;
-    }
-    decr        = core->decr;
-    core->decr -= decr;
-    hw->wpos    = core->pos;
-
-    coreaudio_unlock (core, "coreaudio_run_in");
-    return decr;
-}
-
-/* callback to feed audioinput buffer */
-static OSStatus audioInputDeviceIOProc(
-    AudioDeviceID inDevice,
-    const AudioTimeStamp* inNow,
-    const AudioBufferList* inInputData,
-    const AudioTimeStamp* inInputTime,
-    AudioBufferList* outOutputData,
-    const AudioTimeStamp* inOutputTime,
-    void* hwptr)
-{
-    UInt32 frame, frameCount;
-    float *in = inInputData->mBuffers[0].mData;
-    HWVoiceIn *hw = hwptr;
-    coreaudioVoiceBase *core = &((coreaudioVoiceIn *)hw)->core;
-    int wpos, avail;
-    struct st_sample *dst;
-#ifndef FLOAT_MIXENG
-#ifdef RECIPROCAL
-    const float scale = 1.f / UINT_MAX;
-#else
-    const float scale = UINT_MAX;
-#endif
-#endif
-
-    if (coreaudio_lock (core, "audioInputDeviceIOProc")) {
-        inInputTime = 0;
-        return 0;
-    }
-
-    frameCount = core->audioDevicePropertyBufferFrameSize;
-    avail      = hw->samples - hw->total_samples_captured - core->decr;
-
-    /* if there are not enough samples, set signal and return */
-    if (avail < (int)frameCount) {
-        inInputTime = 0;
-        coreaudio_unlock (core, "audioInputDeviceIOProc(empty)");
-        return 0;
-    }
-
-    wpos = core->pos;
-    dst  = hw->conv_buf + wpos;
-
-    /* fill buffer */
-    for (frame = 0; frame < frameCount; frame++) {
-#ifdef FLOAT_MIXENG
-        dst[frame].l = *in++; /* left channel */
-        dst[frame].r = *in++; /* right channel */
-#else
-#ifdef RECIPROCAL
-        dst[frame].l = *in++ * scale; /* left channel */
-        dst[frame].r = *in++ * scale; /* right channel */
-#else
-        dst[frame].l = *in++ / scale; /* left channel */
-        dst[frame].r = *in++ / scale; /* right channel */
-#endif
-#endif
-    }
-
-    wpos = (wpos + frameCount) % hw->samples;
-    core->decr += frameCount;
-    core->pos   = wpos;
-
     coreaudio_unlock (core, "audioInputDeviceIOProc");
     return 0;
 }
@@ -1424,7 +885,6 @@
     .nbuffers = 4,
 };
 
->>>>>>> b01ff82c
 static void *coreaudio_audio_init (void)
 {
     CoreaudioConf *conf = g_malloc(sizeof(CoreaudioConf));
@@ -1441,38 +901,16 @@
 
 static struct audio_option coreaudio_options[] = {
     {
-        .name  = "OUT_BUFFER_SIZE",
+        .name  = "BUFFER_SIZE",
         .tag   = AUD_OPT_INT,
-        .valp  = &conf.out_buffer_frames,
-        .descr = "Size of the output buffer in frames"
+        .valp  = &glob_conf.buffer_frames,
+        .descr = "Size of the buffer in frames"
     },
     {
-        .name  = "OUT_BUFFER_COUNT",
+        .name  = "BUFFER_COUNT",
         .tag   = AUD_OPT_INT,
-<<<<<<< HEAD
-        .valp  = &conf.out_nbuffers,
-        .descr = "Number of output buffers"
-=======
-        .valp  = &glob_conf.buffer_frames,
-        .descr = "Size of the buffer in frames"
->>>>>>> b01ff82c
-    },
-    {
-        .name  = "IN_BUFFER_SIZE",
-        .tag   = AUD_OPT_INT,
-<<<<<<< HEAD
-        .valp  = &conf.in_buffer_frames,
-        .descr = "Size of the input buffer in frames"
-    },
-    {
-        .name  = "IN_BUFFER_COUNT",
-        .tag   = AUD_OPT_INT,
-        .valp  = &conf.in_nbuffers,
-        .descr = "Number of input buffers"
-=======
         .valp  = &glob_conf.nbuffers,
         .descr = "Number of buffers"
->>>>>>> b01ff82c
     },
     { /* End of list */ }
 };
