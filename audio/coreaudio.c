--- conflicted
+++ resolved
@@ -1132,16 +1132,11 @@
     .max_voices_out = 1,
     .max_voices_in  = 1,
     .voice_size_out = sizeof (coreaudioVoiceOut),
-<<<<<<< HEAD
     .voice_size_in  = sizeof (coreaudioVoiceIn),
 };
-=======
-    .voice_size_in  = 0
-};
 
 static void register_audio_coreaudio(void)
 {
     audio_driver_register(&coreaudio_audio_driver);
 }
-type_init(register_audio_coreaudio);
->>>>>>> 4743c235
+type_init(register_audio_coreaudio);