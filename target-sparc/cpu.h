--- conflicted
+++ resolved
@@ -548,13 +548,8 @@
 void QEMU_NORETURN sparc_cpu_do_unaligned_access(CPUState *cpu, vaddr addr,
                                                  MMUAccessType access_type,
                                                  int mmu_idx,
-<<<<<<< HEAD
-                                                 uintptr_t retaddr,
-                                                 unsigned size);
-=======
                                                  uintptr_t retaddr);
 void cpu_raise_exception_ra(CPUSPARCState *, int, uintptr_t) QEMU_NORETURN;
->>>>>>> 0737f32d
 
 #ifndef NO_CPU_IO_DEFS
 /* cpu_init.c */
