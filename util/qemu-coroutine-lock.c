--- conflicted
+++ resolved
@@ -33,7 +33,7 @@
 #include "qemu/processor.h"
 #include "qemu/queue.h"
 #include "block/aio.h"
-#include "util/trace.h"
+#include "trace.h"
 
 void qemu_co_queue_init(CoQueue *queue)
 {
@@ -63,46 +63,8 @@
      * This could be implemented for CoMutexes, but not really for
      * other cases of QemuLockable.
      */
-<<<<<<< HEAD
-    if (mutex) {
-        qemu_co_mutex_lock(mutex);
-    }
-}
-
-/**
- * qemu_co_queue_run_restart:
- *
- * Enter each coroutine that was previously marked for restart by
- * qemu_co_queue_next() or qemu_co_queue_restart_all().  This function is
- * invoked by the core coroutine code when the current coroutine yields or
- * terminates.
- */
-void qemu_co_queue_run_restart(Coroutine *co)
-{
-    Coroutine *next;
-    QSIMPLEQ_HEAD(, Coroutine) tmp_queue_wakeup =
-        QSIMPLEQ_HEAD_INITIALIZER(tmp_queue_wakeup);
-
-    trace_qemu_co_queue_run_restart(co);
-    // while ((next = QSIMPLEQ_FIRST(&co->co_queue_wakeup))) {
-    //     QSIMPLEQ_REMOVE_HEAD(&co->co_queue_wakeup, co_queue_next);
-    /*
-     * We use temporal queue in order not to touch 'co' after entering
-     * 'next' coroutine.  The thing is that 'next' coroutine can resume
-     * current 'co' coroutine and eventually terminate (free) it (see
-     * linux-aio.c: ioq_submit() where qemu_laio_process_completions()
-     * is invoked).  The rule of thumb is simple: do not touch coroutine
-     * when you enter another one.
-     */
-    QSIMPLEQ_CONCAT(&tmp_queue_wakeup, &co->co_queue_wakeup);
-
-    while ((next = QSIMPLEQ_FIRST(&tmp_queue_wakeup))) {
-        QSIMPLEQ_REMOVE_HEAD(&tmp_queue_wakeup, co_queue_next);
-        qemu_coroutine_enter(next);
-=======
     if (lock) {
         qemu_lockable_lock(lock);
->>>>>>> 4743c235
     }
 }
 
