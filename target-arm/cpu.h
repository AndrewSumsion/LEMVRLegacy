--- conflicted
+++ resolved
@@ -1762,25 +1762,11 @@
 #if defined(CONFIG_USER_ONLY)
 #define TARGET_PAGE_BITS 12
 #else
-<<<<<<< HEAD
-#if defined(TARGET_AARCH64)
-/* You can't configure 1k pages on AArch64 hardware */
-#define TARGET_PAGE_BITS 12
-#else
-/* The ARM MMU allows 1k pages - although they are not used by Linux
- * FIXME?: they're deprecated in recent architecture revisions and
- * this does create a performance hit. Maybe a configure option to
- * disable them?
- */
-#define TARGET_PAGE_BITS 10
-=======
 /* ARMv7 and later CPUs have 4K pages minimum, but ARMv5 and v6
  * have to support 1K tiny pages.
  */
 #define TARGET_PAGE_BITS_VARY
 #define TARGET_PAGE_BITS_MIN 10
->>>>>>> 0737f32d
-#endif
 #endif
 
 #if defined(TARGET_AARCH64)
